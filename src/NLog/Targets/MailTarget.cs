--- conflicted
+++ resolved
@@ -342,25 +342,7 @@
         }
 
         /// <summary>
-<<<<<<< HEAD
         /// Renders an array logging events.
-=======
-        /// NOTE! Obsolete, instead override Write(IList{AsyncLogEventInfo} logEvents)
-        /// 
-        /// Writes an array of logging events to the log target. By default it iterates on all
-        /// events and passes them to "Write" method. Inheriting classes can use this method to
-        /// optimize batch writes.
-        /// </summary>
-        /// <param name="logEvents">Logging events to be written out.</param>
-        [Obsolete("Instead override Write(IList<AsyncLogEventInfo> logEvents. Marked obsolete on NLog 4.5")]
-        protected override void Write(AsyncLogEventInfo[] logEvents)
-        {
-            Write((IList<AsyncLogEventInfo>)logEvents);
-        }
-
-        /// <summary>
-        /// Writes log events to the mail target.
->>>>>>> 1a738710
         /// </summary>
         /// <param name="logEvents">Array of logging events.</param>
         protected override void Write(IList<AsyncLogEventInfo> logEvents)
