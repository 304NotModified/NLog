// 
// Copyright (c) 2004-2016 Jaroslaw Kowalski <jaak@jkowalski.net>, Kim Christensen, Julian Verdurmen
// 
// All rights reserved.
// 
// Redistribution and use in source and binary forms, with or without 
// modification, are permitted provided that the following conditions 
// are met:
// 
// * Redistributions of source code must retain the above copyright notice, 
//   this list of conditions and the following disclaimer. 
// 
// * Redistributions in binary form must reproduce the above copyright notice,
//   this list of conditions and the following disclaimer in the documentation
//   and/or other materials provided with the distribution. 
// 
// * Neither the name of Jaroslaw Kowalski nor the names of its 
//   contributors may be used to endorse or promote products derived from this
//   software without specific prior written permission. 
// 
// THIS SOFTWARE IS PROVIDED BY THE COPYRIGHT HOLDERS AND CONTRIBUTORS "AS IS"
// AND ANY EXPRESS OR IMPLIED WARRANTIES, INCLUDING, BUT NOT LIMITED TO, THE 
// IMPLIED WARRANTIES OF MERCHANTABILITY AND FITNESS FOR A PARTICULAR PURPOSE 
// ARE DISCLAIMED. IN NO EVENT SHALL THE COPYRIGHT OWNER OR CONTRIBUTORS BE 
// LIABLE FOR ANY DIRECT, INDIRECT, INCIDENTAL, SPECIAL, EXEMPLARY, OR 
// CONSEQUENTIAL DAMAGES (INCLUDING, BUT NOT LIMITED TO, PROCUREMENT OF
// SUBSTITUTE GOODS OR SERVICES; LOSS OF USE, DATA, OR PROFITS; OR BUSINESS 
// INTERRUPTION) HOWEVER CAUSED AND ON ANY THEORY OF LIABILITY, WHETHER IN 
// CONTRACT, STRICT LIABILITY, OR TORT (INCLUDING NEGLIGENCE OR OTHERWISE) 
// ARISING IN ANY WAY OUT OF THE USE OF THIS SOFTWARE, EVEN IF ADVISED OF 
// THE POSSIBILITY OF SUCH DAMAGE.
// 

#if !SILVERLIGHT && !__ANDROID__ && !__IOS__
// Unfortunately, Xamarin Android and Xamarin iOS don't support mutexes (see https://github.com/mono/mono/blob/3a9e18e5405b5772be88bfc45739d6a350560111/mcs/class/corlib/System.Threading/Mutex.cs#L167) so the BaseFileAppender class now throws an exception in the constructor.
#define SupportsMutex
#endif

namespace NLog.Targets
{
    using System;
    using System.Collections.Generic;
    using System.ComponentModel;
    using System.Globalization;
    using System.IO;
#if !SILVERLIGHT
    using System.IO.Compression;
#endif
    using System.Linq;
    using System.Text;
    using System.Threading;
    using Common;
    using Config;
    using Internal;
    using Internal.FileAppenders;
    using Layouts;
    using Time;

    /// <summary>
    /// Writes log messages to one or more files.
    /// </summary>
    /// <seealso href="https://github.com/nlog/nlog/wiki/File-target">Documentation on NLog Wiki</seealso>
    [Target("File")]
    public class FileTarget : TargetWithLayoutHeaderAndFooter, ICreateFileParameters
    {
        /// <summary>
        /// Default clean up period of the initilized files. When a file exceeds the clean up period is removed from the list.
        /// </summary>
        /// <remarks>Clean up period is defined in days.</remarks>
        private const int InitializedFilesCleanupPeriod = 2;

        /// <summary>
        /// The maximum number of initialised files at any one time. Once this number is exceeded clean up procedures
        /// are initiated to reduce the number of initialised files.
        /// </summary>
        private const int InitializedFilesCounterMax = 100;

        /// <summary>
        /// This value disables file archiving based on the size. 
        /// </summary>
        private const int ArchiveAboveSizeDisabled = -1;


        /// <summary>
        /// Holds the initialised files each given time by the <see cref="FileTarget"/> instance. Against each file, the last write time is stored. 
        /// </summary>
        /// <remarks>Last write time is store in local time (no UTC).</remarks>
        private readonly Dictionary<string, DateTime> initializedFiles = new Dictionary<string, DateTime>();

        private LineEndingMode lineEndingMode = LineEndingMode.Default;

        /// <summary>
        /// Factory used to create the file appenders in the <see cref="FileTarget"/> instance. 
        /// </summary>
        /// <remarks>File appenders are stored in an instance of <see cref="FileAppenderCache"/>.</remarks>
        private IFileAppenderFactory appenderFactory;

        /// <summary>
        /// List of the associated file appenders with the <see cref="FileTarget"/> instance.
        /// </summary>
        private FileAppenderCache fileAppenderCache;

        private Timer autoClosingTimer;

#if !SILVERLIGHT && !__IOS__ && !__ANDROID__
        private Thread appenderInvalidatorThread = null;
        private EventWaitHandle stopAppenderInvalidatorThreadWaitHandle = new ManualResetEvent(false);
#endif

        /// <summary>
        /// The number of initialised files at any one time.
        /// </summary>
        private int initializedFilesCounter;

        /// <summary>
        /// The maximum number of archive files that should be kept.
        /// </summary>
        private int maxArchiveFiles;

        private readonly DynamicFileArchive fileArchive;

        /// <summary>
        /// It holds the file names of existing archives in order for the oldest archives to be removed when the list of
        /// filenames becomes too long.
        /// </summary>
        private Queue<string> previousFileNames;

        /// <summary>
        /// The filename as target
        /// </summary>
        private FilePathLayout fullFileName;

        /// <summary>
        /// The archive file name as target
        /// </summary>
        private FilePathLayout fullarchiveFileName;

        private FileArchivePeriod archiveEvery;
        private long archiveAboveSize;

        private bool enableArchiveFileCompression;

        /// <summary>
        /// The date of the previous log event.
        /// </summary>
        private DateTime? previousLogEventTimestamp;

        /// <summary>
        /// The file name of the previous log event.
        /// </summary>
        private string previousLogFileName;

        private bool concurrentWrites;
        private bool keepFileOpen;
        private bool cleanupFileName;
        private FilePathKind fileNameKind;
        private FilePathKind archiveFileKind;

        /// <summary>
        /// Initializes a new instance of the <see cref="FileTarget" /> class.
        /// </summary>
        /// <remarks>
        /// The default value of the layout is: <code>${longdate}|${level:uppercase=true}|${logger}|${message}</code>
        /// </remarks>
        public FileTarget()
        {
            this.ArchiveNumbering = ArchiveNumberingMode.Sequence;
            this.maxArchiveFiles = 0;
            this.ConcurrentWriteAttemptDelay = 1;
            this.ArchiveEvery = FileArchivePeriod.None;
            this.ArchiveAboveSize = FileTarget.ArchiveAboveSizeDisabled;
            this.ConcurrentWriteAttempts = 10;
            this.ConcurrentWrites = true;
#if SILVERLIGHT || UWP10
            this.Encoding = Encoding.UTF8;
#else
            this.Encoding = Encoding.Default;
#endif
            this.BufferSize = 32768;
            this.AutoFlush = true;
#if !SILVERLIGHT
            this.FileAttributes = Win32FileAttributes.Normal;
#endif
            this.LineEnding = LineEndingMode.Default;
            this.EnableFileDelete = true;
            this.OpenFileCacheTimeout = -1;
            this.OpenFileCacheSize = 5;
            this.CreateDirs = true;
            this.fileArchive = new DynamicFileArchive(this, MaxArchiveFiles);
            this.ForceManaged = false;
            this.ArchiveDateFormat = string.Empty;

            this.maxLogFilenames = 20;
            this.previousFileNames = new Queue<string>(this.maxLogFilenames);
            this.fileAppenderCache = FileAppenderCache.Empty;
            this.CleanupFileName = true;

            this.WriteFooterOnArchivingOnly = false;
        }

#if NET4_5
        static FileTarget()
        {
            FileCompressor = new ZipArchiveFileCompressor();
        }
#endif

        /// <summary>
        /// Initializes a new instance of the <see cref="FileTarget" /> class.
        /// </summary>
        /// <remarks>
        /// The default value of the layout is: <code>${longdate}|${level:uppercase=true}|${logger}|${message}</code>
        /// </remarks>
        /// <param name="name">Name of the target.</param>
        public FileTarget(string name) : this()
        {
            this.Name = name;
        }

        /// <summary>
        /// Gets or sets the name of the file to write to.
        /// </summary>
        /// <remarks>
        /// This FileName string is a layout which may include instances of layout renderers.
        /// This lets you use a single target to write to multiple files.
        /// </remarks>
        /// <example>
        /// The following value makes NLog write logging events to files based on the log level in the directory where
        /// the application runs.
        /// <code>${basedir}/${level}.log</code>
        /// All <c>Debug</c> messages will go to <c>Debug.log</c>, all <c>Info</c> messages will go to <c>Info.log</c> and so on.
        /// You can combine as many of the layout renderers as you want to produce an arbitrary log file name.
        /// </example>
        /// <docgen category='Output Options' order='1' />
        [RequiredParameter]
        public Layout FileName
        {
            get
            {
                if (fullFileName == null) return null;

                return fullFileName.GetLayout();
            }
            set
            {

                fullFileName = CreateFileNameLayout(value);

                if (IsInitialized)
                {
                    //don't call before initialized because this could lead to stackoverflows.
                    RefreshFileArchive();
                    RefreshArchiveFilePatternToWatch();
                }
            }
        }

        private FilePathLayout CreateFileNameLayout(Layout value)
        {
            if (value == null)
                return null;

            return new FilePathLayout(value, CleanupFileName, FileNameKind);
        }


        /// <summary>
        /// Cleanup invalid values in a filename, e.g. slashes in a filename. If set to <c>true</c>, this can impact the performance of massive writes. 
        /// If set to <c>false</c>, nothing gets written when the filename is wrong.
        /// </summary>
        [DefaultValue(true)]
        public bool CleanupFileName
        {
            get { return cleanupFileName; }
            set
            {
                cleanupFileName = value;
                fullFileName = CreateFileNameLayout(FileName);
                fullarchiveFileName = CreateFileNameLayout(ArchiveFileName);
            }
        }

        /// <summary>
        /// Is the  <see cref="FileName"/> an absolute or relative path?
        /// </summary>
        [DefaultValue(FilePathKind.Unknown)]
        public FilePathKind FileNameKind
        {
            get { return fileNameKind; }
            set
            {

                fileNameKind = value;
                fullFileName = CreateFileNameLayout(FileName);
            }
        }

        /// <summary>
        /// Gets or sets a value indicating whether to create directories if they do not exist.
        /// </summary>
        /// <remarks>
        /// Setting this to false may improve performance a bit, but you'll receive an error
        /// when attempting to write to a directory that's not present.
        /// </remarks>
        /// <docgen category='Output Options' order='10' />
        [DefaultValue(true)]
        [Advanced]
        public bool CreateDirs { get; set; }

        /// <summary>
        /// Gets or sets a value indicating whether to delete old log file on startup.
        /// </summary>
        /// <remarks>
        /// This option works only when the "FileName" parameter denotes a single file.
        /// </remarks>
        /// <docgen category='Output Options' order='10' />
        [DefaultValue(false)]
        public bool DeleteOldFileOnStartup { get; set; }

        /// <summary>
        /// Gets or sets a value indicating whether to replace file contents on each write instead of appending log message at the end.
        /// </summary>
        /// <docgen category='Output Options' order='10' />
        [DefaultValue(false)]
        [Advanced]
        public bool ReplaceFileContentsOnEachWrite { get; set; }

        /// <summary>
        /// Gets or sets a value indicating whether to keep log file open instead of opening and closing it on each logging event.
        /// </summary>
        /// <remarks>
        /// Setting this property to <c>True</c> helps improve performance.
        /// </remarks>
        /// <docgen category='Performance Tuning Options' order='10' />
        [DefaultValue(false)]
        public bool KeepFileOpen
        {
            get { return keepFileOpen; }
            set
            {
                keepFileOpen = value;
                if (IsInitialized)
                {
                    RefreshArchiveFilePatternToWatch();
                }
            }
        }

        /// <summary>
        /// Gets or sets the maximum number of log filenames that should be stored as existing.
        /// </summary>
        /// <remarks>
        /// The bigger this number is the longer it will take to write each log record. The smaller the number is
        /// the higher the chance that the clean function will be run when no new files have been opened.
        /// </remarks>
        /// <docgen category='Performance Tuning Options' order='10' />
        [DefaultValue(20)] //NLog5: todo rename correct for text case
        public int maxLogFilenames { get; set; }

        /// <summary>
        /// Gets or sets a value indicating whether to enable log file(s) to be deleted.
        /// </summary>
        /// <docgen category='Output Options' order='10' />
        [DefaultValue(true)]
        public bool EnableFileDelete { get; set; }

#if !SILVERLIGHT
        /// <summary>
        /// Gets or sets the file attributes (Windows only).
        /// </summary>
        /// <docgen category='Output Options' order='10' />
        [Advanced]
        public Win32FileAttributes FileAttributes { get; set; }


#endif

        /// <summary>
        /// Should we capture the last write time of a file?
        /// </summary>
        bool ICreateFileParameters.CaptureLastWriteTime
        {
            get
            {
                return ArchiveNumbering == ArchiveNumberingMode.Date ||
                       ArchiveNumbering == ArchiveNumberingMode.DateAndSequence;
            }
        }

        /// <summary>
        /// Gets or sets the line ending mode.
        /// </summary>
        /// <docgen category='Layout Options' order='10' />
        [Advanced]
        public LineEndingMode LineEnding
        {
            get { return this.lineEndingMode; }

            set { this.lineEndingMode = value; }
        }

        /// <summary>
        /// Gets or sets a value indicating whether to automatically flush the file buffers after each log message.
        /// </summary>
        /// <docgen category='Performance Tuning Options' order='10' />
        [DefaultValue(true)]
        public bool AutoFlush { get; set; }

        /// <summary>
        /// Gets or sets the number of files to be kept open. Setting this to a higher value may improve performance
        /// in a situation where a single File target is writing to many files
        /// (such as splitting by level or by logger).
        /// </summary>
        /// <remarks>
        /// The files are managed on a LRU (least recently used) basis, which flushes
        /// the files that have not been used for the longest period of time should the
        /// cache become full. As a rule of thumb, you shouldn't set this parameter to 
        /// a very high value. A number like 10-15 shouldn't be exceeded, because you'd
        /// be keeping a large number of files open which consumes system resources.
        /// </remarks>
        /// <docgen category='Performance Tuning Options' order='10' />
        [DefaultValue(5)]
        [Advanced]
        public int OpenFileCacheSize { get; set; }

        /// <summary>
        /// Gets or sets the maximum number of seconds that files are kept open. If this number is negative the files are 
        /// not automatically closed after a period of inactivity.
        /// </summary>
        /// <docgen category='Performance Tuning Options' order='10' />
        [DefaultValue(-1)]
        [Advanced]
        public int OpenFileCacheTimeout { get; set; }

        /// <summary>
        /// Gets or sets the log file buffer size in bytes.
        /// </summary>
        /// <docgen category='Performance Tuning Options' order='10' />
        [DefaultValue(32768)]
        public int BufferSize { get; set; }

        /// <summary>
        /// Gets or sets the file encoding.
        /// </summary>
        /// <docgen category='Layout Options' order='10' />
        public Encoding Encoding { get; set; }

        /// <summary>
        /// Gets or sets a value indicating whether concurrent writes to the log file by multiple processes on the same host.
        /// </summary>
        /// <remarks>
        /// This makes multi-process logging possible. NLog uses a special technique
        /// that lets it keep the files open for writing.
        /// </remarks>
        /// <docgen category='Performance Tuning Options' order='10' />
        [DefaultValue(true)]
        public bool ConcurrentWrites
        {
            get { return concurrentWrites; }
            set
            {
                concurrentWrites = value;
                if (IsInitialized)
                {
                    RefreshArchiveFilePatternToWatch();
                }
            }
        }

        /// <summary>
        /// Gets or sets a value indicating whether concurrent writes to the log file by multiple processes on different network hosts.
        /// </summary>
        /// <remarks>
        /// This effectively prevents files from being kept open.
        /// </remarks>
        /// <docgen category='Performance Tuning Options' order='10' />
        [DefaultValue(false)]
        public bool NetworkWrites { get; set; }

        /// <summary>
        /// Gets or sets the number of times the write is appended on the file before NLog
        /// discards the log message.
        /// </summary>
        /// <docgen category='Performance Tuning Options' order='10' />
        [DefaultValue(10)]
        [Advanced]
        public int ConcurrentWriteAttempts { get; set; }

        /// <summary>
        /// Gets or sets the delay in milliseconds to wait before attempting to write to the file again.
        /// </summary>
        /// <remarks>
        /// The actual delay is a random value between 0 and the value specified
        /// in this parameter. On each failed attempt the delay base is doubled
        /// up to <see cref="ConcurrentWriteAttempts" /> times.
        /// </remarks>
        /// <example>
        /// Assuming that ConcurrentWriteAttemptDelay is 10 the time to wait will be:<p/>
        /// a random value between 0 and 10 milliseconds - 1st attempt<br/>
        /// a random value between 0 and 20 milliseconds - 2nd attempt<br/>
        /// a random value between 0 and 40 milliseconds - 3rd attempt<br/>
        /// a random value between 0 and 80 milliseconds - 4th attempt<br/>
        /// ...<p/>
        /// and so on.
        /// </example>
        /// <docgen category='Performance Tuning Options' order='10' />
        [DefaultValue(1)]
        [Advanced]
        public int ConcurrentWriteAttemptDelay { get; set; }

        /// <summary>
        /// Gets or sets a value indicating whether to archive old log file on startup.
        /// </summary>
        /// <remarks>
        /// This option works only when the "FileName" parameter denotes a single file.
        /// After archiving the old file, the current log file will be empty.
        /// </remarks>
        /// <docgen category='Output Options' order='10' />
        [DefaultValue(false)]
        public bool ArchiveOldFileOnStartup { get; set; }

        /// <summary>
        /// Gets or sets a value specifying the date format to use when archiving files.
        /// </summary>
        /// <remarks>
        /// This option works only when the "ArchiveNumbering" parameter is set either to Date or DateAndSequence.
        /// </remarks>
        /// <docgen category='Output Options' order='10' />
        [DefaultValue("")]
        public string ArchiveDateFormat { get; set; }

        /// <summary>
        /// Gets or sets the size in bytes above which log files will be automatically archived.
        /// 
        /// Warning: combining this with <see cref="ArchiveNumberingMode.Date"/> isn't supported. We cannot create multiple archive files, if they should have the same name.
        /// Choose:  <see cref="ArchiveNumberingMode.DateAndSequence"/> 
        /// </summary>
        /// <remarks>
        /// Caution: Enabling this option can considerably slow down your file 
        /// logging in multi-process scenarios. If only one process is going to
        /// be writing to the file, consider setting <c>ConcurrentWrites</c>
        /// to <c>false</c> for maximum performance.
        /// </remarks>
        /// <docgen category='Archival Options' order='10' />
        public long ArchiveAboveSize
        {
            get { return archiveAboveSize; }
            set
            {
                archiveAboveSize = value;
                if (IsInitialized)
                {
                    RefreshArchiveFilePatternToWatch();
                }
            }
        }

        /// <summary>
        /// Gets or sets a value indicating whether to automatically archive log files every time the specified time passes.
        /// </summary>
        /// <remarks>
        /// Files are moved to the archive as part of the write operation if the current period of time changes. For example
        /// if the current <c>hour</c> changes from 10 to 11, the first write that will occur
        /// on or after 11:00 will trigger the archiving.
        /// <p>
        /// Caution: Enabling this option can considerably slow down your file 
        /// logging in multi-process scenarios. If only one process is going to
        /// be writing to the file, consider setting <c>ConcurrentWrites</c>
        /// to <c>false</c> for maximum performance.
        /// </p>
        /// </remarks>
        /// <docgen category='Archival Options' order='10' />
        public FileArchivePeriod ArchiveEvery
        {
            get { return archiveEvery; }
            set
            {
                archiveEvery = value;
                if (IsInitialized)
                {
                    RefreshArchiveFilePatternToWatch();
                }
            }
        }

        /// <summary>
        /// Is the  <see cref="ArchiveFileName"/> an absolute or relative path?
        /// </summary>
        public FilePathKind ArchiveFileKind
        {
            get { return archiveFileKind; }
            set
            {
                archiveFileKind = value;
                fullarchiveFileName = CreateFileNameLayout(ArchiveFileName);
            }
        }

        /// <summary>
        /// Gets or sets the name of the file to be used for an archive.
        /// </summary>
        /// <remarks>
        /// It may contain a special placeholder {#####}
        /// that will be replaced with a sequence of numbers depending on 
        /// the archiving strategy. The number of hash characters used determines
        /// the number of numerical digits to be used for numbering files.
        /// </remarks>
        /// <docgen category='Archival Options' order='10' />
        public Layout ArchiveFileName
        {
            get
            {
                if (fullarchiveFileName == null) return null;

                return fullarchiveFileName.GetLayout();
            }
            set
            {
                fullarchiveFileName = CreateFileNameLayout(value);
                if (IsInitialized)
                {
                    //don't call before initialized because this could lead to stackoverflows.
                    RefreshFileArchive();
                    RefreshArchiveFilePatternToWatch();
                }
            }
        }

        /// <summary>
        /// Gets or sets the maximum number of archive files that should be kept.
        /// </summary>
        /// <docgen category='Archival Options' order='10' />
        [DefaultValue(0)]
        public int MaxArchiveFiles
        {
            get { return maxArchiveFiles; }
            set
            {
                maxArchiveFiles = value;
                fileArchive.MaxArchiveFileToKeep = value;
            }
        }

        /// <summary>
        /// Gets or sets the way file archives are numbered. 
        /// </summary>
        /// <docgen category='Archival Options' order='10' />
        public ArchiveNumberingMode ArchiveNumbering { get; set; }

        /// <summary>
        /// Used to compress log files during archiving.
        /// This may be used to provide your own implementation of a zip file compressor,
        /// on platforms other than .Net4.5.
        /// Defaults to ZipArchiveFileCompressor on .Net4.5 and to null otherwise.
        /// </summary>
        public static IFileCompressor FileCompressor { get; set; }

        /// <summary>
        /// Gets or sets a value indicating whether to compress archive files into the zip archive format.
        /// </summary>
        /// <docgen category='Archival Options' order='10' />
        [DefaultValue(false)]
        public bool EnableArchiveFileCompression
        {
            get { return enableArchiveFileCompression && FileCompressor != null; }
            set
            {
                enableArchiveFileCompression = value;
                if (IsInitialized)
                {
                    RefreshArchiveFilePatternToWatch();
                }
            }
        }
        
        /// <summary>
        /// Gets or set a value indicating whether a managed file stream is forced, instead of used the native implementation.
        /// </summary>
        [DefaultValue(false)]
        public bool ForceManaged { get; set; }

        /// <summary>
        /// Gets or sets a value indicating whether the footer should be written only when the file is archived.
        /// </summary>
        [DefaultValue(false)]
        public bool WriteFooterOnArchivingOnly { get; set; }

        /// <summary>
        /// Gets the characters that are appended after each line.
        /// </summary>
        protected internal string NewLineChars
        {
            get { return lineEndingMode.NewLineCharacters; }
        }

        private void RefreshFileArchive()
        {
            var nullEvent = LogEventInfo.CreateNullEvent();
            string fileNamePattern = GetArchiveFileNamePattern(GetFullFileName(nullEvent), nullEvent);
            if (fileNamePattern == null)
            {
                InternalLogger.Debug("no RefreshFileArchive because fileName is NULL");
                return;
            }

            if (!ContainsFileNamePattern(fileNamePattern))
            {
                try
                {
                    fileArchive.InitializeForArchiveFolderPath(Path.GetDirectoryName(fileNamePattern));
                }
                catch (Exception exception)
                {

                    if (exception.MustBeRethrownImmediately())
                    {
                        throw;
                }

                    //TODO NLog 5, check MustBeRethrown()

                    InternalLogger.Warn(exception, "Error while initializing archive folder.");
            }
        }
        }

        /// <summary>
        /// Refresh the ArchiveFilePatternToWatch option of the <see cref="FileAppenderCache" />. 
        /// The log file must be watched for archiving when multiple processes are writing to the same 
        /// open file.
        /// </summary>
        private void RefreshArchiveFilePatternToWatch()
        {
#if !SILVERLIGHT && !__IOS__ && !__ANDROID__ && !NETSTANDARD_1plus && !UWP10
            if (this.fileAppenderCache != null)
            {
                bool mustWatchArchiving = IsArchivingEnabled() && ConcurrentWrites && KeepFileOpen;
                if (mustWatchArchiving)
                {
                    var nullEvent = LogEventInfo.CreateNullEvent();
                    string fileNamePattern = GetArchiveFileNamePattern(GetFullFileName(nullEvent), nullEvent);
                    if (!string.IsNullOrEmpty(fileNamePattern))
                    {
                        fileNamePattern = Path.Combine(Path.GetDirectoryName(fileNamePattern),
                            ReplaceFileNamePattern(fileNamePattern, "*"));
                        //fileNamePattern is absolute
                        this.fileAppenderCache.ArchiveFilePatternToWatch = fileNamePattern;

                        if ((EnableArchiveFileCompression) && (this.appenderInvalidatorThread == null))
                        {
                            // EnableArchiveFileCompression creates a new file for the archive, instead of just moving the log file.
                            // The log file is deleted instead of moved. This process may be holding a lock to that file which will
                            // avoid the file from being deleted. Therefore we must periodically close appenders for files that 
                            // were archived so that the file can be deleted.

                            this.appenderInvalidatorThread = new Thread(() =>
                            {
                                while (true)
                                {
                                    try
                                    {
                                        if (this.stopAppenderInvalidatorThreadWaitHandle.WaitOne(200))
                                            break;

                                        lock (SyncRoot)
                                        {
                                            this.fileAppenderCache.InvalidateAppendersForInvalidFiles();
                                        }
                                    }
                                    catch (Exception ex)
                                    {
                                        InternalLogger.Debug(ex, "Exception in FileTarget appender-invalidator thread.");
                                    }
                                }
                            });
                            this.appenderInvalidatorThread.IsBackground = true;
                            this.appenderInvalidatorThread.Start();
                        }
                    }
                }
                else
                {
                    this.fileAppenderCache.ArchiveFilePatternToWatch = null;

                    this.StopAppenderInvalidatorThread();
                }
            }
#endif
        }

        private void StopAppenderInvalidatorThread()
        {
#if !SILVERLIGHT && !__IOS__ && !__ANDROID__
            if (this.appenderInvalidatorThread != null)
            {
                this.stopAppenderInvalidatorThreadWaitHandle.Set();
                this.appenderInvalidatorThread = null;
            }
#endif
        }

        /// <summary>
        /// Removes records of initialized files that have not been 
        /// accessed in the last two days.
        /// </summary>
        /// <remarks>
        /// Files are marked 'initialized' for the purpose of writing footers when the logging finishes.
        /// </remarks>
        public void CleanupInitializedFiles()
        {
            this.CleanupInitializedFiles(DateTime.UtcNow.AddDays(-FileTarget.InitializedFilesCleanupPeriod));
        }

        /// <summary>
        /// Removes records of initialized files that have not been
        /// accessed after the specified date.
        /// </summary>
        /// <param name="cleanupThreshold">The cleanup threshold.</param>
        /// <remarks>
        /// Files are marked 'initialized' for the purpose of writing footers when the logging finishes.
        /// </remarks>
        public void CleanupInitializedFiles(DateTime cleanupThreshold)
        {
            var filesToFinalize = new List<string>();

            // Select the files require to be finalized.
            foreach (var file in this.initializedFiles)
            {
                if (file.Value < cleanupThreshold)
                {
                    filesToFinalize.Add(file.Key);
                }
            }

            // Finalize the files.
            foreach (string fileName in filesToFinalize)
            {
                this.FinalizeFile(fileName);
            }
        }

        /// <summary>
        /// Flushes all pending file operations.
        /// </summary>
        /// <param name="asyncContinuation">The asynchronous continuation.</param>
        /// <remarks>
        /// The timeout parameter is ignored, because file APIs don't provide
        /// the needed functionality.
        /// </remarks>
        protected override void FlushAsync(AsyncContinuation asyncContinuation)
        {
            try
            {
                fileAppenderCache.FlushAppenders();
                asyncContinuation(null);
            }
            catch (Exception exception)
            {
                if (exception.MustBeRethrown())
                {
                    throw;
                }

                asyncContinuation(exception);
            }
        }

        /// <summary>
        /// Returns the suitable appender factory ( <see cref="IFileAppenderFactory"/>) to be used to generate the file
        /// appenders associated with the <see cref="FileTarget"/> instance.
        /// 
        /// The type of the file appender factory returned depends on the values of various <see cref="FileTarget"/> properties.
        /// </summary>
        /// <returns><see cref="IFileAppenderFactory"/> suitable for this instance.</returns>
        private IFileAppenderFactory GetFileAppenderFactory()
        {
            if (!this.KeepFileOpen)
            {
                return RetryingMultiProcessFileAppender.TheFactory;
            }
            else if (this.NetworkWrites)
            {
                return RetryingMultiProcessFileAppender.TheFactory;
            }
            else if (this.ConcurrentWrites)
            {
<<<<<<< HEAD
#if SILVERLIGHT || UWP10
=======
#if !SupportsMutex
>>>>>>> 2daa1271
                return RetryingMultiProcessFileAppender.TheFactory;
#elif MONO
//
// mono on Windows uses mutexes, on Unix - special appender
//
                if (PlatformDetector.IsUnix)
                {
                    return UnixMultiProcessFileAppender.TheFactory;
                }
                else
                {
                    return MutexMultiProcessFileAppender.TheFactory;
                }
#else
                return MutexMultiProcessFileAppender.TheFactory;
#endif
            }
            else if (IsArchivingEnabled())
                return CountingSingleProcessFileAppender.TheFactory;
            else
                return SingleProcessFileAppender.TheFactory;
        }

        private bool IsArchivingEnabled()
        {
            return this.ArchiveAboveSize != FileTarget.ArchiveAboveSizeDisabled ||
                   this.ArchiveEvery != FileArchivePeriod.None;
        }

        /// <summary>
        /// Initializes file logging by creating data structures that
        /// enable efficient multi-file logging.
        /// </summary>
        protected override void InitializeTarget()
        {
            base.InitializeTarget();

            RefreshFileArchive();
            this.appenderFactory = GetFileAppenderFactory();

            this.fileAppenderCache = new FileAppenderCache(this.OpenFileCacheSize, this.appenderFactory, this);
            RefreshArchiveFilePatternToWatch();

            if ((this.OpenFileCacheSize > 0 || this.EnableFileDelete) && this.OpenFileCacheTimeout > 0)
            {
                this.autoClosingTimer = new Timer(
                    this.AutoClosingTimerCallback,
                    null,
                    this.OpenFileCacheTimeout*1000,
                    this.OpenFileCacheTimeout*1000);
            }
        }



        /// <summary>
        /// Closes the file(s) opened for writing.
        /// </summary>
        protected override void CloseTarget()
        {
            base.CloseTarget();

            foreach (string fileName in new List<string>(this.initializedFiles.Keys))
            {
                this.FinalizeFile(fileName);
            }

            if (this.autoClosingTimer != null)
            {
                this.autoClosingTimer.Change(Timeout.Infinite, Timeout.Infinite);
                this.autoClosingTimer.Dispose();
                this.autoClosingTimer = null;
            }

            this.StopAppenderInvalidatorThread();

            this.fileAppenderCache.CloseAppenders();
        }

        /// <summary>
        /// Writes the specified logging event to a file specified in the FileName 
        /// parameter.
        /// </summary>
        /// <param name="logEvent">The logging event.</param>
        protected override void Write(LogEventInfo logEvent)
        {
            var fullFileName = this.GetFullFileName(logEvent);
            byte[] bytes = this.GetBytesToWrite(logEvent);
            ProcessLogEvent(logEvent, fullFileName, bytes);
        }

        /// <summary>
        /// Get full filename (=absolute) and cleaned if needed.
        /// </summary>
        /// <param name="logEvent"></param>
        /// <returns></returns>
        internal string GetFullFileName(LogEventInfo logEvent)
        {
            if (this.fullFileName == null)
            {
                return null;
            }
            return this.fullFileName.Render(logEvent);
        }

        /// <summary>
        /// Writes the specified array of logging events to a file specified in the FileName
        /// parameter.
        /// </summary>
        /// <param name="logEvents">An array of <see cref="AsyncLogEventInfo"/> objects.</param>
        /// <remarks>
        /// This function makes use of the fact that the events are batched by sorting
        /// the requests by filename. This optimizes the number of open/close calls
        /// and can help improve performance.
        /// </remarks>
        protected override void Write(AsyncLogEventInfo[] logEvents)
        {
            var buckets = logEvents.BucketSort(c => this.GetFullFileName(c.LogEvent));
            using (var ms = new MemoryStream())
            {
                var pendingContinuations = new List<AsyncContinuation>();

                foreach (var bucket in buckets)
                {
                    string fileName = bucket.Key;

                    ms.SetLength(0);
                    ms.Position = 0;

                    LogEventInfo firstLogEvent = null;

                    foreach (AsyncLogEventInfo ev in bucket.Value)
                    {
                        if (firstLogEvent == null)
                        {
                            firstLogEvent = ev.LogEvent;
                        }

                        byte[] bytes = this.GetBytesToWrite(ev.LogEvent);
                        ms.Write(bytes, 0, bytes.Length);
                        pendingContinuations.Add(ev.Continuation);
                    }

                    this.FlushCurrentFileWrites(fileName, firstLogEvent, ms, pendingContinuations);
                }
            }
        }



        private void ProcessLogEvent(LogEventInfo logEvent, string fileName, byte[] bytesToWrite)
        {
#if !SILVERLIGHT && !__IOS__ && !__ANDROID__ && !UWP10
            this.fileAppenderCache.InvalidateAppendersForInvalidFiles();
#endif
<<<<<<< HEAD
            string fileToArchive = this.GetFileCharacteristics(fileName) != null ? fileName : previousLogFileName;
            if (this.ShouldAutoArchive(fileToArchive, logEvent, bytesToWrite.Length))
                this.DoAutoArchive(fileToArchive, logEvent);
            if (this.ArchiveNumbering == ArchiveNumberingMode.Date && this.ArchiveEvery != FileArchivePeriod.None && ShouldDeleteOldArchives())
=======
            TryArchiveFile(fileName, logEvent, bytesToWrite.Length);

            // Clean up old archives if this is the first time a log record is being written to
            // this log file and the archiving system is date/time based.
            if (this.ArchiveNumbering == ArchiveNumberingMode.Date && this.ArchiveEvery != FileArchivePeriod.None &&
                ShouldDeleteOldArchives())
>>>>>>> 2daa1271
            {
                if (!previousFileNames.Contains(fileName))
                {
                    if (this.previousFileNames.Count > this.maxLogFilenames)
                    {
                        this.previousFileNames.Dequeue();
                    }
                    string fileNamePattern = this.GetArchiveFileNamePattern(fileName, logEvent);
                    if (fileNamePattern != null)
                    {
                        this.DeleteOldDateArchives(fileNamePattern);
                    }
                    this.previousFileNames.Enqueue(fileName);
                }
            }

            this.WriteToFile(fileName, logEvent, bytesToWrite, false);

            previousLogFileName = fileName;
            previousLogEventTimestamp = logEvent.TimeStamp;
        }

        /// <summary>
        /// Formats the log event for write.
        /// </summary>
        /// <param name="logEvent">The log event to be formatted.</param>
        /// <returns>A string representation of the log event.</returns>
        protected virtual string GetFormattedMessage(LogEventInfo logEvent)
        {
            return this.Layout.Render(logEvent);
        }

        /// <summary>
        /// Gets the bytes to be written to the file.
        /// </summary>
        /// <param name="logEvent">Log event.</param>
        /// <returns>Array of bytes that are ready to be written.</returns>
        protected virtual byte[] GetBytesToWrite(LogEventInfo logEvent)
        {
            string renderedText = this.GetFormattedMessage(logEvent) + this.NewLineChars;
            return this.TransformBytes(this.Encoding.GetBytes(renderedText));
        }

        /// <summary>
        /// Modifies the specified byte array before it gets sent to a file.
        /// </summary>
        /// <param name="value">The byte array.</param>
        /// <returns>The modified byte array. The function can do the modification in-place.</returns>
        protected virtual byte[] TransformBytes(byte[] value)
        {
            return value;
        }

        /// <summary>
        /// Replaces the numeric pattern i.e. {#} in a file name with the <paramref name="value"/> parameter value.
        /// </summary>
        /// <param name="pattern">File name which contains the numeric pattern.</param>
        /// <param name="value">Value which will replace the numeric pattern.</param>
        /// <returns>File name with the value of <paramref name="value"/> in the position of the numeric pattern.</returns>
        private static string ReplaceNumberPattern(string pattern, int value)
        {
            int firstPart = pattern.IndexOf("{#", StringComparison.Ordinal);
            int lastPart = pattern.IndexOf("#}", StringComparison.Ordinal) + 2;
            int numDigits = lastPart - firstPart - 2;

            return pattern.Substring(0, firstPart) + Convert.ToString(value, 10).PadLeft(numDigits, '0') +
                   pattern.Substring(lastPart);
        }

        private void FlushCurrentFileWrites(string currentFileName, LogEventInfo firstLogEvent, MemoryStream ms,
            List<AsyncContinuation> pendingContinuations)
        {
            Exception lastException = null;

            try
            {
                if (currentFileName != null)
                    ProcessLogEvent(firstLogEvent, currentFileName, ms.ToArray());
            }
            catch (Exception exception)
            {
                if (exception.MustBeRethrown())
                {
                    throw;
                }

                lastException = exception;
            }

            foreach (AsyncContinuation cont in pendingContinuations)
            {
                cont(lastException);
            }

            pendingContinuations.Clear();
        }

        /// <summary>
        /// Determines if the file name as <see cref="String"/> contains a numeric pattern i.e. {#} in it.  
        ///
        /// Example: 
        ///     trace{#}.log        Contains the numeric pattern.
        ///     trace{###}.log      Contains the numeric pattern.
        ///     trace{#X#}.log      Contains the numeric pattern (See remarks).
        ///     trace.log           Does not contain the pattern.
        /// </summary>
        /// <remarks>Occasionally, this method can identify the existence of the {#} pattern incorrectly.</remarks>
        /// <param name="fileName">File name to be checked.</param>
        /// <returns><see langword="true"/> when the pattern is found; <see langword="false"/> otherwise.</returns>
        private static bool ContainsFileNamePattern(string fileName)
        {
            int startingIndex = fileName.IndexOf("{#", StringComparison.Ordinal);
            int endingIndex = fileName.IndexOf("#}", StringComparison.Ordinal);

            return (startingIndex != -1 && endingIndex != -1 && startingIndex < endingIndex);
        }

        /// <summary>
        /// Archives the <paramref name="fileName"/> using a rolling style numbering (the most recent is always #0 then
        /// #1, ..., #N. When the number of archive files exceed <see cref="P:MaxArchiveFiles"/> the obsolete archives
        /// are deleted.
        /// </summary>
        /// <remarks>
        /// This method is called recursively. This is the reason the <paramref name="archiveNumber"/> is required.
        /// </remarks>
        /// <param name="fileName">File name to be archived.</param>
        /// <param name="pattern">File name template which contains the numeric pattern to be replaced.</param>
        /// <param name="archiveNumber">Value which will replace the numeric pattern.</param>
        private void RollArchivesForward(string fileName, string pattern, int archiveNumber)
        {
            if (ShouldDeleteOldArchives() && archiveNumber >= this.MaxArchiveFiles)
            {
                File.Delete(fileName);
                return;
            }

            if (!File.Exists(fileName))
            {
                return;
            }

            string newFileName = ReplaceNumberPattern(pattern, archiveNumber);
            RollArchivesForward(newFileName, pattern, archiveNumber + 1);

            if (archiveNumber == 0)
                ArchiveFile(fileName, newFileName);
            else
<<<<<<< HEAD
                RollArchiveForward(fileName, newFileName);
            }
                // TODO: Check the value of CreateDirs property before creating directories.
        /// <summary>
        /// Moves the archive file to the specified file name.
        /// </summary>
        /// <param name="existingFileName">The archive file to move.</param>
        /// <param name="newFileName">The destination file name.</param>
        private void RollArchiveForward(string existingFileName, string newFileName)
                {
            InternalLogger.Info("Roll archive {0} to {1}", existingFileName, newFileName);
            File.Move(existingFileName, newFileName);
                }

=======
            {
                InternalLogger.Info("Roll archive {0} to {1}", fileName, newFileName);
                File.Move(fileName, newFileName);
            }
        }
>>>>>>> 2daa1271

        /// <summary>
        /// Archives the <paramref name="fileName"/> using a sequence style numbering. The most recent archive has the
        /// highest number. When the number of archive files exceed <see cref="P:MaxArchiveFiles"/> the obsolete
        /// archives are deleted.
        /// </summary>
        /// <param name="fileName">File name to be archived.</param>
        /// <param name="pattern">configured filepattern for the archive filename.</param>
        private void ArchiveBySequence(string fileName, string pattern)
        {
            FileNameTemplate fileTemplate = new FileNameTemplate(Path.GetFileName(pattern));
            int trailerLength = fileTemplate.Template.Length - fileTemplate.EndAt;
            string fileNameMask = fileTemplate.ReplacePattern("*");

            string dirName = Path.GetDirectoryName(Path.GetFullPath(pattern));
            int nextNumber = -1;
            int minNumber = -1;

            var number2Name = new Dictionary<int, string>();

            try
            {
#if SILVERLIGHT && !WINDOWS_PHONE
                foreach (string s in Directory.EnumerateFiles(dirName, fileNameMask))
#else
                foreach (string s in Directory.GetFiles(dirName, fileNameMask))
#endif
                {
                    string baseName = Path.GetFileName(s);
                    string number = baseName.Substring(fileTemplate.BeginAt, baseName.Length - trailerLength - fileTemplate.BeginAt);
                    int num;

                    try
                    {
                        num = Convert.ToInt32(number, CultureInfo.InvariantCulture);
                    }
                    catch (FormatException)
                    {
                        continue;
                    }

                    nextNumber = Math.Max(nextNumber, num);
                    minNumber = minNumber != -1 ? Math.Min(minNumber, num) : num;

                    number2Name[num] = s;
                }

                nextNumber++;
            }
            catch (DirectoryNotFoundException)
            {
                Directory.CreateDirectory(dirName);
                nextNumber = 0;
            }

            if (minNumber != -1 && ShouldDeleteOldArchives())
            {
                int minNumberToKeep = nextNumber - this.MaxArchiveFiles + 1;
                for (int i = minNumber; i < minNumberToKeep; ++i)
                {
                    string s;

                    if (number2Name.TryGetValue(i, out s))
                    {
                        InternalLogger.Info("Deleting old archive {0}", s);
                        File.Delete(s);
                    }
                }
            }

            string newFileName = ReplaceNumberPattern(pattern, nextNumber);
            ArchiveFile(fileName, newFileName);
        }

        /// <summary>
        /// Creates an archive copy of source file either by compressing it or moving to a new location in the file
        /// system. 
        /// </summary>
        /// <param name="fileName">File name to be archived.</param>
        /// <param name="archiveFileName">Name of the archive file.</param>
        private void ArchiveFile(string fileName, string archiveFileName)
        {
<<<<<<< HEAD
            UninitializeFile(fileName);
        
=======
            FinalizeFile(fileName, isArchiving: true);

>>>>>>> 2daa1271
            string archiveFolderPath = Path.GetDirectoryName(archiveFileName);
            if (!Directory.Exists(archiveFolderPath))
                Directory.CreateDirectory(archiveFolderPath);

            if (EnableArchiveFileCompression)
            {
                InternalLogger.Info("Archiving {0} to compressed {1}", fileName, archiveFileName);
                FileCompressor.CompressFile(fileName, archiveFileName);
                DeleteAndWaitForFileDelete(fileName);
            }
            else
            {
                InternalLogger.Info("Archiving {0} to {1}", fileName, archiveFileName);
                if (File.Exists(archiveFileName))
                {
                    //todo handle double footer
                    InternalLogger.Info("Already exists, append to {0}", archiveFileName);
                    
                    //todo maybe needs a better filelock behaviour

                    //copy to archive file.
                    using (FileStream fileStream = File.Open(fileName, FileMode.Open))
                    using (FileStream archiveFileStream = File.Open(archiveFileName, FileMode.Append ))
                    {
                        fileStream.CopyAndSkipBom(archiveFileStream, Encoding);
                        //clear old content
                        fileStream.SetLength(0);
                        fileStream.Close(); // This flushes the content, too.
#if NET3_5
                        archiveFileStream.Flush();
#else
                        archiveFileStream.Flush(true);
#endif
                    }
                }
                else
                {
                    File.Move(fileName, archiveFileName);
                }
            }
        }

        private static void DeleteAndWaitForFileDelete(string fileName)
        {
            var originalFileCreationTime = (new FileInfo(fileName)).CreationTime;
            File.Delete(fileName);

            if (File.Exists(fileName))
            {
                FileInfo currentFileInfo;
                do
                {
                    Thread.Sleep(100);
                    currentFileInfo = new FileInfo(fileName);
                }
                while ((currentFileInfo.Exists) && (currentFileInfo.CreationTime == originalFileCreationTime));
            }
        }

#if !NET_CF
        /// <summary>
        /// <para>
        /// Archives the <paramref name="fileName"/> using a date and sequence style numbering. Archives will be stamped
        /// with the prior period (Year, Month, Day) datetime. The most recent archive has the highest number (in
        /// combination with the date).
        /// </para>
        /// <para>
        /// When the number of archive files exceed <see cref="P:MaxArchiveFiles"/> the obsolete archives are deleted.
        /// </para>
        /// </summary>
        /// <param name="fileName">File name to be archived.</param>
        /// <param name="pattern">File name template which contains the numeric pattern to be replaced.</param>
        /// <param name="logEvent">Log event that the <see cref="FileTarget"/> instance is currently processing.</param>
        private void ArchiveByDateAndSequence(string fileName, string pattern, LogEventInfo logEvent)
        {
            string baseNamePattern = Path.GetFileName(pattern);

            if (string.IsNullOrEmpty(baseNamePattern))
            {
                return;
            }

            FileNameTemplate fileTemplate = new FileNameTemplate(baseNamePattern);
            string fileNameMask = fileTemplate.ReplacePattern("*");
            string dateFormat = GetArchiveDateFormatString(this.ArchiveDateFormat);

            string dirName = Path.GetDirectoryName(Path.GetFullPath(pattern));
            if (string.IsNullOrEmpty(dirName))
            {
                return;
            }

            int minSequenceLength = fileTemplate.EndAt - fileTemplate.BeginAt - 2;
            int nextSequenceNumber;
            DateTime archiveDate = GetArchiveDate(fileName, logEvent);
            List<string> archiveFileNames;
            if (Directory.Exists(dirName))
            {
                List<DateAndSequenceArchive> archives = FindDateAndSequenceArchives(dirName, fileName, fileNameMask, minSequenceLength, dateFormat, fileTemplate)
                    .ToList();

                // Find out the next sequence number among existing archives having the same date part as the current date.
                int? lastSequenceNumber = archives
                    .Where(a => a.HasSameFormattedDate(archiveDate))
                    .Max(a => (int?)a.Sequence);
                nextSequenceNumber = (int)(lastSequenceNumber != null ? lastSequenceNumber + 1 : 0);

                archiveFileNames = archives
                    .OrderBy(a => a.Date)
                    .ThenBy(a => a.Sequence)
                    .Select(a => a.FileName)
                    .ToList();
            }
            else
            {
                Directory.CreateDirectory(dirName);
                nextSequenceNumber = 0;
                archiveFileNames = new List<string>();
            }

            string paddedSequence = nextSequenceNumber.ToString().PadLeft(minSequenceLength, '0');
            string archiveFileNameWithoutPath = fileNameMask.Replace("*",
                string.Format("{0}.{1}", archiveDate.ToString(dateFormat), paddedSequence));
            string archiveFileName = Path.Combine(dirName, archiveFileNameWithoutPath);

            ArchiveFile(fileName, archiveFileName);
            archiveFileNames.Add(archiveFileName);
            EnsureArchiveCount(archiveFileNames);
        }

        /// <summary>
        /// Deletes files among a given list, and stops as soon as the remaining files are fewer than the <see
        /// cref="P:FileTarget.MaxArchiveFiles"/> setting.
        /// </summary>
        /// <param name="oldArchiveFileNames">List of the file archives.</param>
        /// <remarks>
        /// Items are deleted in the same order as in <paramref name="oldArchiveFileNames"/>. No file is deleted if <see
        /// cref="P:FileTarget.MaxArchiveFiles"/> property is zero.
        /// </remarks>
        private void EnsureArchiveCount(List<string> oldArchiveFileNames)
        {
            if (!ShouldDeleteOldArchives())
            {
                return;
            }

            int numberToDelete = oldArchiveFileNames.Count - this.MaxArchiveFiles;
            for (int fileIndex = 0; fileIndex < numberToDelete; fileIndex++)
            {
                InternalLogger.Info("Deleting old archive {0}.", oldArchiveFileNames[fileIndex]);
                File.Delete(oldArchiveFileNames[fileIndex]);
            }
        }

        /// <summary>
        /// Searches a given directory for archives that comply with the current archive pattern.
        /// </summary>
        /// <returns>An enumeration of archive infos, ordered by their file creation date.</returns>
        private IEnumerable<DateAndSequenceArchive> FindDateAndSequenceArchives(string dirName, string logFileName,
            string fileNameMask,
            int minSequenceLength, string dateFormat, FileNameTemplate fileTemplate)
        {
            var directoryInfo = new DirectoryInfo(dirName);

            int archiveFileNameMinLength = fileNameMask.Length + minSequenceLength;
            var archiveFileNames = GetFiles(directoryInfo, fileNameMask)
                .Where(n => n.Name.Length >= archiveFileNameMinLength)
                .OrderBy(n => n.CreationTime)
                .Select(n => n.FullName);

            foreach (string archiveFileName in archiveFileNames)
            {
                //Get the archive file name or empty string if it's null
                string archiveFileNameWithoutPath = Path.GetFileName(archiveFileName) ?? "";

                DateTime date;
                int sequence;
                if (
                    !TryParseDateAndSequence(archiveFileNameWithoutPath, dateFormat, fileTemplate, out date,
                        out sequence))
                {
                    continue;
                }

                //It's possible that the log file itself has a name that will match the archive file mask.
                if (string.IsNullOrEmpty(archiveFileNameWithoutPath) ||
                    archiveFileNameWithoutPath.Equals(Path.GetFileName(logFileName)))
                {
                    continue;
                }

                yield return new DateAndSequenceArchive(archiveFileName, date, dateFormat, sequence);
            }
        }

        /// <summary>
        /// Parse filename with date and sequence pattern
        /// </summary>
        /// <param name="archiveFileNameWithoutPath"></param>
        /// <param name="dateFormat">dateformat for archive</param>
        /// <param name="fileTemplate"></param>
        /// <param name="date">the found pattern. When failed, then default</param>
        /// <param name="sequence">the found pattern. When failed, then default</param>
        /// <returns></returns>
        private static bool TryParseDateAndSequence(string archiveFileNameWithoutPath, string dateFormat, FileNameTemplate fileTemplate, out DateTime date, out int sequence)
        {
            int trailerLength = fileTemplate.Template.Length - fileTemplate.EndAt;
            int dateAndSequenceIndex = fileTemplate.BeginAt;
            int dateAndSequenceLength = archiveFileNameWithoutPath.Length - trailerLength - dateAndSequenceIndex;

            if (dateAndSequenceLength < 0)
            {
                date = default(DateTime);
                sequence = 0;
                return false;
            }
            string dateAndSequence = archiveFileNameWithoutPath.Substring(dateAndSequenceIndex, dateAndSequenceLength);
            int sequenceIndex = dateAndSequence.LastIndexOf('.') + 1;

            string sequencePart = dateAndSequence.Substring(sequenceIndex);
            if (!Int32.TryParse(sequencePart, NumberStyles.None, CultureInfo.CurrentCulture, out sequence))
            {
                date = default(DateTime);
                return false;
            }

            var dateAndSequenceLength2 = dateAndSequence.Length - sequencePart.Length - 1;
            if (dateAndSequenceLength2 < 0)
            {
                date = default(DateTime);
                return false;
            }

            string datePart = dateAndSequence.Substring(0, dateAndSequenceLength2);
            if (!DateTime.TryParseExact(datePart, dateFormat, CultureInfo.CurrentCulture, DateTimeStyles.None,
                out date))
            {
                return false;
            }

            return true;
        }

        /// <summary>
        /// Gets the collection of files in the specified directory which they match the <paramref name="fileNameMask"/>.
        /// </summary>
        /// <param name="directoryInfo">Directory to searched.</param>
        /// <param name="fileNameMask">Pattern which the files will be searched against.</param>
        /// <returns>List of files matching the pattern.</returns>
        private static IEnumerable<FileInfo> GetFiles(DirectoryInfo directoryInfo, string fileNameMask)
        {
#if SILVERLIGHT && !WINDOWS_PHONE
            return directoryInfo.EnumerateFiles(fileNameMask);
#else
            return directoryInfo.GetFiles(fileNameMask);
#endif
        }

        /// <summary>
        /// Replaces the string-based pattern i.e. {#} in a file name with the value passed in <paramref
        /// name="replacementValue"/> parameter.
        /// </summary>
        /// <param name="pattern">File name which contains the string-based pattern.</param>
        /// <param name="replacementValue">Value which will replace the string-based pattern.</param>
        /// <returns>
        /// File name with the value of <paramref name="replacementValue"/> in the position of the string-based pattern.
        /// </returns>
        private static string ReplaceFileNamePattern(string pattern, string replacementValue)
        {
            //
            // TODO: ReplaceFileNamePattern() method is nearly identical to ReplaceNumberPattern(). Consider merging.
            //

            return new FileNameTemplate(Path.GetFileName(pattern)).ReplacePattern(replacementValue);
        }

        /// <summary>
        /// Archives the <paramref name="fileName"/> using a date style numbering. Archives will be stamped with the
        /// prior period (Year, Month, Day, Hour, Minute) datetime. When the number of archive files exceed <see
        /// cref="P:MaxArchiveFiles"/> the obsolete archives are deleted.
        /// </summary>
        /// <param name="fileName">File name to be archived.</param>
        /// <param name="pattern">File name template which contains the numeric pattern to be replaced.</param>
        /// <param name="logEvent">Log event that the <see cref="FileTarget"/> instance is currently processing.</param>
        private void ArchiveByDate(string fileName, string pattern, LogEventInfo logEvent)
        {
            string fileNameMask = ReplaceFileNamePattern(pattern, "*");
            string dirName = Path.GetDirectoryName(Path.GetFullPath(pattern));
            string dateFormat = GetArchiveDateFormatString(this.ArchiveDateFormat);

            DateTime archiveDate = GetArchiveDate(fileName, logEvent);
            if (dirName != null)
            {
                string archiveFileName = Path.Combine(dirName, fileNameMask.Replace("*", archiveDate.ToString(dateFormat)));
                ArchiveFile(fileName, archiveFileName);
            }

            DeleteOldDateArchives(pattern);
        }

        /// <summary>
        /// Deletes archive files in reverse chronological order until only the
        /// MaxArchiveFiles number of archive files remain.
        /// </summary>
        /// <param name="pattern">The pattern that archive filenames will match</param>
        private void DeleteOldDateArchives(string pattern)
        {
            if (!ShouldDeleteOldArchives())
            {
                return;
            }

            string fileNameMask = ReplaceFileNamePattern(pattern, "*");
            string dirName = Path.GetDirectoryName(Path.GetFullPath(pattern));
            string dateFormat = GetArchiveDateFormatString(this.ArchiveDateFormat);

            if (dirName != null)
            {
                DirectoryInfo directoryInfo = new DirectoryInfo(dirName);
                if (!directoryInfo.Exists)
                {
                    Directory.CreateDirectory(dirName);
                    return;
                }

#if SILVERLIGHT && !WINDOWS_PHONE
                var files = directoryInfo.EnumerateFiles(fileNameMask).OrderBy(n => n.CreationTime).Select(n => n.FullName);
#else
                var files = directoryInfo.GetFiles(fileNameMask).OrderBy(n => n.CreationTime).Select(n => n.FullName);
#endif
                List<string> filesByDate = new List<string>();

                foreach (string nextFile in files)
                {
                    string archiveFileName = Path.GetFileName(nextFile);
                    int lastIndexOfStar = fileNameMask.LastIndexOf('*');

                    if (lastIndexOfStar + dateFormat.Length <= archiveFileName.Length)
                    {
                        string datePart = archiveFileName.Substring(lastIndexOfStar, dateFormat.Length);
                        DateTime fileDate = DateTime.MinValue;
                        if (DateTime.TryParseExact(datePart, dateFormat, CultureInfo.InvariantCulture, DateTimeStyles.None, out fileDate))
                        {
                            filesByDate.Add(nextFile);
                        }
                    }
                }

                EnsureArchiveCount(filesByDate);
            }
        }
#endif

        /// <summary>
        /// Gets the correct formatting <see langword="String"/> to be used based on the value of <see
        /// cref="P:ArchiveEvery"/> for converting <see langword="DateTime"/> values which will be inserting into file
        /// names during archiving.
        /// 
        /// This value will be computed only when a empty value or <see langword="null"/> is passed into <paramref name="defaultFormat"/>
        /// </summary>
        /// <param name="defaultFormat">Date format to used irrespectively of <see cref="P:ArchiveEvery"/> value.</param>
        /// <returns>Formatting <see langword="String"/> for dates.</returns>
        private string GetArchiveDateFormatString(string defaultFormat)
        {
            // If archiveDateFormat is not set in the config file, use a default 
            // date format string based on the archive period.
            string formatString = defaultFormat;
            if (string.IsNullOrEmpty(formatString))
            {
                switch (this.ArchiveEvery)
                {
                    case FileArchivePeriod.Year: formatString = "yyyy"; break;
                    case FileArchivePeriod.Month: formatString = "yyyyMM"; break;
                    default: formatString = "yyyyMMdd"; break;
                    case FileArchivePeriod.Hour: formatString = "yyyyMMddHH"; break;
                    case FileArchivePeriod.Minute: formatString = "yyyyMMddHHmm"; break;
                }
            }
            return formatString;
        }

        private DateTime GetArchiveDate(string fileName, LogEventInfo logEvent)
        {
            var lastWriteTimeUtc = this.fileAppenderCache.GetFileLastWriteTimeUtc(fileName, true);

            //todo null check
            var lastWriteTime = TimeSource.Current.FromSystemTime(lastWriteTimeUtc.Value);

            InternalLogger.Trace("Calculating archive date. Last write time: {0}; Previous log event time: {1}", lastWriteTime, previousLogEventTimestamp);

            bool previousLogIsMoreRecent = previousLogEventTimestamp.HasValue && (previousLogEventTimestamp.Value > lastWriteTime);
            if (previousLogIsMoreRecent)
            {
                InternalLogger.Trace("Using previous log event time (is more recent)");
                return previousLogEventTimestamp.Value;
            }

            if (previousLogEventTimestamp.HasValue && PreviousLogOverlappedPeriod(logEvent, lastWriteTime))
            {
                InternalLogger.Trace("Using previous log event time (previous log overlapped period)");
                return previousLogEventTimestamp.Value;
            }

            InternalLogger.Trace("Using last write time");
            return lastWriteTime;
        }

        private bool PreviousLogOverlappedPeriod(LogEventInfo logEvent, DateTime lastWrite)
        {
            if (!previousLogEventTimestamp.HasValue)
                return false;

            string formatString = GetArchiveDateFormatString(string.Empty);
            string lastWriteTimeString = lastWrite.ToString(formatString, CultureInfo.InvariantCulture);
            string logEventTimeString = logEvent.TimeStamp.ToString(formatString, CultureInfo.InvariantCulture);

            if (lastWriteTimeString != logEventTimeString)
                return false;

            DateTime periodAfterPreviousLogEventTime;
            switch (this.ArchiveEvery)
            {
                case FileArchivePeriod.Year: periodAfterPreviousLogEventTime = previousLogEventTimestamp.Value.AddYears(1); break;
                case FileArchivePeriod.Month: periodAfterPreviousLogEventTime = previousLogEventTimestamp.Value.AddMonths(1); break;
                case FileArchivePeriod.Day: periodAfterPreviousLogEventTime = previousLogEventTimestamp.Value.AddDays(1); break;
                case FileArchivePeriod.Hour: periodAfterPreviousLogEventTime = previousLogEventTimestamp.Value.AddHours(1); break;
                case FileArchivePeriod.Minute: periodAfterPreviousLogEventTime = previousLogEventTimestamp.Value.AddMinutes(1); break;
                default: return false;
            }

            string periodAfterPreviousLogEventTimeString = periodAfterPreviousLogEventTime.ToString(formatString, CultureInfo.InvariantCulture);
            return lastWriteTimeString == periodAfterPreviousLogEventTimeString;
        }

        /// <summary>
        /// Invokes the archiving process after determining when and which type of archiving is required.
        /// </summary>
        /// <param name="fileName">File name to be checked and archived.</param>
        /// <param name="eventInfo">Log event that the <see cref="FileTarget"/> instance is currently processing.</param>
        private void DoAutoArchive(string fileName, LogEventInfo eventInfo)
        {
            var fileInfo = new FileInfo(fileName);
            if (!fileInfo.Exists)
            {
                return;
            }

            string fileNamePattern = GetArchiveFileNamePattern(fileName, eventInfo);

            if (fileNamePattern == null)
            {
                InternalLogger.Warn("Skip auto archive because fileName is NULL");
                return;
            }

            if (!ContainsFileNamePattern(fileNamePattern))
            {
                if (fileArchive.Archive(fileNamePattern, fileInfo.FullName, CreateDirs))
                {
                    if (this.initializedFiles.ContainsKey(fileInfo.FullName))
                    {
                        this.initializedFiles.Remove(fileInfo.FullName);
                    }
                }
            }
            else
            {
                switch (this.ArchiveNumbering)
                {
                    case ArchiveNumberingMode.Rolling:
                        this.RollArchivesForward(fileInfo.FullName, fileNamePattern, 0);
                        break;

                    case ArchiveNumberingMode.Sequence:
                        this.ArchiveBySequence(fileInfo.FullName, fileNamePattern);
                        break;

#if !NET_CF
                    case ArchiveNumberingMode.Date:
                        this.ArchiveByDate(fileInfo.FullName, fileNamePattern, eventInfo);
                        break;

                    case ArchiveNumberingMode.DateAndSequence:
                        this.ArchiveByDateAndSequence(fileInfo.FullName, fileNamePattern, eventInfo);
                        break;
#endif
                }
            }
        }

        /// <summary>
        /// Gets the pattern that archive files will match
        /// </summary>
        /// <param name="fileName">Filename of the log file</param>
        /// <param name="eventInfo">Log event that the <see cref="FileTarget"/> instance is currently processing.</param>
        /// <returns>A string with a pattern that will match the archive filenames</returns>
        private string GetArchiveFileNamePattern(string fileName, LogEventInfo eventInfo)
        {
            if (this.fullarchiveFileName == null)
            {
                string ext = EnableArchiveFileCompression ? ".zip" : Path.GetExtension(fileName);
                return Path.ChangeExtension(fileName, ".{#}" + ext);
            }
            else
            {
                //The archive file name is given. There are two possibilities
                //(1) User supplied the Filename with pattern
                //(2) User supplied the normal filename
                string archiveFileName = this.fullarchiveFileName.Render(eventInfo);
                return archiveFileName;
            }
        }

        /// <summary>
        /// Determine if old archive files should be deleted.
        /// </summary>
        /// <returns><see langword="true"/> when old archives should be deleted; <see langword="false"/> otherwise.</returns>
        private bool ShouldDeleteOldArchives()
        {
            return MaxArchiveFiles > 0;
        }

        /// <summary>
        /// Archives the file if it should be archived.
        /// </summary>
        /// <param name="fileName">The file name to check for.</param>
        /// <param name="ev">Log event that the <see cref="FileTarget"/> instance is currently processing.</param>
        /// <param name="upcomingWriteSize">The size in bytes of the next chunk of data to be written in the file.</param>
        private void TryArchiveFile(string fileName, LogEventInfo ev, int upcomingWriteSize)
        {
            var archiveFile = this.GetArchiveFileName(fileName, ev, upcomingWriteSize);
            if (!string.IsNullOrEmpty(archiveFile))
            {
#if SupportsMutex
                Mutex archiveMutex = this.fileAppenderCache.GetArchiveMutex(fileName);
                try
                {
                    if (archiveMutex != null)
                        archiveMutex.WaitOne();
                }
                catch (AbandonedMutexException)
                {
                    // ignore the exception, another process was killed without properly releasing the mutex
                    // the mutex has been acquired, so proceed to writing
                    // See: http://msdn.microsoft.com/en-us/library/system.threading.abandonedmutexexception.aspx
                }
#endif
                try
                {
                    archiveFile = this.GetArchiveFileName(fileName, ev, upcomingWriteSize);
                    if (!string.IsNullOrEmpty(archiveFile))
                    {
                        this.DoAutoArchive(archiveFile, ev);
                    }
                }
                catch (Exception exception)
                {
                    InternalLogger.Warn(exception, "Failed to archive file '{0}'.", archiveFile);

                    if (exception.MustBeRethrown())
                    {
                        throw;
                    }
                }
                finally
                {
#if SupportsMutex
                    if (archiveMutex != null)
                        archiveMutex.ReleaseMutex();
#endif
                }
            }
        }

        /// <summary>
        /// Indicates if the automatic archiving process should be executed.
        /// </summary>
        /// <param name="fileName">File name to be written.</param>
        /// <param name="ev">Log event that the <see cref="FileTarget"/> instance is currently processing.</param>
        /// <param name="upcomingWriteSize">The size in bytes of the next chunk of data to be written in the file.</param>
        /// <returns>Filename to archive. If <c>null</c>, then nothing to archive.</returns>
        private string GetArchiveFileName(string fileName, LogEventInfo ev, int upcomingWriteSize)
        {
            var hasFileName = !(fileName == null && previousLogFileName == null);
            if (hasFileName)
            {
                return GetArchiveFileNameBasedOnFileSize(fileName, upcomingWriteSize) ??
                       GetArchiveFileNameBasedOnTime(fileName, ev);
            }

            return null;
        }

        /// <summary>
        /// Returns the correct filename to archive
        /// </summary>
        /// <returns></returns>
        private string GetPotentialFileForArchiving(string fileName)
        {
            if (fileName == previousLogFileName)
            {
                //both the same, so don't care
                return fileName;
            }

            if (string.IsNullOrEmpty(previousLogFileName))
            {
                return fileName;
            }

            if (string.IsNullOrEmpty(fileName))
            {
                return previousLogFileName;
            }

            //this is an expensive call
            var fileLength = this.fileAppenderCache.GetFileLength(fileName, true);
            string fileToArchive = fileLength != null ? fileName : previousLogFileName;
            return fileToArchive;
        }

        /// <summary>
        /// Gets the file name for archiving, or null if archiving should not occur based on file size.
        /// </summary>
        /// <param name="fileName">File name to be written.</param>
        /// <param name="upcomingWriteSize">The size in bytes of the next chunk of data to be written in the file.</param>
        /// <returns>Filename to archive. If <c>null</c>, then nothing to archive.</returns>
        private string GetArchiveFileNameBasedOnFileSize(string fileName, int upcomingWriteSize)
        {
            if (this.ArchiveAboveSize == ArchiveAboveSizeDisabled)
            {
                return null;
            }

            fileName = GetPotentialFileForArchiving(fileName);

            if (fileName == null)
            {
                return null;
            }

            var length = this.fileAppenderCache.GetFileLength(fileName, true);
            if (length == null)
            {
                return null;
            }

            var shouldArchive = length.Value + upcomingWriteSize > this.ArchiveAboveSize;
            if (shouldArchive)
            {
                return fileName;
            }
            return null;

        }

        /// <summary>
        /// Returns the file name for archiving, or null if archiving should not occur based on date/time.
        /// </summary>
        /// <param name="fileName">File name to be written.</param>
        /// <param name="logEvent">Log event that the <see cref="FileTarget"/> instance is currently processing.</param>
        /// <returns>Filename to archive. If <c>null</c>, then nothing to archive.</returns>
        private string GetArchiveFileNameBasedOnTime(string fileName, LogEventInfo logEvent)
        {
            if (this.ArchiveEvery == FileArchivePeriod.None)
            {
                return null;
            }

            fileName = GetPotentialFileForArchiving(fileName);

            if (fileName == null)
            {
                return null;
            }

            var creationTimeUtc = this.fileAppenderCache.GetFileCreationTimeUtc(fileName, true);
            if (creationTimeUtc == null)
            {
                return null;
            }

            // file creation time is in Utc and logEvent's timestamp is originated from TimeSource.Current,
            // so we should ask the TimeSource to convert file time to TimeSource time:

            DateTime creationTime = TimeSource.Current.FromSystemTime(creationTimeUtc.Value);
            string formatString = GetArchiveDateFormatString(string.Empty);
            string fileCreated = creationTime.ToString(formatString, CultureInfo.InvariantCulture);
            string logEventRecorded = logEvent.TimeStamp.ToString(formatString, CultureInfo.InvariantCulture);

<<<<<<< HEAD
                return fileCreated != logEventRecorded;
            }
=======
            var shouldArchive = fileCreated != logEventRecorded;
            if (shouldArchive)
            {
                return fileName;
            }
            return null;
        }
>>>>>>> 2daa1271

        private void AutoClosingTimerCallback(object state)
        {
            lock (this.SyncRoot)
            {
                if (!this.IsInitialized)
                {
                    return;
                }

                try
                {
                    DateTime expireTime = DateTime.UtcNow.AddSeconds(-this.OpenFileCacheTimeout);
                    this.fileAppenderCache.CloseAppenders(expireTime);
                }
                catch (Exception exception)
                {
                    InternalLogger.Warn(exception, "Exception in AutoClosingTimerCallback.");

                    if (exception.MustBeRethrown())
                    {
                        throw;
                    }
                }
            }
        }

        /// <summary>
        /// The sequence of <see langword="byte"/> to be written for the file header.
        /// </summary>
        /// <returns>Sequence of <see langword="byte"/> to be written.</returns>
        private byte[] GetHeaderBytes()
        {
            return this.GetLayoutBytes(this.Header);
        }

        /// <summary>
        /// The sequence of <see langword="byte"/> to be written for the file footer.
        /// </summary>
        /// <returns>Sequence of <see langword="byte"/> to be written.</returns>        
        private byte[] GetFooterBytes()
        {
            return this.GetLayoutBytes(this.Footer);
        }

        /// <summary>
        /// Evaluates which parts of a file should be written (header, content, footer) based on various properties of
        /// <see cref="FileTarget"/> instance and writes them.
        /// </summary>
        /// <param name="fileName">File name to be written.</param>
        /// <param name="logEvent">Log event that the <see cref="FileTarget"/> instance is currently processing.</param>
        /// <param name="bytes">Raw sequence of <see langword="byte"/> to be written into the content part of the file.</param>        
        /// <param name="justData">Indicates that only content section should be written in the file.</param>
        private void WriteToFile(string fileName, LogEventInfo logEvent, byte[] bytes, bool justData)
        {
            if (this.ReplaceFileContentsOnEachWrite)
            {
                ReplaceFileContent(fileName, bytes, true);
                return;
            }

            bool writeHeader = InitializeFile(fileName, logEvent, justData);
            BaseFileAppender appender = this.fileAppenderCache.AllocateAppender(fileName);

            if (writeHeader)
            {
                this.WriteHeader(appender);
            }

            appender.Write(bytes);

            if (this.AutoFlush)
            {
                appender.Flush();
            }
        }

        /// <summary>
        /// Initialise a file to be used by the <see cref="FileTarget"/> instance. Based on the number of initialised
        /// files and the values of various instance properties clean up and/or archiving processes can be invoked.
        /// </summary>
        /// <param name="fileName">File name to be written.</param>
        /// <param name="logEvent">Log event that the <see cref="FileTarget"/> instance is currently processing.</param>
        /// <param name="justData">Indicates that only content section should be written in the file.</param>
        /// <returns><see langword="true"/> when file header should be written; <see langword="false"/> otherwise.</returns>
        private bool InitializeFile(string fileName, LogEventInfo logEvent, bool justData)
        {
            bool writeHeader = false;

            if (!justData)
            {
                //UtcNow is much faster then .now. This was a bottleneck in writing a lot of files after CPU test.
                var now = DateTime.UtcNow;
                if (!this.initializedFiles.ContainsKey(fileName))
                {
                    ProcessOnStartup(fileName, logEvent);

                    this.initializedFiles[fileName] = now;
                    this.initializedFilesCounter++;
                    writeHeader = true;

                    if (this.initializedFilesCounter >= FileTarget.InitializedFilesCounterMax)
                    {
                        this.initializedFilesCounter = 0;
                        this.CleanupInitializedFiles();
                    }
                }

                this.initializedFiles[fileName] = now;
            }

            return writeHeader;
        }

        /// <summary>
<<<<<<< HEAD
        /// Writes the file footer and uninitialise the file in <see cref="FileTarget"/> instance internal structures.
        /// </summary>
        /// <param name="fileName">File name to be written.</param>
        private void UninitializeFile(string fileName)
=======
        /// Writes the file footer and finalizes the file in <see cref="FileTarget"/> instance internal structures.
        /// </summary>
        /// <param name="fileName">File name to close.</param>
        /// <param name="isArchiving">Indicates if the file is being finalized for archiving.</param>
        private void FinalizeFile(string fileName, bool isArchiving = false)
>>>>>>> 2daa1271
        {
            if ((isArchiving) || (!this.WriteFooterOnArchivingOnly))
                WriteFooter(fileName);

            this.fileAppenderCache.InvalidateAppender(fileName);
            this.initializedFiles.Remove(fileName);
        }

        /// <summary>
        /// Writes the footer information to a file.
        /// </summary>
        /// <param name="fileName">The file path to write to.</param>
        private void WriteFooter(string fileName)
        {
            byte[] footerBytes = this.GetFooterBytes();
            if (footerBytes != null)
            {
                if (File.Exists(fileName))
                {
                    this.WriteToFile(fileName, null, footerBytes, true);
                }
            }
        }

        /// <summary>
        /// Invokes the archiving and clean up of older archive file based on the values of <see
        /// cref="P:NLog.Targets.FileTarget.ArchiveOldFileOnStartup"/> and <see
        /// cref="P:NLog.Targets.FileTarget.DeleteOldFileOnStartup"/> properties respectively.
        /// </summary>
        /// <param name="fileName">File name to be written.</param>
        /// <param name="logEvent">Log event that the <see cref="FileTarget"/> instance is currently processing.</param>
        private void ProcessOnStartup(string fileName, LogEventInfo logEvent)
        {
            if (this.ArchiveOldFileOnStartup)
            {
                try
                {
                    this.DoAutoArchive(fileName, logEvent);
                }
                catch (Exception exception)
                {
                    InternalLogger.Warn(exception, "Unable to archive old log file '{0}'.", fileName);

                    if (exception.MustBeRethrown())
                    {
                        throw;
                    }
                }
            }

            if (this.DeleteOldFileOnStartup)
            {
                try
                {
                    File.Delete(fileName);
                }
                catch (DirectoryNotFoundException exception)
                {
                    //never rethrow this, as this isn't an exceptional case.
                    InternalLogger.Debug(exception, "Unable to delete old log file '{0}' as directory is missing.", fileName);
                }

                catch (Exception exception)
                {
                    InternalLogger.Warn(exception, "Unable to delete old log file '{0}'.", fileName);

                    if (exception.MustBeRethrown())
                    {
                        throw;
                    }
                }
            }
        }

        /// <summary>
        /// Creates the file specified in <paramref name="fileName"/> and writes the file content in each entirety i.e.
        /// Header, Content and Footer.
        /// </summary>
        /// <param name="fileName">The name of the file to be written.</param>
        /// <param name="bytes">Sequence of <see langword="byte"/> to be written in the content section of the file.</param>
        /// <param name="firstAttempt">First attempt to write?</param>
        /// <remarks>This method is used when the content of the log file is re-written on every write.</remarks>
        private void ReplaceFileContent(string fileName, byte[] bytes, bool firstAttempt)
        {
            try
            {
                using (FileStream fs = File.Create(fileName))
                {
                    byte[] headerBytes = this.GetHeaderBytes();
                    if (headerBytes != null)
                    {
                        fs.Write(headerBytes, 0, headerBytes.Length);
                    }

                    fs.Write(bytes, 0, bytes.Length);

                    byte[] footerBytes = this.GetFooterBytes();
                    if (footerBytes != null)
                    {
                        fs.Write(footerBytes, 0, footerBytes.Length);
                    }
                }
            }
            catch (DirectoryNotFoundException)
            {
                if (!this.CreateDirs || !firstAttempt)
                {
                    throw;
                }
                Directory.CreateDirectory(Path.GetDirectoryName(fileName));
                //retry.
                ReplaceFileContent(fileName, bytes, false);
            }
        }

        /// <summary>
        /// Writes the header information to a file.
        /// </summary>
        /// <param name="appender">File appender associated with the file.</param>
        private void WriteHeader(BaseFileAppender appender)
        {
            //performance: cheap check before checking file info 
            if (Header == null) return;

            //todo replace with hasWritten?
            var length = appender.GetFileLength();
            //  Write header only on empty files or if file info cannot be obtained.
            if (length == null || length == 0)
            {
                byte[] headerBytes = this.GetHeaderBytes();
                if (headerBytes != null)
                {
                    appender.Write(headerBytes);
                }
            }
        }


        /// <summary>
        /// The sequence of <see langword="byte"/> to be written in a file after applying any formating and any
        /// transformations required from the <see cref="Layout"/>.
        /// </summary>
        /// <param name="layout">The layout used to render output message.</param>
        /// <returns>Sequence of <see langword="byte"/> to be written.</returns>
        /// <remarks>Usually it is used to render the header and hooter of the files.</remarks>
        private byte[] GetLayoutBytes(Layout layout)
        {
            if (layout == null)
            {
                return null;
            }
            //todo remove 
            string renderedText = layout.Render(LogEventInfo.CreateNullEvent()) + this.NewLineChars;
            return this.TransformBytes(this.Encoding.GetBytes(renderedText));
        }


        private class DynamicFileArchive
        {
            private readonly Queue<string> archiveFileQueue = new Queue<string>();
            private readonly FileTarget fileTarget;

            /// <summary>
            /// Creates an instance of <see cref="DynamicFileArchive"/> class.
            /// </summary>
            /// <param name="fileTarget">filetarget to call fileTarget.ArchiveFile</param>
            /// <param name="maxArchivedFiles">Maximum number of archive files to be kept.</param>
            public DynamicFileArchive(FileTarget fileTarget, int maxArchivedFiles)
            {
                this.fileTarget = fileTarget;
                this.MaxArchiveFileToKeep = maxArchivedFiles;
            }

            /// <summary>
            /// Creates an instance of <see cref="DynamicFileArchive"/> class.
            /// </summary>
            public int MaxArchiveFileToKeep { get; set; }

            /// <summary>
            /// Adds the files in the specified path to the archive file queue.
            /// </summary>
            /// <param name="archiveFolderPath">The folder where the archive files are stored.</param>
            public void InitializeForArchiveFolderPath(string archiveFolderPath)
            {
                archiveFileQueue.Clear();
                if (Directory.Exists(archiveFolderPath))
                {
#if SILVERLIGHT && !WINDOWS_PHONE
                    var files = Directory.EnumerateFiles(archiveFolderPath);
#else
                    var files = Directory.GetFiles(archiveFolderPath);
#endif
                    foreach (string nextFile in files.OrderBy(f => ExtractArchiveNumberFromFileName(f)))
                        archiveFileQueue.Enqueue(nextFile);
                }
            }

            /// <summary>
            /// Adds a file into archive.
            /// </summary>
            /// <param name="archiveFileName">File name of the archive</param>
            /// <param name="fileName">Original file name</param>
            /// <param name="createDirectory">Create a directory, if it does not exist</param>
            [System.Diagnostics.CodeAnalysis.SuppressMessage("Microsoft.Design", "CA1031:DoNotCatchGeneralExceptionTypes")]
            public bool Archive(string archiveFileName, string fileName, bool createDirectory)
            {
                if (MaxArchiveFileToKeep < 1)
                {
                    InternalLogger.Warn("Archive is called. Even though the MaxArchiveFiles is set to less than 1");
                    return false;
                }

                if (!File.Exists(fileName))
                {
                    InternalLogger.Error("Error while archiving, Source File : {0} Not found.", fileName);
                    return false;
                }

                DeleteOldArchiveFiles();
                AddToArchive(archiveFileName, fileName, createDirectory);
                return true;
            }

            /// <summary>
            /// Archives the file, either by copying it to a new file system location or by compressing it, and add the file name into the list of archives.
            /// </summary>
            /// <param name="archiveFileName">Target file name.</param>
            /// <param name="fileName">Original file name.</param>
            /// <param name="createDirectory">Create a directory, if it does not exist.</param>
            private void AddToArchive(string archiveFileName, string fileName, bool createDirectory)
            {
                if (archiveFileQueue.Count != 0)
                    archiveFileName = GetNextArchiveFileName(archiveFileName);

                try
                {
                    fileTarget.ArchiveFile(fileName, archiveFileName);
                    archiveFileQueue.Enqueue(archiveFileName);
                }
                catch (Exception ex)
                {
                    InternalLogger.Error(ex, "Cannot archive file '{0}'.", fileName);
                    throw;
                }
            }

            /// <summary>
            /// Remove old archive files when the files on the queue are more than the <see cref="P:MaxArchiveFilesToKeep"/>.
            /// </summary>
            private void DeleteOldArchiveFiles()
            {
                if (MaxArchiveFileToKeep == 1 && archiveFileQueue.Any())
                {
                    var archiveFileName = archiveFileQueue.Dequeue();

                    try
                    {
                        File.Delete(archiveFileName);
                    }
                    catch (Exception ex)
                    {
                        InternalLogger.Warn(ex, "Cannot delete old archive file : '{0}'.", archiveFileName);
                    }
                }

                while (archiveFileQueue.Count >= MaxArchiveFileToKeep)
                {
                    string oldestArchivedFileName = archiveFileQueue.Dequeue();

                    try
                    {
                        File.Delete(oldestArchivedFileName);
                    }
                    catch (Exception ex)
                    {
                        InternalLogger.Warn(ex, "Cannot delete old archive file : '{0}'.", oldestArchivedFileName);
                    }
                }
            }


            /// <summary>
            /// Gets the file name for the next archive file by appending a number to the provided
            /// "base"-filename.
            /// 
            /// Example: 
            ///     Original Filename   trace.log
            ///     Target Filename     trace.15.log
            /// </summary>          
            /// <param name="fileName">Original file name.</param>
            /// <returns>File name suitable for archiving</returns>
            private string GetNextArchiveFileName(string fileName)
            {
                int currentArchiveNumber = archiveFileQueue.Count == 0 ? 0 : ExtractArchiveNumberFromFileName(archiveFileQueue.Last());
                string archiveFileName = string.Format("{0}.{1}{2}", Path.GetFileNameWithoutExtension(fileName), currentArchiveNumber + 1, Path.GetExtension(fileName));
                return Path.Combine(Path.GetDirectoryName(fileName), archiveFileName);
            }

            private static int ExtractArchiveNumberFromFileName(string archiveFileName)
            {
                archiveFileName = Path.GetFileName(archiveFileName);
                int lastDotIdx = archiveFileName.LastIndexOf('.');
                if (lastDotIdx == -1)
                    return 0;

                int previousToLastDotIdx = archiveFileName.LastIndexOf('.', lastDotIdx - 1);
                string numberPart = previousToLastDotIdx == -1 ? archiveFileName.Substring(lastDotIdx + 1) : archiveFileName.Substring(previousToLastDotIdx + 1, lastDotIdx - previousToLastDotIdx - 1);

                int archiveNumber;
                return Int32.TryParse(numberPart, out archiveNumber) ? archiveNumber : 0;
            }
        }

        private sealed class FileNameTemplate
        {
            /// <summary>
            /// Characters determining the start of the <see cref="P:FileNameTemplate.Pattern"/>.
            /// </summary>
            public const string PatternStartCharacters = "{#";

            /// <summary>
            /// Characters determining the end of the <see cref="P:FileNameTemplate.Pattern"/>.
            /// </summary>
            public const string PatternEndCharacters = "#}";

            /// <summary>
            /// File name which is used as template for matching and replacements. 
            /// It is expected to contain a pattern to match.
            /// </summary>
            public string Template
            {
                get { return this.template; }
            }

            /// <summary>
            /// The begging position of the <see cref="P:FileNameTemplate.Pattern"/> 
            /// within the <see cref="P:FileNameTemplate.Template"/>. -1 is returned 
            /// when no pattern can be found.
            /// </summary>
            public int BeginAt
            {
                get
                {
                    return startIndex;
                }
            }

            /// <summary>
            /// The ending position of the <see cref="P:FileNameTemplate.Pattern"/> 
            /// within the <see cref="P:FileNameTemplate.Template"/>. -1 is returned 
            /// when no pattern can be found.
            /// </summary>
            public int EndAt
            {
                get
                {
                    return endIndex;
                }
            }

            private bool FoundPattern
            {
                get { return startIndex != -1 && endIndex != -1; }
            }

            private readonly string template;

            private readonly int startIndex;
            private readonly int endIndex;

            public FileNameTemplate(string template)
            {
                this.template = template;
                this.startIndex = template.IndexOf(PatternStartCharacters, StringComparison.Ordinal);
                if (this.startIndex != -1)
                    this.endIndex = template.IndexOf(PatternEndCharacters, StringComparison.Ordinal) + PatternEndCharacters.Length;
            }

            /// <summary>
            /// Replace the pattern with the specified String.
            /// </summary>
            /// <param name="replacementValue"></param>
            /// <returns></returns>
            public string ReplacePattern(string replacementValue)
            {
                return !FoundPattern || String.IsNullOrEmpty(replacementValue) ? this.Template : template.Substring(0, this.BeginAt) + replacementValue + template.Substring(this.EndAt);
            }
        }

    }
}<|MERGE_RESOLUTION|>--- conflicted
+++ resolved
@@ -31,11 +31,6 @@
 // THE POSSIBILITY OF SUCH DAMAGE.
 // 
 
-#if !SILVERLIGHT && !__ANDROID__ && !__IOS__
-// Unfortunately, Xamarin Android and Xamarin iOS don't support mutexes (see https://github.com/mono/mono/blob/3a9e18e5405b5772be88bfc45739d6a350560111/mcs/class/corlib/System.Threading/Mutex.cs#L167) so the BaseFileAppender class now throws an exception in the constructor.
-#define SupportsMutex
-#endif
-
 namespace NLog.Targets
 {
     using System;
@@ -261,7 +256,7 @@
                 return null;
 
             return new FilePathLayout(value, CleanupFileName, FileNameKind);
-        }
+            }
 
 
         /// <summary>
@@ -270,7 +265,7 @@
         /// </summary>
         [DefaultValue(true)]
         public bool CleanupFileName
-        {
+            {
             get { return cleanupFileName; }
             set
             {
@@ -397,7 +392,7 @@
             get { return this.lineEndingMode; }
 
             set { this.lineEndingMode = value; }
-        }
+            }
 
         /// <summary>
         /// Gets or sets a value indicating whether to automatically flush the file buffers after each log message.
@@ -672,7 +667,7 @@
                 }
             }
         }
-        
+
         /// <summary>
         /// Gets or set a value indicating whether a managed file stream is forced, instead of used the native implementation.
         /// </summary>
@@ -691,7 +686,7 @@
         protected internal string NewLineChars
         {
             get { return lineEndingMode.NewLineCharacters; }
-        }
+            }
 
         private void RefreshFileArchive()
         {
@@ -884,16 +879,12 @@
             }
             else if (this.ConcurrentWrites)
             {
-<<<<<<< HEAD
-#if SILVERLIGHT || UWP10
-=======
 #if !SupportsMutex
->>>>>>> 2daa1271
                 return RetryingMultiProcessFileAppender.TheFactory;
 #elif MONO
-//
-// mono on Windows uses mutexes, on Unix - special appender
-//
+                //
+                // mono on Windows uses mutexes, on Unix - special appender
+                //
                 if (PlatformDetector.IsUnix)
                 {
                     return UnixMultiProcessFileAppender.TheFactory;
@@ -937,8 +928,8 @@
                 this.autoClosingTimer = new Timer(
                     this.AutoClosingTimerCallback,
                     null,
-                    this.OpenFileCacheTimeout*1000,
-                    this.OpenFileCacheTimeout*1000);
+                    this.OpenFileCacheTimeout * 1000,
+                    this.OpenFileCacheTimeout * 1000);
             }
         }
 
@@ -1044,19 +1035,12 @@
 #if !SILVERLIGHT && !__IOS__ && !__ANDROID__ && !UWP10
             this.fileAppenderCache.InvalidateAppendersForInvalidFiles();
 #endif
-<<<<<<< HEAD
-            string fileToArchive = this.GetFileCharacteristics(fileName) != null ? fileName : previousLogFileName;
-            if (this.ShouldAutoArchive(fileToArchive, logEvent, bytesToWrite.Length))
-                this.DoAutoArchive(fileToArchive, logEvent);
-            if (this.ArchiveNumbering == ArchiveNumberingMode.Date && this.ArchiveEvery != FileArchivePeriod.None && ShouldDeleteOldArchives())
-=======
             TryArchiveFile(fileName, logEvent, bytesToWrite.Length);
 
             // Clean up old archives if this is the first time a log record is being written to
             // this log file and the archiving system is date/time based.
             if (this.ArchiveNumbering == ArchiveNumberingMode.Date && this.ArchiveEvery != FileArchivePeriod.None &&
                 ShouldDeleteOldArchives())
->>>>>>> 2daa1271
             {
                 if (!previousFileNames.Contains(fileName))
                 {
@@ -1204,28 +1188,12 @@
             if (archiveNumber == 0)
                 ArchiveFile(fileName, newFileName);
             else
-<<<<<<< HEAD
-                RollArchiveForward(fileName, newFileName);
-            }
-                // TODO: Check the value of CreateDirs property before creating directories.
-        /// <summary>
-        /// Moves the archive file to the specified file name.
-        /// </summary>
-        /// <param name="existingFileName">The archive file to move.</param>
-        /// <param name="newFileName">The destination file name.</param>
-        private void RollArchiveForward(string existingFileName, string newFileName)
-                {
-            InternalLogger.Info("Roll archive {0} to {1}", existingFileName, newFileName);
-            File.Move(existingFileName, newFileName);
-                }
-
-=======
             {
                 InternalLogger.Info("Roll archive {0} to {1}", fileName, newFileName);
                 File.Move(fileName, newFileName);
             }
         }
->>>>>>> 2daa1271
+
 
         /// <summary>
         /// Archives the <paramref name="fileName"/> using a sequence style numbering. The most recent archive has the
@@ -1308,13 +1276,8 @@
         /// <param name="archiveFileName">Name of the archive file.</param>
         private void ArchiveFile(string fileName, string archiveFileName)
         {
-<<<<<<< HEAD
-            UninitializeFile(fileName);
+            FinalizeFile(fileName, isArchiving: true);
         
-=======
-            FinalizeFile(fileName, isArchiving: true);
-
->>>>>>> 2daa1271
             string archiveFolderPath = Path.GetDirectoryName(archiveFileName);
             if (!Directory.Exists(archiveFolderPath))
                 Directory.CreateDirectory(archiveFolderPath);
@@ -1352,9 +1315,9 @@
                 }
                 else
                 {
-                    File.Move(fileName, archiveFileName);
-                }
-            }
+                File.Move(fileName, archiveFileName);
+            }
+        }
         }
 
         private static void DeleteAndWaitForFileDelete(string fileName)
@@ -1903,7 +1866,7 @@
             {
                 return GetArchiveFileNameBasedOnFileSize(fileName, upcomingWriteSize) ??
                        GetArchiveFileNameBasedOnTime(fileName, ev);
-            }
+        }
 
             return null;
         }
@@ -1960,7 +1923,7 @@
             if (length == null)
             {
                 return null;
-            }
+        }
 
             var shouldArchive = length.Value + upcomingWriteSize > this.ArchiveAboveSize;
             if (shouldArchive)
@@ -2005,10 +1968,6 @@
             string fileCreated = creationTime.ToString(formatString, CultureInfo.InvariantCulture);
             string logEventRecorded = logEvent.TimeStamp.ToString(formatString, CultureInfo.InvariantCulture);
 
-<<<<<<< HEAD
-                return fileCreated != logEventRecorded;
-            }
-=======
             var shouldArchive = fileCreated != logEventRecorded;
             if (shouldArchive)
             {
@@ -2016,7 +1975,6 @@
             }
             return null;
         }
->>>>>>> 2daa1271
 
         private void AutoClosingTimerCallback(object state)
         {
@@ -2132,21 +2090,14 @@
         }
 
         /// <summary>
-<<<<<<< HEAD
-        /// Writes the file footer and uninitialise the file in <see cref="FileTarget"/> instance internal structures.
+        /// Writes the file footer and finalizes the file in <see cref="FileTarget"/> instance internal structures.
         /// </summary>
         /// <param name="fileName">File name to be written.</param>
-        private void UninitializeFile(string fileName)
-=======
-        /// Writes the file footer and finalizes the file in <see cref="FileTarget"/> instance internal structures.
-        /// </summary>
-        /// <param name="fileName">File name to close.</param>
         /// <param name="isArchiving">Indicates if the file is being finalized for archiving.</param>
         private void FinalizeFile(string fileName, bool isArchiving = false)
->>>>>>> 2daa1271
         {
             if ((isArchiving) || (!this.WriteFooterOnArchivingOnly))
-                WriteFooter(fileName);
+            WriteFooter(fileName);
 
             this.fileAppenderCache.InvalidateAppender(fileName);
             this.initializedFiles.Remove(fileName);
