--- conflicted
+++ resolved
@@ -759,11 +759,7 @@
         /// <param name="logEvent">The logging event.</param>
         protected override void Write(LogEventInfo logEvent)
         {
-<<<<<<< HEAD
-            var fileName = GetCleanedFileName(logEvent);
-=======
             var fileName = Path.GetFullPath(GetCleanedFileName(logEvent));
->>>>>>> 66d1dae0
 
             byte[] bytes = this.GetBytesToWrite(logEvent);
 
