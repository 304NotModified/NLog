--- conflicted
+++ resolved
@@ -325,20 +325,6 @@
         }
 
         /// <summary>
-<<<<<<< HEAD
-=======
-        /// Gets or sets the maximum number of log file names that should be stored as existing.
-        /// </summary>
-        /// <remarks>
-        /// The bigger this number is the longer it will take to write each log record. The smaller the number is
-        /// the higher the chance that the clean function will be run when no new files have been opened.
-        /// </remarks>
-        [Obsolete("This option will be removed in NLog 5. Marked obsolete on NLog 4.5")]
-        [DefaultValue(0)]
-        public int maxLogFilenames { get; set; }
-
-        /// <summary>
->>>>>>> 24312c35
         /// Gets or sets a value indicating whether to enable log file(s) to be deleted.
         /// </summary>
         /// <docgen category='Output Options' order='10' />
@@ -1667,7 +1653,7 @@
         /// </summary>
         /// <param name="fileName">Filename of the log file</param>
         /// <param name="eventInfo">Log event that the <see cref="FileTarget"/> instance is currently processing.</param>
-        /// <returns>A string with a pattern that will match the archive file names</returns>
+        /// <returns>A string with a pattern that will match the archive filenames</returns>
         private string GetArchiveFileNamePattern(string fileName, LogEventInfo eventInfo)
         {
             if (_fullArchiveFileName == null)
