// 
// Copyright (c) 2004-2016 Jaroslaw Kowalski <jaak@jkowalski.net>, Kim Christensen, Julian Verdurmen
// 
// All rights reserved.
// 
// Redistribution and use in source and binary forms, with or without 
// modification, are permitted provided that the following conditions 
// are met:
// 
// * Redistributions of source code must retain the above copyright notice, 
//   this list of conditions and the following disclaimer. 
// 
// * Redistributions in binary form must reproduce the above copyright notice,
//   this list of conditions and the following disclaimer in the documentation
//   and/or other materials provided with the distribution. 
// 
// * Neither the name of Jaroslaw Kowalski nor the names of its 
//   contributors may be used to endorse or promote products derived from this
//   software without specific prior written permission. 
// 
// THIS SOFTWARE IS PROVIDED BY THE COPYRIGHT HOLDERS AND CONTRIBUTORS "AS IS"
// AND ANY EXPRESS OR IMPLIED WARRANTIES, INCLUDING, BUT NOT LIMITED TO, THE 
// IMPLIED WARRANTIES OF MERCHANTABILITY AND FITNESS FOR A PARTICULAR PURPOSE 
// ARE DISCLAIMED. IN NO EVENT SHALL THE COPYRIGHT OWNER OR CONTRIBUTORS BE 
// LIABLE FOR ANY DIRECT, INDIRECT, INCIDENTAL, SPECIAL, EXEMPLARY, OR 
// CONSEQUENTIAL DAMAGES (INCLUDING, BUT NOT LIMITED TO, PROCUREMENT OF
// SUBSTITUTE GOODS OR SERVICES; LOSS OF USE, DATA, OR PROFITS; OR BUSINESS 
// INTERRUPTION) HOWEVER CAUSED AND ON ANY THEORY OF LIABILITY, WHETHER IN 
// CONTRACT, STRICT LIABILITY, OR TORT (INCLUDING NEGLIGENCE OR OTHERWISE) 
// ARISING IN ANY WAY OUT OF THE USE OF THIS SOFTWARE, EVEN IF ADVISED OF 
// THE POSSIBILITY OF SUCH DAMAGE.
// 

namespace NLog.Targets
{
    using System;
    using System.Collections.Generic;
    using System.ComponentModel;
    using System.Globalization;
    using System.IO;
#if !SILVERLIGHT
    using System.IO.Compression;
#endif
    using System.Linq;
    using System.Text;
    using System.Threading;
    using Common;
    using Config;
    using Internal;
    using Internal.FileAppenders;
    using Layouts;
    using Time;

    /// <summary>
    /// Writes log messages to one or more files.
    /// </summary>
    /// <seealso href="https://github.com/nlog/nlog/wiki/File-target">Documentation on NLog Wiki</seealso>
    [Target("File")]
    public class FileTarget : TargetWithLayoutHeaderAndFooter, ICreateFileParameters
    {
        /// <summary>
        /// Default clean up period of the initilized files. When a file exceeds the clean up period is removed from the list.
        /// </summary>
        /// <remarks>Clean up period is defined in days.</remarks>
        private const int InitializedFilesCleanupPeriod = 2;

        /// <summary>
        /// The maximum number of initialised files at any one time. Once this number is exceeded clean up procedures
        /// are initiated to reduce the number of initialised files.
        /// </summary>
        private const int InitializedFilesCounterMax = 100;

        /// <summary>
        /// This value disables file archiving based on the size. 
        /// </summary>
        private const int ArchiveAboveSizeDisabled = -1;


        /// <summary>
        /// Holds the initialised files each given time by the <see cref="FileTarget"/> instance. Against each file, the last write time is stored. 
        /// </summary>
        /// <remarks>Last write time is store in local time (no UTC).</remarks>
        private readonly Dictionary<string, DateTime> initializedFiles = new Dictionary<string, DateTime>();

        private LineEndingMode lineEndingMode = LineEndingMode.Default;

        /// <summary>
        /// Factory used to create the file appenders in the <see cref="FileTarget"/> instance. 
        /// </summary>
        /// <remarks>File appenders are stored in an instance of <see cref="FileAppenderCache"/>.</remarks>
        private IFileAppenderFactory appenderFactory;

        /// <summary>
        /// List of the associated file appenders with the <see cref="FileTarget"/> instance.
        /// </summary>
        private FileAppenderCache fileAppenderCache;

        private Timer autoClosingTimer;

        /// <summary>
        /// The number of initialised files at any one time.
        /// </summary>
        private int initializedFilesCounter;

        /// <summary>
        /// The maximum number of archive files that should be kept.
        /// </summary>
        private int maxArchiveFiles;

        private readonly DynamicFileArchive fileArchive;

        /// <summary>
        /// It holds the file names of existing archives in order for the oldest archives to be removed when the list of
        /// filenames becomes too long.
        /// </summary>
        private Queue<string> previousFileNames;

        /// <summary>
        /// The filename as target
        /// </summary>
        private FilePathLayout fullFileName;

        /// <summary>
        /// The archive file name as target
        /// </summary>
        private FilePathLayout fullArchiveFileName;

        private FileArchivePeriod archiveEvery;
        private long archiveAboveSize;

        private bool enableArchiveFileCompression;

        /// <summary>
        /// The date of the previous log event.
        /// </summary>
        private DateTime? previousLogEventTimestamp;

        /// <summary>
        /// The file name of the previous log event.
        /// </summary>
        private string previousLogFileName;

        private bool concurrentWrites;
        private bool keepFileOpen;
        private bool cleanupFileName;
        private FilePathKind fileNameKind;
        private FilePathKind archiveFileKind;

        /// <summary>
        /// Initializes a new instance of the <see cref="FileTarget" /> class.
        /// </summary>
        /// <remarks>
        /// The default value of the layout is: <code>${longdate}|${level:uppercase=true}|${logger}|${message}</code>
        /// </remarks>
        public FileTarget()
        {
            this.ArchiveNumbering = ArchiveNumberingMode.Sequence;
            this.maxArchiveFiles = 0;
            this.ConcurrentWriteAttemptDelay = 1;
            this.ArchiveEvery = FileArchivePeriod.None;
            this.ArchiveAboveSize = FileTarget.ArchiveAboveSizeDisabled;
            this.ConcurrentWriteAttempts = 10;
            this.ConcurrentWrites = true;
#if SILVERLIGHT || NETSTANDARD
            this.Encoding = Encoding.UTF8;
#else
            this.Encoding = Encoding.Default;
#endif
            this.BufferSize = 32768;
            this.AutoFlush = true;
#if !SILVERLIGHT && !__IOS__ && !__ANDROID__
            this.FileAttributes = Win32FileAttributes.Normal;
#endif
            this.LineEnding = LineEndingMode.Default;
            this.EnableFileDelete = true;
            this.OpenFileCacheTimeout = -1;
            this.OpenFileCacheSize = 5;
            this.CreateDirs = true;
            this.fileArchive = new DynamicFileArchive(this, MaxArchiveFiles);
            this.ForceManaged = false;
            this.ArchiveDateFormat = string.Empty;

            this.maxLogFilenames = 20;
            this.previousFileNames = new Queue<string>(this.maxLogFilenames);
            this.fileAppenderCache = FileAppenderCache.Empty;
            this.CleanupFileName = true;

            this.WriteFooterOnArchivingOnly = false;

            this.OptimizeBufferReuse = GetType() == typeof(FileTarget);    // Pure FileTarget has support
        }

#if NET4_5
        static FileTarget()
        {
            FileCompressor = new ZipArchiveFileCompressor();
        }
#endif

        /// <summary>
        /// Initializes a new instance of the <see cref="FileTarget" /> class.
        /// </summary>
        /// <remarks>
        /// The default value of the layout is: <code>${longdate}|${level:uppercase=true}|${logger}|${message}</code>
        /// </remarks>
        /// <param name="name">Name of the target.</param>
        public FileTarget(string name) : this()
        {
            this.Name = name;
        }

        /// <summary>
        /// Gets or sets the name of the file to write to.
        /// </summary>
        /// <remarks>
        /// This FileName string is a layout which may include instances of layout renderers.
        /// This lets you use a single target to write to multiple files.
        /// </remarks>
        /// <example>
        /// The following value makes NLog write logging events to files based on the log level in the directory where
        /// the application runs.
        /// <code>${basedir}/${level}.log</code>
        /// All <c>Debug</c> messages will go to <c>Debug.log</c>, all <c>Info</c> messages will go to <c>Info.log</c> and so on.
        /// You can combine as many of the layout renderers as you want to produce an arbitrary log file name.
        /// </example>
        /// <docgen category='Output Options' order='1' />
        [RequiredParameter]
        public Layout FileName
        {
            get
            {
                if (fullFileName == null) return null;

                return fullFileName.GetLayout();
            }
            set
            {

                fullFileName = CreateFileNameLayout(value);

                if (IsInitialized)
                {
                    //don't call before initialized because this could lead to stackoverflows.
                    RefreshFileArchive();
                    RefreshArchiveFilePatternToWatch();
                }
            }
        }

        private FilePathLayout CreateFileNameLayout(Layout value)
        {
            if (value == null)
                return null;

            return new FilePathLayout(value, CleanupFileName, FileNameKind);
            }


        /// <summary>
        /// Cleanup invalid values in a filename, e.g. slashes in a filename. If set to <c>true</c>, this can impact the performance of massive writes. 
        /// If set to <c>false</c>, nothing gets written when the filename is wrong.
        /// </summary>
        [DefaultValue(true)]
        public bool CleanupFileName
            {
            get { return cleanupFileName; }
            set
            {
                cleanupFileName = value;
                fullFileName = CreateFileNameLayout(FileName);
                fullArchiveFileName = CreateFileNameLayout(ArchiveFileName);
            }
        }

        /// <summary>
        /// Is the  <see cref="FileName"/> an absolute or relative path?
        /// </summary>
        [DefaultValue(FilePathKind.Unknown)]
        public FilePathKind FileNameKind
        {
            get { return fileNameKind; }
            set
            {

                fileNameKind = value;
                fullFileName = CreateFileNameLayout(FileName);
            }
        }

        /// <summary>
        /// Gets or sets a value indicating whether to create directories if they do not exist.
        /// </summary>
        /// <remarks>
        /// Setting this to false may improve performance a bit, but you'll receive an error
        /// when attempting to write to a directory that's not present.
        /// </remarks>
        /// <docgen category='Output Options' order='10' />
        [DefaultValue(true)]
        [Advanced]
        public bool CreateDirs { get; set; }

        /// <summary>
        /// Gets or sets a value indicating whether to delete old log file on startup.
        /// </summary>
        /// <remarks>
        /// This option works only when the "FileName" parameter denotes a single file.
        /// </remarks>
        /// <docgen category='Output Options' order='10' />
        [DefaultValue(false)]
        public bool DeleteOldFileOnStartup { get; set; }

        /// <summary>
        /// Gets or sets a value indicating whether to replace file contents on each write instead of appending log message at the end.
        /// </summary>
        /// <docgen category='Output Options' order='10' />
        [DefaultValue(false)]
        [Advanced]
        public bool ReplaceFileContentsOnEachWrite { get; set; }

        /// <summary>
        /// Gets or sets a value indicating whether to keep log file open instead of opening and closing it on each logging event.
        /// </summary>
        /// <remarks>
        /// Setting this property to <c>True</c> helps improve performance.
        /// </remarks>
        /// <docgen category='Performance Tuning Options' order='10' />
        [DefaultValue(false)]
        public bool KeepFileOpen
        {
            get { return keepFileOpen; }
            set
            {
                keepFileOpen = value;
                if (IsInitialized)
                {
                    RefreshArchiveFilePatternToWatch();
                }
            }
        }

        /// <summary>
        /// Gets or sets the maximum number of log filenames that should be stored as existing.
        /// </summary>
        /// <remarks>
        /// The bigger this number is the longer it will take to write each log record. The smaller the number is
        /// the higher the chance that the clean function will be run when no new files have been opened.
        /// 
        /// [Warning] This method will be renamed to correct text casing i.e. MaxLogFilenames in NLog 5.
        /// </remarks>
        /// <docgen category='Performance Tuning Options' order='10' />
        [DefaultValue(20)] // TODO NLog 5: Rename the property to correct for text case i.e. MaxLogFilenames
        public int maxLogFilenames { get; set; }

        /// <summary>
        /// Gets or sets a value indicating whether to enable log file(s) to be deleted.
        /// </summary>
        /// <docgen category='Output Options' order='10' />
        [DefaultValue(true)]
        public bool EnableFileDelete { get; set; }

#if !SILVERLIGHT && !__IOS__ && !__ANDROID__
        /// <summary>
        /// Gets or sets the file attributes (Windows only).
        /// </summary>
        /// <docgen category='Output Options' order='10' />
        [Advanced]
        public Win32FileAttributes FileAttributes { get; set; }
#endif

        /// <summary>
        /// Should we capture the last write time of a file?
        /// </summary>
        bool ICreateFileParameters.CaptureLastWriteTime
        {
            get
            {
                return ArchiveNumbering == ArchiveNumberingMode.Date ||
                       ArchiveNumbering == ArchiveNumberingMode.DateAndSequence;
            }
        }

        /// <summary>
        /// Gets or sets the line ending mode.
        /// </summary>
        /// <docgen category='Layout Options' order='10' />
        [Advanced]
        public LineEndingMode LineEnding
        {
            get { return this.lineEndingMode; }

            set { this.lineEndingMode = value; }
            }

        /// <summary>
        /// Gets or sets a value indicating whether to automatically flush the file buffers after each log message.
        /// </summary>
        /// <docgen category='Performance Tuning Options' order='10' />
        [DefaultValue(true)]
        public bool AutoFlush { get; set; }

        /// <summary>
        /// Gets or sets the number of files to be kept open. Setting this to a higher value may improve performance
        /// in a situation where a single File target is writing to many files
        /// (such as splitting by level or by logger).
        /// </summary>
        /// <remarks>
        /// The files are managed on a LRU (least recently used) basis, which flushes
        /// the files that have not been used for the longest period of time should the
        /// cache become full. As a rule of thumb, you shouldn't set this parameter to 
        /// a very high value. A number like 10-15 shouldn't be exceeded, because you'd
        /// be keeping a large number of files open which consumes system resources.
        /// </remarks>
        /// <docgen category='Performance Tuning Options' order='10' />
        [DefaultValue(5)]
        [Advanced]
        public int OpenFileCacheSize { get; set; }

        /// <summary>
        /// Gets or sets the maximum number of seconds that files are kept open. If this number is negative the files are 
        /// not automatically closed after a period of inactivity.
        /// </summary>
        /// <docgen category='Performance Tuning Options' order='10' />
        [DefaultValue(-1)]
        [Advanced]
        public int OpenFileCacheTimeout { get; set; }

        /// <summary>
        /// Gets or sets the log file buffer size in bytes.
        /// </summary>
        /// <docgen category='Performance Tuning Options' order='10' />
        [DefaultValue(32768)]
        public int BufferSize { get; set; }

        /// <summary>
        /// Gets or sets the file encoding.
        /// </summary>
        /// <docgen category='Layout Options' order='10' />
        public Encoding Encoding { get; set; }

        /// <summary>
        /// Gets or sets whether or not this target should just discard all data that its asked to write.
        /// Mostly used for when testing NLog Stack except final write
        /// </summary>
        [DefaultValue(false)]
        [Advanced]
        public bool DiscardAll { get; set; }

        /// <summary>
        /// Gets or sets a value indicating whether concurrent writes to the log file by multiple processes on the same host.
        /// </summary>
        /// <remarks>
        /// This makes multi-process logging possible. NLog uses a special technique
        /// that lets it keep the files open for writing.
        /// </remarks>
        /// <docgen category='Performance Tuning Options' order='10' />
        [DefaultValue(true)]
        public bool ConcurrentWrites
        {
            get { return concurrentWrites; }
            set
            {
                concurrentWrites = value;
                if (IsInitialized)
                {
                    RefreshArchiveFilePatternToWatch();
                }
            }
        }

        /// <summary>
        /// Gets or sets a value indicating whether concurrent writes to the log file by multiple processes on different network hosts.
        /// </summary>
        /// <remarks>
        /// This effectively prevents files from being kept open.
        /// </remarks>
        /// <docgen category='Performance Tuning Options' order='10' />
        [DefaultValue(false)]
        public bool NetworkWrites { get; set; }

        /// <summary>
        /// Gets or sets the number of times the write is appended on the file before NLog
        /// discards the log message.
        /// </summary>
        /// <docgen category='Performance Tuning Options' order='10' />
        [DefaultValue(10)]
        [Advanced]
        public int ConcurrentWriteAttempts { get; set; }

        /// <summary>
        /// Gets or sets the delay in milliseconds to wait before attempting to write to the file again.
        /// </summary>
        /// <remarks>
        /// The actual delay is a random value between 0 and the value specified
        /// in this parameter. On each failed attempt the delay base is doubled
        /// up to <see cref="ConcurrentWriteAttempts" /> times.
        /// </remarks>
        /// <example>
        /// Assuming that ConcurrentWriteAttemptDelay is 10 the time to wait will be:<p/>
        /// a random value between 0 and 10 milliseconds - 1st attempt<br/>
        /// a random value between 0 and 20 milliseconds - 2nd attempt<br/>
        /// a random value between 0 and 40 milliseconds - 3rd attempt<br/>
        /// a random value between 0 and 80 milliseconds - 4th attempt<br/>
        /// ...<p/>
        /// and so on.
        /// </example>
        /// <docgen category='Performance Tuning Options' order='10' />
        [DefaultValue(1)]
        [Advanced]
        public int ConcurrentWriteAttemptDelay { get; set; }

        /// <summary>
        /// Gets or sets a value indicating whether to archive old log file on startup.
        /// </summary>
        /// <remarks>
        /// This option works only when the "FileName" parameter denotes a single file.
        /// After archiving the old file, the current log file will be empty.
        /// </remarks>
        /// <docgen category='Output Options' order='10' />
        [DefaultValue(false)]
        public bool ArchiveOldFileOnStartup { get; set; }

        /// <summary>
        /// Gets or sets a value specifying the date format to use when archiving files.
        /// </summary>
        /// <remarks>
        /// This option works only when the "ArchiveNumbering" parameter is set either to Date or DateAndSequence.
        /// </remarks>
        /// <docgen category='Output Options' order='10' />
        [DefaultValue("")]
        public string ArchiveDateFormat { get; set; }

        /// <summary>
        /// Gets or sets the size in bytes above which log files will be automatically archived.
        /// 
        /// Warning: combining this with <see cref="ArchiveNumberingMode.Date"/> isn't supported. We cannot create multiple archive files, if they should have the same name.
        /// Choose:  <see cref="ArchiveNumberingMode.DateAndSequence"/> 
        /// </summary>
        /// <remarks>
        /// Caution: Enabling this option can considerably slow down your file 
        /// logging in multi-process scenarios. If only one process is going to
        /// be writing to the file, consider setting <c>ConcurrentWrites</c>
        /// to <c>false</c> for maximum performance.
        /// </remarks>
        /// <docgen category='Archival Options' order='10' />
        public long ArchiveAboveSize
        {
            get { return archiveAboveSize; }
            set
            {
                archiveAboveSize = value;
                if (IsInitialized)
                {
                    RefreshArchiveFilePatternToWatch();
                }
            }
        }

        /// <summary>
        /// Gets or sets a value indicating whether to automatically archive log files every time the specified time passes.
        /// </summary>
        /// <remarks>
        /// Files are moved to the archive as part of the write operation if the current period of time changes. For example
        /// if the current <c>hour</c> changes from 10 to 11, the first write that will occur
        /// on or after 11:00 will trigger the archiving.
        /// <p>
        /// Caution: Enabling this option can considerably slow down your file 
        /// logging in multi-process scenarios. If only one process is going to
        /// be writing to the file, consider setting <c>ConcurrentWrites</c>
        /// to <c>false</c> for maximum performance.
        /// </p>
        /// </remarks>
        /// <docgen category='Archival Options' order='10' />
        public FileArchivePeriod ArchiveEvery
        {
            get { return archiveEvery; }
            set
            {
                archiveEvery = value;
                if (IsInitialized)
                {
                    RefreshArchiveFilePatternToWatch();
                }
            }
        }

        /// <summary>
        /// Is the  <see cref="ArchiveFileName"/> an absolute or relative path?
        /// </summary>
        public FilePathKind ArchiveFileKind
        {
            get { return archiveFileKind; }
            set
            {
                archiveFileKind = value;
                fullArchiveFileName = CreateFileNameLayout(ArchiveFileName);
            }
        }

        /// <summary>
        /// Gets or sets the name of the file to be used for an archive.
        /// </summary>
        /// <remarks>
        /// It may contain a special placeholder {#####}
        /// that will be replaced with a sequence of numbers depending on 
        /// the archiving strategy. The number of hash characters used determines
        /// the number of numerical digits to be used for numbering files.
        /// </remarks>
        /// <docgen category='Archival Options' order='10' />
        public Layout ArchiveFileName
        {
            get
            {
                if (fullArchiveFileName == null) return null;

                return fullArchiveFileName.GetLayout();
            }
            set
            {
                fullArchiveFileName = CreateFileNameLayout(value);
                if (IsInitialized)
                {
                    //don't call before initialized because this could lead to stackoverflows.
                    RefreshFileArchive();
                    RefreshArchiveFilePatternToWatch();
                }
            }
        }

        /// <summary>
        /// Gets or sets the maximum number of archive files that should be kept.
        /// </summary>
        /// <docgen category='Archival Options' order='10' />
        [DefaultValue(0)]
        public int MaxArchiveFiles
        {
            get { return maxArchiveFiles; }
            set
            {
                maxArchiveFiles = value;
                fileArchive.MaxArchiveFileToKeep = value;
            }
        }

        /// <summary>
        /// Gets or sets the way file archives are numbered. 
        /// </summary>
        /// <docgen category='Archival Options' order='10' />
        public ArchiveNumberingMode ArchiveNumbering { get; set; }

        /// <summary>
        /// Used to compress log files during archiving.
        /// This may be used to provide your own implementation of a zip file compressor,
        /// on platforms other than .Net4.5.
        /// Defaults to ZipArchiveFileCompressor on .Net4.5 and to null otherwise.
        /// </summary>
        public static IFileCompressor FileCompressor { get; set; }

        /// <summary>
        /// Gets or sets a value indicating whether to compress archive files into the zip archive format.
        /// </summary>
        /// <docgen category='Archival Options' order='10' />
        [DefaultValue(false)]
        public bool EnableArchiveFileCompression
        {
            get { return enableArchiveFileCompression && FileCompressor != null; }
            set
            {
                enableArchiveFileCompression = value;
                if (IsInitialized)
                {
                    RefreshArchiveFilePatternToWatch();
                }
            }
        }

        /// <summary>
        /// Gets or set a value indicating whether a managed file stream is forced, instead of using the native implementation.
        /// </summary>
        [DefaultValue(false)]
        public bool ForceManaged { get; set; }

#if SupportsMutex
        /// <summary>
        /// Gets or sets a value indicationg whether file creation calls should be synchronized by a system global mutex.
        /// </summary>
        [DefaultValue(false)]
        public bool ForceMutexConcurrentWrites { get; set; }
#endif

        /// <summary>
        /// Gets or sets a value indicating whether the footer should be written only when the file is archived.
        /// </summary>
        [DefaultValue(false)]
        public bool WriteFooterOnArchivingOnly { get; set; }

        /// <summary>
        /// Gets the characters that are appended after each line.
        /// </summary>
        protected internal string NewLineChars
        {
            get { return lineEndingMode.NewLineCharacters; }
            }

        private void RefreshFileArchive()
        {
            var nullEvent = LogEventInfo.CreateNullEvent();
            string fullFileName = string.Empty;
            lock (this.SyncRoot)
                fullFileName = GetFullFileName(nullEvent);  // Protect layouts
            string fileNamePattern = GetArchiveFileNamePattern(fullFileName, nullEvent);
            if (fileNamePattern == null)
            {
                InternalLogger.Debug("no RefreshFileArchive because fileName is NULL");
                return;
            }

            if (!ContainsFileNamePattern(fileNamePattern))
            {
                try
                {
                    fileArchive.InitializeForArchiveFolderPath(Path.GetDirectoryName(fileNamePattern));
                }
                catch (Exception exception)
                {

                    if (exception.MustBeRethrownImmediately())
                    {
                        throw;
                }

                    //TODO NLog 5, check MustBeRethrown()

                    InternalLogger.Warn(exception, "Error while initializing archive folder.");
            }
        }
        }

        /// <summary>
        /// Refresh the ArchiveFilePatternToWatch option of the <see cref="FileAppenderCache" />. 
        /// The log file must be watched for archiving when multiple processes are writing to the same 
        /// open file.
        /// </summary>
        private void RefreshArchiveFilePatternToWatch()
        {
<<<<<<< HEAD
#if !SILVERLIGHT && !__IOS__ && !__ANDROID__ && !NETSTANDARD_1plus && !NETSTANDARD
=======
>>>>>>> 29f87343
            if (this.fileAppenderCache != null)
            {
                this.fileAppenderCache.CheckCloseAppenders -= AutoClosingTimerCallback;

#if !SILVERLIGHT && !__IOS__ && !__ANDROID__
                if (KeepFileOpen)
                    this.fileAppenderCache.CheckCloseAppenders += AutoClosingTimerCallback;

                bool mustWatchArchiving = IsArchivingEnabled() && ConcurrentWrites && KeepFileOpen;
                if (mustWatchArchiving)
                {
                    var nullEvent = LogEventInfo.CreateNullEvent();
                    string fullFileName = string.Empty;
                    lock (this.SyncRoot)
                        fullFileName = GetFullFileName(nullEvent);  // Protect layouts
                    string fileNamePattern = GetArchiveFileNamePattern(fullFileName, nullEvent);
                    if (!string.IsNullOrEmpty(fileNamePattern))
                    {
                        fileNamePattern = PathHelpers.Combine(Path.GetDirectoryName(fileNamePattern),
                            ReplaceFileNamePattern(fileNamePattern, "*"));
                        //fileNamePattern is absolute
                        this.fileAppenderCache.ArchiveFilePatternToWatch = fileNamePattern;
                    }
                }
                else
                {
                    this.fileAppenderCache.ArchiveFilePatternToWatch = null;
                }
#endif
            }
        }

        /// <summary>
        /// Removes records of initialized files that have not been 
        /// accessed in the last two days.
        /// </summary>
        /// <remarks>
        /// Files are marked 'initialized' for the purpose of writing footers when the logging finishes.
        /// </remarks>
        public void CleanupInitializedFiles()
        {
            this.CleanupInitializedFiles(DateTime.UtcNow.AddDays(-FileTarget.InitializedFilesCleanupPeriod));
        }

        /// <summary>
        /// Removes records of initialized files that have not been
        /// accessed after the specified date.
        /// </summary>
        /// <param name="cleanupThreshold">The cleanup threshold.</param>
        /// <remarks>
        /// Files are marked 'initialized' for the purpose of writing footers when the logging finishes.
        /// </remarks>
        public void CleanupInitializedFiles(DateTime cleanupThreshold)
        {
            var filesToFinalize = new List<string>();

            // Select the files require to be finalized.
            foreach (var file in this.initializedFiles)
            {
                if (file.Value < cleanupThreshold)
                {
                    filesToFinalize.Add(file.Key);
                }
            }

            // Finalize the files.
            foreach (string fileName in filesToFinalize)
            {
                this.FinalizeFile(fileName);
            }
        }

        /// <summary>
        /// Flushes all pending file operations.
        /// </summary>
        /// <param name="asyncContinuation">The asynchronous continuation.</param>
        /// <remarks>
        /// The timeout parameter is ignored, because file APIs don't provide
        /// the needed functionality.
        /// </remarks>
        protected override void FlushAsync(AsyncContinuation asyncContinuation)
        {
            try
            {
                fileAppenderCache.FlushAppenders();
                asyncContinuation(null);
            }
            catch (Exception exception)
            {
                if (exception.MustBeRethrown())
                {
                    throw;
                }

                asyncContinuation(exception);
            }
        }

        /// <summary>
        /// Returns the suitable appender factory ( <see cref="IFileAppenderFactory"/>) to be used to generate the file
        /// appenders associated with the <see cref="FileTarget"/> instance.
        /// 
        /// The type of the file appender factory returned depends on the values of various <see cref="FileTarget"/> properties.
        /// </summary>
        /// <returns><see cref="IFileAppenderFactory"/> suitable for this instance.</returns>
        private IFileAppenderFactory GetFileAppenderFactory()
        {
            if (this.DiscardAll)
            {
                return NullAppender.TheFactory;
            }
            else if (!this.KeepFileOpen)
            {
                return RetryingMultiProcessFileAppender.TheFactory;
            }
            else if (this.NetworkWrites)
            {
                return RetryingMultiProcessFileAppender.TheFactory;
            }
            else if (this.ConcurrentWrites)
            {
#if !SupportsMutex
                return RetryingMultiProcessFileAppender.TheFactory;
#elif MONO
                //
                // mono on Windows uses mutexes, on Unix - special appender
                //
                if (PlatformDetector.IsUnix)
                {
                    return UnixMultiProcessFileAppender.TheFactory;
                }
                else if (PlatformDetector.SupportsSharableMutex)
                {
                    return MutexMultiProcessFileAppender.TheFactory;
                }
                else
                {
                    return RetryingMultiProcessFileAppender.TheFactory;
                }
#else
<<<<<<< HEAD
#if !NETSTANDARD
                if (!this.ForceMutexConcurrentWrites && PlatformDetector.IsDesktopWin32 && !PlatformDetector.IsMono)
=======
                if (!PlatformDetector.SupportsSharableMutex)
                    return RetryingMultiProcessFileAppender.TheFactory;
                else if (!this.ForceMutexConcurrentWrites && PlatformDetector.IsDesktopWin32 && !PlatformDetector.IsMono)
>>>>>>> 29f87343
                    return WindowsMultiProcessFileAppender.TheFactory;
                else
#endif
                return MutexMultiProcessFileAppender.TheFactory;
#endif
            }
            else if (IsArchivingEnabled())
                return CountingSingleProcessFileAppender.TheFactory;
            else
                return SingleProcessFileAppender.TheFactory;
        }

        private bool IsArchivingEnabled()
        {
            return this.ArchiveAboveSize != FileTarget.ArchiveAboveSizeDisabled ||
                   this.ArchiveEvery != FileArchivePeriod.None;
        }

        /// <summary>
        /// Initializes file logging by creating data structures that
        /// enable efficient multi-file logging.
        /// </summary>
        protected override void InitializeTarget()
        {
            base.InitializeTarget();

            RefreshFileArchive();
            this.appenderFactory = GetFileAppenderFactory();

            this.fileAppenderCache = new FileAppenderCache(this.OpenFileCacheSize, this.appenderFactory, this);
            RefreshArchiveFilePatternToWatch();

            if ((this.OpenFileCacheSize > 0 || this.EnableFileDelete) && this.OpenFileCacheTimeout > 0)
            {
                this.autoClosingTimer = new Timer(
                    (state) => this.AutoClosingTimerCallback(this, EventArgs.Empty),
                    null,
                    this.OpenFileCacheTimeout * 1000,
                    this.OpenFileCacheTimeout * 1000);
            }
        }

        /// <summary>
        /// Closes the file(s) opened for writing.
        /// </summary>
        protected override void CloseTarget()
        {
            base.CloseTarget();

            foreach (string fileName in new List<string>(this.initializedFiles.Keys))
            {
                this.FinalizeFile(fileName);
            }

            if (this.autoClosingTimer != null)
            {
                this.autoClosingTimer.Change(Timeout.Infinite, Timeout.Infinite);
                this.autoClosingTimer.Dispose();
                this.autoClosingTimer = null;
            }

            this.fileAppenderCache.CloseAppenders("Dispose");
            this.fileAppenderCache.Dispose();
        }

        /// <summary>
        /// Can be used if <see cref="Target.OptimizeBufferReuse"/> has been enabled.
        /// </summary>
        private readonly ReusableStreamCreator reusableFileWriteStream = new ReusableStreamCreator();
        /// <summary>
        /// Can be used if <see cref="Target.OptimizeBufferReuse"/> has been enabled.
        /// </summary>
        private readonly ReusableStreamCreator reusableAsyncFileWriteStream = new ReusableStreamCreator();
        /// <summary>
        /// Can be used if <see cref="Target.OptimizeBufferReuse"/> has been enabled.
        /// </summary>
        private readonly ReusableBufferCreator reusableEncodingBuffer = new ReusableBufferCreator(4096);

        /// <summary>
        /// Writes the specified logging event to a file specified in the FileName 
        /// parameter.
        /// </summary>
        /// <param name="logEvent">The logging event.</param>
        protected override void Write(LogEventInfo logEvent)
        {
            var logFileName = this.GetFullFileName(logEvent);
            if (OptimizeBufferReuse)
            {
                using (var targetStream = this.reusableFileWriteStream.Allocate())
                {
                    using (var targetBuilder = this.ReusableLayoutBuilder.Allocate())
                    using (var targetBuffer = this.reusableEncodingBuffer.Allocate())
                    {
                        this.RenderFormattedMessageToStream(logEvent, targetBuilder.Result, targetBuffer.Result, targetStream.Result);
                    }

                    ProcessLogEvent(logEvent, logFileName, new ArraySegment<byte>(targetStream.Result.GetBuffer(), 0, (int)targetStream.Result.Length));
                }
            }
            else
            {
                byte[] bytes = this.GetBytesToWrite(logEvent);
                ProcessLogEvent(logEvent, logFileName, new ArraySegment<byte>(bytes));
            }
        }

        /// <summary>
        /// Get full filename (=absolute) and cleaned if needed.
        /// </summary>
        /// <param name="logEvent"></param>
        /// <returns></returns>
        internal string GetFullFileName(LogEventInfo logEvent)
        {
            if (this.fullFileName == null)
            {
                return null;
            }

            if (OptimizeBufferReuse)
            {
                using (var targetBuilder = this.ReusableLayoutBuilder.Allocate())
                {
                    return this.fullFileName.RenderWithBuilder(logEvent, targetBuilder.Result);
                }
            }
            else
            {
                return this.fullFileName.Render(logEvent);
            }
        }

        /// <summary>
        /// NOTE! Will soon be marked obsolete. Instead override Write(IList{AsyncLogEventInfo} logEvents)
        /// 
        /// Writes an array of logging events to the log target. By default it iterates on all
        /// events and passes them to "Write" method. Inheriting classes can use this method to
        /// optimize batch writes.
        /// </summary>
        /// <param name="logEvents">Logging events to be written out.</param>
        protected override void Write(AsyncLogEventInfo[] logEvents)
        {
            Write((IList<AsyncLogEventInfo>)logEvents);
        }

        SortHelpers.KeySelector<AsyncLogEventInfo, string> getFullFileNameDelegate;

        /// <summary>
        /// Writes the specified array of logging events to a file specified in the FileName
        /// parameter.
        /// </summary>
        /// <param name="logEvents">An array of <see cref="AsyncLogEventInfo"/> objects.</param>
        /// <remarks>
        /// This function makes use of the fact that the events are batched by sorting
        /// the requests by filename. This optimizes the number of open/close calls
        /// and can help improve performance.
        /// </remarks>
        protected override void Write(IList<AsyncLogEventInfo> logEvents)
        {
            if (getFullFileNameDelegate == null)
                getFullFileNameDelegate = c => this.GetFullFileName(c.LogEvent);

            var buckets = logEvents.BucketSort(getFullFileNameDelegate);

            using (var reusableStream = (OptimizeBufferReuse && logEvents.Count <= 1000) ? reusableAsyncFileWriteStream.Allocate() : reusableAsyncFileWriteStream.None)
            using (var allocatedStream = reusableStream.Result != null ? null : new MemoryStream())
            {
                var ms = allocatedStream != null ? allocatedStream : reusableStream.Result;

                foreach (var bucket in buckets)
                {
                    string fileName = bucket.Key;

                    ms.SetLength(0);
                    ms.Position = 0;

                    LogEventInfo firstLogEvent = null;

                    int bucketCount = bucket.Value.Count;

                    using (var targetBuilder = OptimizeBufferReuse ? ReusableLayoutBuilder.Allocate() : ReusableLayoutBuilder.None)
                    using (var targetBuffer = OptimizeBufferReuse ? reusableEncodingBuffer.Allocate() : reusableEncodingBuffer.None)
                    using (var targetStream = OptimizeBufferReuse ? reusableFileWriteStream.Allocate() : reusableFileWriteStream.None)
                    {
                        for (int i = 0; i < bucketCount; i++)
                        {
                            AsyncLogEventInfo ev = bucket.Value[i];
                            if (firstLogEvent == null)
                            {
                                firstLogEvent = ev.LogEvent;
                            }

                            if (targetBuilder.Result != null && targetStream.Result != null)
                            {
                                // For some CPU's then it is faster to write to a small MemoryStream, and then copy to the larger one
                                targetStream.Result.Position = 0;
                                targetStream.Result.SetLength(0);
                                targetBuilder.Result.ClearBuilder();
                                RenderFormattedMessageToStream(ev.LogEvent, targetBuilder.Result, targetBuffer.Result, targetStream.Result);
                                ms.Write(targetStream.Result.GetBuffer(), 0, (int)targetStream.Result.Length);
                            }
                            else
                            {
                                byte[] bytes = this.GetBytesToWrite(ev.LogEvent);
                                if (ms.Capacity == 0)
                                {
                                    ms.Capacity = GetMemoryStreamInitialSize(bucket.Value.Count, bytes.Length);
                                }
                                ms.Write(bytes, 0, bytes.Length);
                            }
                        }
                    }

                    Exception lastException;
                    this.FlushCurrentFileWrites(fileName, firstLogEvent, ms, out lastException);

                    for (int i = 0; i < bucketCount; ++i)
                    {
                        bucket.Value[i].Continuation(lastException);
                    }
                }
            }
        }

        /// <summary>
        /// Returns estimated size for memory stream, based on events count and first event size in bytes.
        /// </summary>
        /// <param name="eventsCount">Count of events</param>
        /// <param name="firstEventSize">Bytes count of first event</param>
        private int GetMemoryStreamInitialSize(int eventsCount, int firstEventSize)
        {
            if (eventsCount > 10)
                return ((eventsCount + 1) * firstEventSize / 1024 + 1) * 1024;

            if (eventsCount > 1)
                return (1 + eventsCount) * firstEventSize;

            return firstEventSize;
        }

        private void ProcessLogEvent(LogEventInfo logEvent, string fileName, ArraySegment<byte> bytesToWrite)
        {
<<<<<<< HEAD
#if !SILVERLIGHT && !__IOS__ && !__ANDROID__ && !NETSTANDARD
            this.fileAppenderCache.InvalidateAppendersForInvalidFiles();
#endif
            TryArchiveFile(fileName, logEvent, bytesToWrite.Length);
=======
            TryArchiveFile(fileName, logEvent, bytesToWrite.Count);
>>>>>>> 29f87343

            // Clean up old archives if this is the first time a log record is being written to
            // this log file and the archiving system is date/time based.
            if (this.ArchiveNumbering == ArchiveNumberingMode.Date && this.ArchiveEvery != FileArchivePeriod.None &&
                ShouldDeleteOldArchives())
            {
                if (!previousFileNames.Contains(fileName))
                {
                    if (this.previousFileNames.Count > this.maxLogFilenames)
                    {
                        this.previousFileNames.Dequeue();
                    }
                    string fileNamePattern = this.GetArchiveFileNamePattern(fileName, logEvent);
                    if (fileNamePattern != null)
                    {
                        this.DeleteOldDateArchives(fileNamePattern);
                    }
                    this.previousFileNames.Enqueue(fileName);
                }
            }

            this.WriteToFile(fileName, logEvent, bytesToWrite, false);

            previousLogFileName = fileName;
            previousLogEventTimestamp = logEvent.TimeStamp;
        }

        /// <summary>
        /// Formats the log event for write.
        /// </summary>
        /// <param name="logEvent">The log event to be formatted.</param>
        /// <returns>A string representation of the log event.</returns>
        protected virtual string GetFormattedMessage(LogEventInfo logEvent)
        {
            return this.Layout.Render(logEvent);
        }

        /// <summary>
        /// Gets the bytes to be written to the file.
        /// </summary>
        /// <param name="logEvent">Log event.</param>
        /// <returns>Array of bytes that are ready to be written.</returns>
        protected virtual byte[] GetBytesToWrite(LogEventInfo logEvent)
        {
            string text = this.GetFormattedMessage(logEvent);
            int textBytesCount = this.Encoding.GetByteCount(text);
            int newLineBytesCount = this.Encoding.GetByteCount(this.NewLineChars);
            byte[] bytes = new byte[textBytesCount + newLineBytesCount];
            this.Encoding.GetBytes(text, 0, text.Length, bytes, 0);
            this.Encoding.GetBytes(this.NewLineChars, 0, this.NewLineChars.Length, bytes, textBytesCount);
            return this.TransformBytes(bytes);
        }

        /// <summary>
        /// Modifies the specified byte array before it gets sent to a file.
        /// </summary>
        /// <param name="value">The byte array.</param>
        /// <returns>The modified byte array. The function can do the modification in-place.</returns>
        protected virtual byte[] TransformBytes(byte[] value)
        {
            return value;
        }

        /// <summary>
        /// Gets the bytes to be written to the file.
        /// </summary>
        /// <param name="logEvent">The log event to be formatted.</param>
        /// <param name="formatBuilder"><see cref="StringBuilder"/> to help format log event.</param>
        /// <param name="transformBuffer">Optional temporary char-array to help format log event.</param>
        /// <param name="streamTarget">Destination <see cref="MemoryStream"/> for the encoded result.</param>
        protected virtual void RenderFormattedMessageToStream(LogEventInfo logEvent, StringBuilder formatBuilder, char[] transformBuffer, MemoryStream streamTarget)
        {
            RenderFormattedMessage(logEvent, formatBuilder);
            formatBuilder.Append(NewLineChars);
            TransformBuilderToStream(logEvent, formatBuilder, transformBuffer, streamTarget);
        }

        /// <summary>
        /// Formats the log event for write.
        /// </summary>
        /// <param name="logEvent">The log event to be formatted.</param>
        /// <param name="target">Initially empty <see cref="StringBuilder"/> for the result.</param>
        protected virtual void RenderFormattedMessage(LogEventInfo logEvent, StringBuilder target)
        {
            this.Layout.RenderAppendBuilder(logEvent, target);
        }

        private void TransformBuilderToStream(LogEventInfo logEvent, StringBuilder builder, char[] transformBuffer, MemoryStream workStream)
        {
#if !SILVERLIGHT
            if (transformBuffer != null)
            {
                for (int i = 0; i < builder.Length; i += transformBuffer.Length)
                {
                    int charCount = Math.Min(builder.Length - i, transformBuffer.Length);
                    builder.CopyTo(i, transformBuffer, 0, charCount);
                    int byteCount = this.Encoding.GetByteCount(transformBuffer, 0, charCount);
                    workStream.SetLength(workStream.Length + byteCount);
                    this.Encoding.GetBytes(transformBuffer, 0, charCount, workStream.GetBuffer(), (int)workStream.Position);
                    workStream.Position = workStream.Length;
                }
                TransformStream(logEvent, workStream);
            }
            else
#endif
            {
                // Faster than MemoryStream, but generates garbage
                var str = builder.ToString();
                byte[] bytes = this.Encoding.GetBytes(str);
                workStream.Write(bytes, 0, bytes.Length);
                TransformStream(logEvent, workStream);
            }
        }

        /// <summary>
        /// Modifies the specified byte array before it gets sent to a file.
        /// </summary>
        /// <param name="logEvent">The LogEvent being written</param>
        /// <param name="stream">The byte array.</param>
        protected virtual void TransformStream(LogEventInfo logEvent, MemoryStream stream)
        {
        }

        /// <summary>
        /// Replaces the numeric pattern i.e. {#} in a file name with the <paramref name="value"/> parameter value.
        /// </summary>
        /// <param name="pattern">File name which contains the numeric pattern.</param>
        /// <param name="value">Value which will replace the numeric pattern.</param>
        /// <returns>File name with the value of <paramref name="value"/> in the position of the numeric pattern.</returns>
        private static string ReplaceNumberPattern(string pattern, int value)
        {
            int firstPart = pattern.IndexOf("{#", StringComparison.Ordinal);
            int lastPart = pattern.IndexOf("#}", StringComparison.Ordinal) + 2;
            int numDigits = lastPart - firstPart - 2;

            return pattern.Substring(0, firstPart) + Convert.ToString(value, 10).PadLeft(numDigits, '0') +
                   pattern.Substring(lastPart);
        }

        private void FlushCurrentFileWrites(string currentFileName, LogEventInfo firstLogEvent, MemoryStream ms, out Exception lastException)
        {
            lastException = null;

            try
            {
                if (currentFileName != null)
                {
                    ArraySegment<byte> bytes = new ArraySegment<byte>(ms.GetBuffer(), 0, (int)ms.Length);
                    ProcessLogEvent(firstLogEvent, currentFileName, bytes);
                }
            }
            catch (Exception exception)
            {
                if (exception.MustBeRethrown())
                {
                    throw;
                }

                lastException = exception;
            }
        }

        /// <summary>
        /// Determines if the file name as <see cref="String"/> contains a numeric pattern i.e. {#} in it.  
        ///
        /// Example: 
        ///     trace{#}.log        Contains the numeric pattern.
        ///     trace{###}.log      Contains the numeric pattern.
        ///     trace{#X#}.log      Contains the numeric pattern (See remarks).
        ///     trace.log           Does not contain the pattern.
        /// </summary>
        /// <remarks>Occasionally, this method can identify the existence of the {#} pattern incorrectly.</remarks>
        /// <param name="fileName">File name to be checked.</param>
        /// <returns><see langword="true"/> when the pattern is found; <see langword="false"/> otherwise.</returns>
        private static bool ContainsFileNamePattern(string fileName)
        {
            int startingIndex = fileName.IndexOf("{#", StringComparison.Ordinal);
            int endingIndex = fileName.IndexOf("#}", StringComparison.Ordinal);

            return (startingIndex != -1 && endingIndex != -1 && startingIndex < endingIndex);
        }

        /// <summary>
        /// Archives the <paramref name="fileName"/> using a rolling style numbering (the most recent is always #0 then
        /// #1, ..., #N. When the number of archive files exceed <see cref="P:MaxArchiveFiles"/> the obsolete archives
        /// are deleted.
        /// </summary>
        /// <remarks>
        /// This method is called recursively. This is the reason the <paramref name="archiveNumber"/> is required.
        /// </remarks>
        /// <param name="fileName">File name to be archived.</param>
        /// <param name="pattern">File name template which contains the numeric pattern to be replaced.</param>
        /// <param name="archiveNumber">Value which will replace the numeric pattern.</param>
        private void RollArchivesForward(string fileName, string pattern, int archiveNumber)
        {
            if (ShouldDeleteOldArchives() && archiveNumber >= this.MaxArchiveFiles)
            {
                DeleteOldArchiveFile(fileName);
                return;
            }

            if (!File.Exists(fileName))
            {
                return;
            }

            string newFileName = ReplaceNumberPattern(pattern, archiveNumber);
            RollArchivesForward(newFileName, pattern, archiveNumber + 1);

            if (archiveNumber == 0)
                ArchiveFile(fileName, newFileName);
            else
            {
                InternalLogger.Info("Roll archive {0} to {1}", fileName, newFileName);
                File.Move(fileName, newFileName);
            }
        }


        /// <summary>
        /// Archives the <paramref name="fileName"/> using a sequence style numbering. The most recent archive has the
        /// highest number. When the number of archive files exceed <see cref="P:MaxArchiveFiles"/> the obsolete
        /// archives are deleted.
        /// </summary>
        /// <param name="fileName">File name to be archived.</param>
        /// <param name="pattern">configured filepattern for the archive filename.</param>
        private void ArchiveBySequence(string fileName, string pattern)
        {
            FileNameTemplate fileTemplate = new FileNameTemplate(Path.GetFileName(pattern));
            int trailerLength = fileTemplate.Template.Length - fileTemplate.EndAt;
            string fileNameMask = fileTemplate.ReplacePattern("*");

            string dirName = Path.GetDirectoryName(Path.GetFullPath(pattern));
            int nextNumber = -1;
            int minNumber = -1;

            var number2Name = new Dictionary<int, string>();

            try
            {
#if SILVERLIGHT && !WINDOWS_PHONE
                foreach (string s in Directory.EnumerateFiles(dirName, fileNameMask))
#else
                foreach (string s in Directory.GetFiles(dirName, fileNameMask))
#endif
                {
                    string baseName = Path.GetFileName(s);
                    string number = baseName.Substring(fileTemplate.BeginAt, baseName.Length - trailerLength - fileTemplate.BeginAt);
                    int num;

                    try
                    {
                        num = Convert.ToInt32(number, CultureInfo.InvariantCulture);
                    }
                    catch (FormatException)
                    {
                        continue;
                    }

                    nextNumber = Math.Max(nextNumber, num);
                    minNumber = minNumber != -1 ? Math.Min(minNumber, num) : num;

                    number2Name[num] = s;
                }

                nextNumber++;
            }
            catch (DirectoryNotFoundException)
            {
                Directory.CreateDirectory(dirName);
                nextNumber = 0;
            }

            if (minNumber != -1 && ShouldDeleteOldArchives())
            {
                int minNumberToKeep = nextNumber - this.MaxArchiveFiles + 1;
                for (int i = minNumber; i < minNumberToKeep; ++i)
                {
                    string s;

                    if (number2Name.TryGetValue(i, out s))
                    {
                        if (!DeleteOldArchiveFile(s))
                            break;
                    }
                }
            }

            string newFileName = ReplaceNumberPattern(pattern, nextNumber);
            ArchiveFile(fileName, newFileName);
        }

        /// <summary>
        /// Creates an archive copy of source file either by compressing it or moving to a new location in the file
        /// system. 
        /// </summary>
        /// <param name="fileName">File name to be archived.</param>
        /// <param name="archiveFileName">Name of the archive file.</param>
        private void ArchiveFile(string fileName, string archiveFileName)
        {
            FinalizeFile(fileName, isArchiving: true);
        
            string archiveFolderPath = Path.GetDirectoryName(archiveFileName);
            if (!Directory.Exists(archiveFolderPath))
                Directory.CreateDirectory(archiveFolderPath);

            if (string.Equals(fileName, archiveFileName, StringComparison.OrdinalIgnoreCase))
            {
                InternalLogger.Info("Archiving {0} skipped as ArchiveFileName equals FileName", fileName);
            }
            else if (EnableArchiveFileCompression)
            {
                InternalLogger.Info("Archiving {0} to compressed {1}", fileName, archiveFileName);
                FileCompressor.CompressFile(fileName, archiveFileName);
                DeleteAndWaitForFileDelete(fileName);
            }
            else
            {
                InternalLogger.Info("Archiving {0} to {1}", fileName, archiveFileName);
                if (File.Exists(archiveFileName))
                {
                    //todo handle double footer
                    InternalLogger.Info("Already exists, append to {0}", archiveFileName);
                    
                    //todo maybe needs a better filelock behaviour

                    //copy to archive file.
                    using (FileStream fileStream = File.Open(fileName, FileMode.Open))
                    using (FileStream archiveFileStream = File.Open(archiveFileName, FileMode.Append ))
                    {
                        fileStream.CopyAndSkipBom(archiveFileStream, Encoding);
                        //clear old content
                        fileStream.SetLength(0);
                        fileStream.Close(); // This flushes the content, too.
#if NET3_5
                        archiveFileStream.Flush();
#else
                        archiveFileStream.Flush(true);
#endif
                    }
                }
                else
                {
                File.Move(fileName, archiveFileName);
            }
        }
        }

        private static bool DeleteOldArchiveFile(string fileName)
        {
            try
            {
                InternalLogger.Info("Deleting old archive file: '{0}'.", fileName);
                File.Delete(fileName);
                return true;
            }
            catch (DirectoryNotFoundException exception)
            {
                //never rethrow this, as this isn't an exceptional case.
                InternalLogger.Debug(exception, "Failed to delete old log file '{0}' as directory is missing.", fileName);
                return false;
            }
            catch (Exception exception)
            {
                InternalLogger.Warn(exception, "Failed to delete old archive file: '{0}'.", fileName);
                if (exception.MustBeRethrown())
                {
                    throw;
                }

                return false;
            }
        }

        private static void DeleteAndWaitForFileDelete(string fileName)
        {
            try
            {
                var originalFileCreationTime = (new FileInfo(fileName)).CreationTime;
                if (DeleteOldArchiveFile(fileName) && File.Exists(fileName))
                {
                    FileInfo currentFileInfo;
                    for (int i = 0; i < 120; ++i)
                    { 
                        Thread.Sleep(100);
                        currentFileInfo = new FileInfo(fileName);
                        if (!currentFileInfo.Exists || currentFileInfo.CreationTime != originalFileCreationTime)
                            return;
                    }

                    InternalLogger.Warn("Timeout while deleting old archive file: '{0}'.", fileName);
                }
            }
            catch (Exception exception)
            {
                InternalLogger.Warn(exception, "Failed to delete old archive file: '{0}'.", fileName);
                if (exception.MustBeRethrown())
                {
                    throw;
                }
            }
        }

#if !NET_CF
        /// <summary>
        /// <para>
        /// Archives the <paramref name="fileName"/> using a date and sequence style numbering. Archives will be stamped
        /// with the prior period (Year, Month, Day) datetime. The most recent archive has the highest number (in
        /// combination with the date).
        /// </para>
        /// <para>
        /// When the number of archive files exceed <see cref="P:MaxArchiveFiles"/> the obsolete archives are deleted.
        /// </para>
        /// </summary>
        /// <param name="fileName">File name to be archived.</param>
        /// <param name="pattern">File name template which contains the numeric pattern to be replaced.</param>
        /// <param name="logEvent">Log event that the <see cref="FileTarget"/> instance is currently processing.</param>
        private void ArchiveByDateAndSequence(string fileName, string pattern, LogEventInfo logEvent)
        {
            string baseNamePattern = Path.GetFileName(pattern);

            if (string.IsNullOrEmpty(baseNamePattern))
            {
                return;
            }

            string dirName = Path.GetDirectoryName(Path.GetFullPath(pattern));
            if (string.IsNullOrEmpty(dirName))
            {
                return;
            }

            FileNameTemplate fileTemplate = new FileNameTemplate(baseNamePattern);
            string fileNameMask = fileTemplate.ReplacePattern("*");
            string dateFormat = GetArchiveDateFormatString(this.ArchiveDateFormat);

            int minSequenceLength = fileTemplate.EndAt - fileTemplate.BeginAt - 2;
            int nextSequenceNumber;
            DateTime archiveDate = GetArchiveDate(fileName, logEvent);
            List<string> archiveFileNames;
            if (Directory.Exists(dirName))
            {
                List<DateAndSequenceArchive> archives = FindDateAndSequenceArchives(dirName, fileName, fileNameMask, minSequenceLength, dateFormat, fileTemplate)
                    .ToList();

                // Find out the next sequence number among existing archives having the same date part as the current date.
                int? lastSequenceNumber = archives
                    .Where(a => a.HasSameFormattedDate(archiveDate))
                    .Max(a => (int?)a.Sequence);
                nextSequenceNumber = (int)(lastSequenceNumber != null ? lastSequenceNumber + 1 : 0);

                archiveFileNames = archives
                    .OrderBy(a => a.Date)
                    .ThenBy(a => a.Sequence)
                    .Select(a => a.FileName)
                    .ToList();
            }
            else
            {
                Directory.CreateDirectory(dirName);
                nextSequenceNumber = 0;
                archiveFileNames = new List<string>();
            }

            string paddedSequence = nextSequenceNumber.ToString().PadLeft(minSequenceLength, '0');
            string archiveFileNameWithoutPath = fileNameMask.Replace("*",
                string.Format("{0}.{1}", archiveDate.ToString(dateFormat), paddedSequence));
            string archiveFileName = PathHelpers.Combine(dirName, archiveFileNameWithoutPath);

            ArchiveFile(fileName, archiveFileName);
            archiveFileNames.Add(archiveFileName);
            EnsureArchiveCount(archiveFileNames);
        }

        /// <summary>
        /// Deletes files among a given list, and stops as soon as the remaining files are fewer than the <see
        /// cref="P:FileTarget.MaxArchiveFiles"/> setting.
        /// </summary>
        /// <param name="oldArchiveFileNames">List of the file archives.</param>
        /// <remarks>
        /// Items are deleted in the same order as in <paramref name="oldArchiveFileNames"/>. No file is deleted if <see
        /// cref="P:FileTarget.MaxArchiveFiles"/> property is zero.
        /// </remarks>
        private void EnsureArchiveCount(List<string> oldArchiveFileNames)
        {
            if (!ShouldDeleteOldArchives())
            {
                return;
            }

            int numberToDelete = oldArchiveFileNames.Count - this.MaxArchiveFiles;
            for (int fileIndex = 0; fileIndex < numberToDelete; fileIndex++)
            {
                if (!DeleteOldArchiveFile(oldArchiveFileNames[fileIndex]))
                    break;
            }
        }

        /// <summary>
        /// Searches a given directory for archives that comply with the current archive pattern.
        /// </summary>
        /// <returns>An enumeration of archive infos, ordered by their file creation date.</returns>
        private IEnumerable<DateAndSequenceArchive> FindDateAndSequenceArchives(string dirName, string logFileName,
            string fileNameMask,
            int minSequenceLength, string dateFormat, FileNameTemplate fileTemplate)
        {
            var directoryInfo = new DirectoryInfo(dirName);

            int archiveFileNameMinLength = fileNameMask.Length + minSequenceLength;
            var archiveFileNames = GetFiles(directoryInfo, fileNameMask)
                .Where(n => n.Name.Length >= archiveFileNameMinLength)
                .OrderBy(n => n.CreationTime)
                .Select(n => n.FullName);

            foreach (string archiveFileName in archiveFileNames)
            {
                //Get the archive file name or empty string if it's null
                string archiveFileNameWithoutPath = Path.GetFileName(archiveFileName) ?? "";

                DateTime date;
                int sequence;
                if (
                    !TryParseDateAndSequence(archiveFileNameWithoutPath, dateFormat, fileTemplate, out date,
                        out sequence))
                {
                    continue;
                }

                //It's possible that the log file itself has a name that will match the archive file mask.
                if (string.IsNullOrEmpty(archiveFileNameWithoutPath) ||
                    archiveFileNameWithoutPath.Equals(Path.GetFileName(logFileName)))
                {
                    continue;
                }

                yield return new DateAndSequenceArchive(archiveFileName, date, dateFormat, sequence);
            }
        }

        /// <summary>
        /// Parse filename with date and sequence pattern
        /// </summary>
        /// <param name="archiveFileNameWithoutPath"></param>
        /// <param name="dateFormat">dateformat for archive</param>
        /// <param name="fileTemplate"></param>
        /// <param name="date">the found pattern. When failed, then default</param>
        /// <param name="sequence">the found pattern. When failed, then default</param>
        /// <returns></returns>
        private static bool TryParseDateAndSequence(string archiveFileNameWithoutPath, string dateFormat, FileNameTemplate fileTemplate, out DateTime date, out int sequence)
        {
            int trailerLength = fileTemplate.Template.Length - fileTemplate.EndAt;
            int dateAndSequenceIndex = fileTemplate.BeginAt;
            int dateAndSequenceLength = archiveFileNameWithoutPath.Length - trailerLength - dateAndSequenceIndex;

            if (dateAndSequenceLength < 0)
            {
                date = default(DateTime);
                sequence = 0;
                return false;
            }
            string dateAndSequence = archiveFileNameWithoutPath.Substring(dateAndSequenceIndex, dateAndSequenceLength);
            int sequenceIndex = dateAndSequence.LastIndexOf('.') + 1;

            string sequencePart = dateAndSequence.Substring(sequenceIndex);
            if (!Int32.TryParse(sequencePart, NumberStyles.None, CultureInfo.CurrentCulture, out sequence))
            {
                date = default(DateTime);
                return false;
            }

            var dateAndSequenceLength2 = dateAndSequence.Length - sequencePart.Length - 1;
            if (dateAndSequenceLength2 < 0)
            {
                date = default(DateTime);
                return false;
            }

            string datePart = dateAndSequence.Substring(0, dateAndSequenceLength2);
            if (!DateTime.TryParseExact(datePart, dateFormat, CultureInfo.CurrentCulture, DateTimeStyles.None,
                out date))
            {
                return false;
            }

            return true;
        }

        /// <summary>
        /// Gets the collection of files in the specified directory which they match the <paramref name="fileNameMask"/>.
        /// </summary>
        /// <param name="directoryInfo">Directory to searched.</param>
        /// <param name="fileNameMask">Pattern which the files will be searched against.</param>
        /// <returns>List of files matching the pattern.</returns>
        private static IEnumerable<FileInfo> GetFiles(DirectoryInfo directoryInfo, string fileNameMask)
        {
#if SILVERLIGHT && !WINDOWS_PHONE
            return directoryInfo.EnumerateFiles(fileNameMask);
#else
            return directoryInfo.GetFiles(fileNameMask);
#endif
        }

        /// <summary>
        /// Replaces the string-based pattern i.e. {#} in a file name with the value passed in <paramref
        /// name="replacementValue"/> parameter.
        /// </summary>
        /// <param name="pattern">File name which contains the string-based pattern.</param>
        /// <param name="replacementValue">Value which will replace the string-based pattern.</param>
        /// <returns>
        /// File name with the value of <paramref name="replacementValue"/> in the position of the string-based pattern.
        /// </returns>
        private static string ReplaceFileNamePattern(string pattern, string replacementValue)
        {
            //
            // TODO: ReplaceFileNamePattern() method is nearly identical to ReplaceNumberPattern(). Consider merging.
            //

            return new FileNameTemplate(Path.GetFileName(pattern)).ReplacePattern(replacementValue);
        }

        /// <summary>
        /// Archives the <paramref name="fileName"/> using a date style numbering. Archives will be stamped with the
        /// prior period (Year, Month, Day, Hour, Minute) datetime. When the number of archive files exceed <see
        /// cref="P:MaxArchiveFiles"/> the obsolete archives are deleted.
        /// </summary>
        /// <param name="fileName">File name to be archived.</param>
        /// <param name="pattern">File name template which contains the numeric pattern to be replaced.</param>
        /// <param name="logEvent">Log event that the <see cref="FileTarget"/> instance is currently processing.</param>
        private void ArchiveByDate(string fileName, string pattern, LogEventInfo logEvent)
        {
            string dirName = Path.GetDirectoryName(Path.GetFullPath(pattern));
            if (dirName != null)
            {
                DateTime archiveDate = GetArchiveDate(fileName, logEvent);
                string fileNameMask = ReplaceFileNamePattern(pattern, "*");
                string dateFormat = GetArchiveDateFormatString(this.ArchiveDateFormat);
                string archiveFileName = PathHelpers.Combine(dirName, fileNameMask.Replace("*", archiveDate.ToString(dateFormat)));
                ArchiveFile(fileName, archiveFileName);
            }

            DeleteOldDateArchives(pattern);
        }

        /// <summary>
        /// Deletes archive files in reverse chronological order until only the
        /// MaxArchiveFiles number of archive files remain.
        /// </summary>
        /// <param name="pattern">The pattern that archive filenames will match</param>
        private void DeleteOldDateArchives(string pattern)
        {
            if (!ShouldDeleteOldArchives())
            {
                return;
            }

            string fileNameMask = ReplaceFileNamePattern(pattern, "*");
            string dirName = Path.GetDirectoryName(Path.GetFullPath(pattern));
            string dateFormat = GetArchiveDateFormatString(this.ArchiveDateFormat);

            if (dirName != null)
            {
                DirectoryInfo directoryInfo = new DirectoryInfo(dirName);
                if (!directoryInfo.Exists)
                {
                    Directory.CreateDirectory(dirName);
                    return;
                }

#if SILVERLIGHT && !WINDOWS_PHONE
                var files = directoryInfo.EnumerateFiles(fileNameMask).OrderBy(n => n.CreationTime).Select(n => n.FullName);
#else
                var files = directoryInfo.GetFiles(fileNameMask).OrderBy(n => n.CreationTime).Select(n => n.FullName);
#endif
                List<string> filesByDate = new List<string>();

                foreach (string nextFile in files)
                {
                    string archiveFileName = Path.GetFileName(nextFile);
                    int lastIndexOfStar = fileNameMask.LastIndexOf('*');

                    if (lastIndexOfStar + dateFormat.Length <= archiveFileName.Length)
                    {
                        string datePart = archiveFileName.Substring(lastIndexOfStar, dateFormat.Length);
                        DateTime fileDate = DateTime.MinValue;
                        if (DateTime.TryParseExact(datePart, dateFormat, CultureInfo.InvariantCulture, DateTimeStyles.None, out fileDate))
                        {
                            filesByDate.Add(nextFile);
                        }
                    }
                }

                EnsureArchiveCount(filesByDate);
            }
        }
#endif

        /// <summary>
        /// Gets the correct formatting <see langword="String"/> to be used based on the value of <see
        /// cref="P:ArchiveEvery"/> for converting <see langword="DateTime"/> values which will be inserting into file
        /// names during archiving.
        /// 
        /// This value will be computed only when a empty value or <see langword="null"/> is passed into <paramref name="defaultFormat"/>
        /// </summary>
        /// <param name="defaultFormat">Date format to used irrespectively of <see cref="P:ArchiveEvery"/> value.</param>
        /// <returns>Formatting <see langword="String"/> for dates.</returns>
        private string GetArchiveDateFormatString(string defaultFormat)
        {
            // If archiveDateFormat is not set in the config file, use a default 
            // date format string based on the archive period.
            string formatString = defaultFormat;
            if (string.IsNullOrEmpty(formatString))
            {
                switch (this.ArchiveEvery)
                {
                    case FileArchivePeriod.Year: formatString = "yyyy"; break;
                    case FileArchivePeriod.Month: formatString = "yyyyMM"; break;
                    default: formatString = "yyyyMMdd"; break;
                    case FileArchivePeriod.Hour: formatString = "yyyyMMddHH"; break;
                    case FileArchivePeriod.Minute: formatString = "yyyyMMddHHmm"; break;
                }
            }
            return formatString;
        }

        private DateTime GetArchiveDate(string fileName, LogEventInfo logEvent)
        {
            var lastWriteTimeUtc = this.fileAppenderCache.GetFileLastWriteTimeUtc(fileName, true);

            //todo null check
            var lastWriteTime = TimeSource.Current.FromSystemTime(lastWriteTimeUtc.Value);

            InternalLogger.Trace("Calculating archive date. Last write time: {0}; Previous log event time: {1}", lastWriteTime, previousLogEventTimestamp);

            bool previousLogIsMoreRecent = previousLogEventTimestamp.HasValue && (previousLogEventTimestamp.Value > lastWriteTime);
            if (previousLogIsMoreRecent)
            {
                InternalLogger.Trace("Using previous log event time (is more recent)");
                return previousLogEventTimestamp.Value;
            }

            if (previousLogEventTimestamp.HasValue && PreviousLogOverlappedPeriod(logEvent, lastWriteTime))
            {
                InternalLogger.Trace("Using previous log event time (previous log overlapped period)");
                return previousLogEventTimestamp.Value;
            }

            InternalLogger.Trace("Using last write time");
            return lastWriteTime;
        }

        private bool PreviousLogOverlappedPeriod(LogEventInfo logEvent, DateTime lastWrite)
        {
            if (!previousLogEventTimestamp.HasValue)
                return false;

            string formatString = GetArchiveDateFormatString(string.Empty);
            string lastWriteTimeString = lastWrite.ToString(formatString, CultureInfo.InvariantCulture);
            string logEventTimeString = logEvent.TimeStamp.ToString(formatString, CultureInfo.InvariantCulture);

            if (lastWriteTimeString != logEventTimeString)
                return false;

            DateTime periodAfterPreviousLogEventTime;
            switch (this.ArchiveEvery)
            {
                case FileArchivePeriod.Year: periodAfterPreviousLogEventTime = previousLogEventTimestamp.Value.AddYears(1); break;
                case FileArchivePeriod.Month: periodAfterPreviousLogEventTime = previousLogEventTimestamp.Value.AddMonths(1); break;
                case FileArchivePeriod.Day: periodAfterPreviousLogEventTime = previousLogEventTimestamp.Value.AddDays(1); break;
                case FileArchivePeriod.Hour: periodAfterPreviousLogEventTime = previousLogEventTimestamp.Value.AddHours(1); break;
                case FileArchivePeriod.Minute: periodAfterPreviousLogEventTime = previousLogEventTimestamp.Value.AddMinutes(1); break;
                default: return false;
            }

            string periodAfterPreviousLogEventTimeString = periodAfterPreviousLogEventTime.ToString(formatString, CultureInfo.InvariantCulture);
            return lastWriteTimeString == periodAfterPreviousLogEventTimeString;
        }

        /// <summary>
        /// Invokes the archiving process after determining when and which type of archiving is required.
        /// </summary>
        /// <param name="fileName">File name to be checked and archived.</param>
        /// <param name="eventInfo">Log event that the <see cref="FileTarget"/> instance is currently processing.</param>
        private void DoAutoArchive(string fileName, LogEventInfo eventInfo)
        {
            var fileInfo = new FileInfo(fileName);
            if (!fileInfo.Exists)
            {
                // Close possible stale file handles
                this.fileAppenderCache.InvalidateAppender(fileName);
                this.initializedFiles.Remove(fileName);
                return;
            }

            string fileNamePattern = GetArchiveFileNamePattern(fileName, eventInfo);

            if (fileNamePattern == null)
            {
                InternalLogger.Warn("Skip auto archive because fileName is NULL");
                return;
            }

            if (!ContainsFileNamePattern(fileNamePattern))
            {
                if (fileArchive.Archive(fileNamePattern, fileInfo.FullName, CreateDirs))
                {
                    if (this.initializedFiles.ContainsKey(fileInfo.FullName))
                    {
                        this.initializedFiles.Remove(fileInfo.FullName);
                    }
                }
            }
            else
            {
                switch (this.ArchiveNumbering)
                {
                    case ArchiveNumberingMode.Rolling:
                        this.RollArchivesForward(fileInfo.FullName, fileNamePattern, 0);
                        break;

                    case ArchiveNumberingMode.Sequence:
                        this.ArchiveBySequence(fileInfo.FullName, fileNamePattern);
                        break;

#if !NET_CF
                    case ArchiveNumberingMode.Date:
                        this.ArchiveByDate(fileInfo.FullName, fileNamePattern, eventInfo);
                        break;

                    case ArchiveNumberingMode.DateAndSequence:
                        this.ArchiveByDateAndSequence(fileInfo.FullName, fileNamePattern, eventInfo);
                        break;
#endif
                }
            }
        }

        /// <summary>
        /// Gets the pattern that archive files will match
        /// </summary>
        /// <param name="fileName">Filename of the log file</param>
        /// <param name="eventInfo">Log event that the <see cref="FileTarget"/> instance is currently processing.</param>
        /// <returns>A string with a pattern that will match the archive filenames</returns>
        private string GetArchiveFileNamePattern(string fileName, LogEventInfo eventInfo)
        {
            if (this.fullArchiveFileName == null)
            {
                string ext = EnableArchiveFileCompression ? ".zip" : Path.GetExtension(fileName);
                return Path.ChangeExtension(fileName, ".{#}" + ext);
            }
            else
            {
                //The archive file name is given. There are two possibilities
                //(1) User supplied the Filename with pattern
                //(2) User supplied the normal filename
                string archiveFileName = this.fullArchiveFileName.Render(eventInfo);
                return archiveFileName;
            }
        }

        /// <summary>
        /// Determine if old archive files should be deleted.
        /// </summary>
        /// <returns><see langword="true"/> when old archives should be deleted; <see langword="false"/> otherwise.</returns>
        private bool ShouldDeleteOldArchives()
        {
            return MaxArchiveFiles > 0;
        }

        /// <summary>
        /// Archives the file if it should be archived.
        /// </summary>
        /// <param name="fileName">The file name to check for.</param>
        /// <param name="ev">Log event that the <see cref="FileTarget"/> instance is currently processing.</param>
        /// <param name="upcomingWriteSize">The size in bytes of the next chunk of data to be written in the file.</param>
        private void TryArchiveFile(string fileName, LogEventInfo ev, int upcomingWriteSize)
        {
            string archiveFile = string.Empty;

#if SupportsMutex
            Mutex archiveMutex = null;
#endif

            try
            {
                archiveFile = this.GetArchiveFileName(fileName, ev, upcomingWriteSize);
                if (!string.IsNullOrEmpty(archiveFile))
                {
#if SupportsMutex
                    // Acquire the mutex from the file-appender, before closing the file-apppender (remember not to close the Mutex)
                    archiveMutex = this.fileAppenderCache.GetArchiveMutex(fileName);
                    if (archiveMutex == null && fileName != archiveFile)
                        archiveMutex = this.fileAppenderCache.GetArchiveMutex(archiveFile);
#endif

#if !SILVERLIGHT && !__IOS__ && !__ANDROID__
                    this.fileAppenderCache.InvalidateAppendersForInvalidFiles();
#endif

                    // Close possible stale file handles, before doing extra check
                    if (archiveFile != fileName)
                        this.fileAppenderCache.InvalidateAppender(fileName);
                    this.fileAppenderCache.InvalidateAppender(archiveFile);
                }
                else
                {
#if !SILVERLIGHT && !__IOS__ && !__ANDROID__
                    this.fileAppenderCache.InvalidateAppendersForInvalidFiles();
#endif
                }
            }
            catch (Exception exception)
            {
                InternalLogger.Warn(exception, "Failed to check archive for file '{0}'.", fileName);
                if (exception.MustBeRethrown())
                {
                    throw;
                }
            }

            if (!string.IsNullOrEmpty(archiveFile))
            {
                try
                {
#if SupportsMutex
                    try
                    {
                        if (archiveMutex != null)
                            archiveMutex.WaitOne();
                    }
                    catch (AbandonedMutexException)
                    {
                        // ignore the exception, another process was killed without properly releasing the mutex
                        // the mutex has been acquired, so proceed to writing
                        // See: http://msdn.microsoft.com/en-us/library/system.threading.abandonedmutexexception.aspx
                    }
#endif

                    // Check again if archive is needed. We could have been raced by another process
                    var validatedArchiveFile = this.GetArchiveFileName(fileName, ev, upcomingWriteSize);
                    if (string.IsNullOrEmpty(validatedArchiveFile))
                    {
                        if (archiveFile != fileName)
                            this.initializedFiles.Remove(fileName);
                        this.initializedFiles.Remove(archiveFile);
                        return;
                    }

                    archiveFile = validatedArchiveFile;
                    this.DoAutoArchive(archiveFile, ev);
                }
                catch (Exception exception)
                {
                    InternalLogger.Warn(exception, "Failed to archive file '{0}'.", archiveFile);
                    if (exception.MustBeRethrown())
                    {
                        throw;
                    }
                }
                finally
                {
#if SupportsMutex
                    if (archiveMutex != null)
                        archiveMutex.ReleaseMutex();
#endif
                }
            }
        }

        /// <summary>
        /// Indicates if the automatic archiving process should be executed.
        /// </summary>
        /// <param name="fileName">File name to be written.</param>
        /// <param name="ev">Log event that the <see cref="FileTarget"/> instance is currently processing.</param>
        /// <param name="upcomingWriteSize">The size in bytes of the next chunk of data to be written in the file.</param>
        /// <returns>Filename to archive. If <c>null</c>, then nothing to archive.</returns>
        private string GetArchiveFileName(string fileName, LogEventInfo ev, int upcomingWriteSize)
        {
            var hasFileName = !(fileName == null && previousLogFileName == null);
            if (hasFileName)
            {
                return GetArchiveFileNameBasedOnFileSize(fileName, upcomingWriteSize) ??
                       GetArchiveFileNameBasedOnTime(fileName, ev);
        }

            return null;
        }

        /// <summary>
        /// Returns the correct filename to archive
        /// </summary>
        /// <returns></returns>
        private string GetPotentialFileForArchiving(string fileName)
        {
            if (fileName == previousLogFileName)
            {
                //both the same, so don't care
                return fileName;
            }

            if (string.IsNullOrEmpty(previousLogFileName))
            {
                return fileName;
            }

            if (string.IsNullOrEmpty(fileName))
            {
                return previousLogFileName;
            }

            //this is an expensive call
            var fileLength = this.fileAppenderCache.GetFileLength(fileName, true);
            string fileToArchive = fileLength != null ? fileName : previousLogFileName;
            return fileToArchive;
        }

        /// <summary>
        /// Gets the file name for archiving, or null if archiving should not occur based on file size.
        /// </summary>
        /// <param name="fileName">File name to be written.</param>
        /// <param name="upcomingWriteSize">The size in bytes of the next chunk of data to be written in the file.</param>
        /// <returns>Filename to archive. If <c>null</c>, then nothing to archive.</returns>
        private string GetArchiveFileNameBasedOnFileSize(string fileName, int upcomingWriteSize)
        {
            if (this.ArchiveAboveSize == ArchiveAboveSizeDisabled)
            {
                return null;
            }

            fileName = GetPotentialFileForArchiving(fileName);

            if (fileName == null)
            {
                return null;
            }

            var length = this.fileAppenderCache.GetFileLength(fileName, true);
            if (length == null)
            {
                return null;
        }

            var shouldArchive = length.Value + upcomingWriteSize > this.ArchiveAboveSize;
            if (shouldArchive)
            {
                return fileName;
            }
            return null;

        }

        /// <summary>
        /// Returns the file name for archiving, or null if archiving should not occur based on date/time.
        /// </summary>
        /// <param name="fileName">File name to be written.</param>
        /// <param name="logEvent">Log event that the <see cref="FileTarget"/> instance is currently processing.</param>
        /// <returns>Filename to archive. If <c>null</c>, then nothing to archive.</returns>
        private string GetArchiveFileNameBasedOnTime(string fileName, LogEventInfo logEvent)
        {
            if (this.ArchiveEvery == FileArchivePeriod.None)
            {
                return null;
            }

            fileName = GetPotentialFileForArchiving(fileName);

            if (fileName == null)
            {
                return null;
            }

            var creationTimeSource = this.fileAppenderCache.GetFileCreationTimeSource(fileName, true);
            if (creationTimeSource == null)
            {
                return null;
            }

            DateTime fileCreateTime = TruncateArchiveTime(creationTimeSource.Value, this.ArchiveEvery);
            DateTime logEventTime = TruncateArchiveTime(logEvent.TimeStamp, this.ArchiveEvery);
            if (fileCreateTime != logEventTime)
            {
                string formatString = GetArchiveDateFormatString(string.Empty);
                string fileCreated = creationTimeSource.Value.ToString(formatString, CultureInfo.InvariantCulture);
                string logEventRecorded = logEvent.TimeStamp.ToString(formatString, CultureInfo.InvariantCulture);

                var shouldArchive = fileCreated != logEventRecorded;
                if (shouldArchive)
                {
                    return fileName;
                }
            }
            return null;
        }

        /// <summary>
        /// Truncates the input-time, so comparison of low resolution times (like dates) are not affected by ticks
        /// </summary>
        /// <param name="input">High resolution Time</param>
        /// <param name="resolution">Time Resolution Level</param>
        /// <returns>Truncated Low Resolution Time</returns>
        private static DateTime TruncateArchiveTime(DateTime input, FileArchivePeriod resolution)
        {
            switch (resolution)
            {
                case FileArchivePeriod.Year:
                    return new DateTime(input.Year, 1, 1, 0, 0, 0, 0, input.Kind);
                case FileArchivePeriod.Month:
                    return new DateTime(input.Year, input.Month, 1, 0, 0, 0, input.Kind);
                case FileArchivePeriod.Day:
                    return input.Date;
                case FileArchivePeriod.Hour:
                    return input.AddTicks(-(input.Ticks % TimeSpan.TicksPerHour));
                case FileArchivePeriod.Minute:
                    return input.AddTicks(-(input.Ticks % TimeSpan.TicksPerMinute));
                default:
                    return input;   // Unknown time-resolution-truncate, leave unchanged
            }
        }

        private void AutoClosingTimerCallback(object sender, EventArgs state)
        {
            try
            {
                lock (this.SyncRoot)
                {
                    if (!this.IsInitialized)
                    {
                        return;
                    }

                    DateTime expireTime = this.OpenFileCacheTimeout > 0 ? DateTime.UtcNow.AddSeconds(-this.OpenFileCacheTimeout) : DateTime.MinValue;
                    this.fileAppenderCache.CloseAppenders(expireTime);
                }
            }
            catch (Exception exception)
            {
                InternalLogger.Warn(exception, "Exception in AutoClosingTimerCallback.");

                if (exception.MustBeRethrownImmediately())
                {
                    throw;  // Throwing exceptions here will crash the entire application (.NET 2.0 behavior)
                }
            }
        }

        /// <summary>
        /// Evaluates which parts of a file should be written (header, content, footer) based on various properties of
        /// <see cref="FileTarget"/> instance and writes them.
        /// </summary>
        /// <param name="fileName">File name to be written.</param>
        /// <param name="logEvent">Log event that the <see cref="FileTarget"/> instance is currently processing.</param>
        /// <param name="bytes">Raw sequence of <see langword="byte"/> to be written into the content part of the file.</param>        
        /// <param name="justData">Indicates that only content section should be written in the file.</param>
        private void WriteToFile(string fileName, LogEventInfo logEvent, ArraySegment<byte> bytes, bool justData)
        {
            if (this.ReplaceFileContentsOnEachWrite)
            {
                ReplaceFileContent(fileName, bytes, true);
                return;
            }

            bool writeHeader = InitializeFile(fileName, logEvent, justData);
            BaseFileAppender appender = this.fileAppenderCache.AllocateAppender(fileName);

            try
            {
                if (writeHeader)
                {
                    this.WriteHeader(appender);
                }

                appender.Write(bytes.Array, bytes.Offset, bytes.Count);

                if (this.AutoFlush)
                {
                    appender.Flush();
                }
            }
            catch (Exception ex)
            {
                InternalLogger.Error(ex, "Failed write to file '{0}'.", fileName);
                this.fileAppenderCache.InvalidateAppender(fileName);
                throw;
            }
        }

        /// <summary>
        /// Initialise a file to be used by the <see cref="FileTarget"/> instance. Based on the number of initialised
        /// files and the values of various instance properties clean up and/or archiving processes can be invoked.
        /// </summary>
        /// <param name="fileName">File name to be written.</param>
        /// <param name="logEvent">Log event that the <see cref="FileTarget"/> instance is currently processing.</param>
        /// <param name="justData">Indicates that only content section should be written in the file.</param>
        /// <returns><see langword="true"/> when file header should be written; <see langword="false"/> otherwise.</returns>
        private bool InitializeFile(string fileName, LogEventInfo logEvent, bool justData)
        {
            bool writeHeader = false;

            if (!justData)
            {
                //UtcNow is much faster then .now. This was a bottleneck in writing a lot of files after CPU test.
                var now = DateTime.UtcNow;
                DateTime lastTime;
                if (!this.initializedFiles.TryGetValue(fileName, out lastTime))
                {
                    ProcessOnStartup(fileName, logEvent);

                    this.initializedFiles[fileName] = now;
                    this.initializedFilesCounter++;
                    writeHeader = true;

                    if (this.initializedFilesCounter >= FileTarget.InitializedFilesCounterMax)
                    {
                        this.initializedFilesCounter = 0;
                        this.CleanupInitializedFiles();
                    }
                }
                if (lastTime != now)
                    this.initializedFiles[fileName] = now;
            }

            return writeHeader;
        }

        /// <summary>
        /// Writes the file footer and finalizes the file in <see cref="FileTarget"/> instance internal structures.
        /// </summary>
        /// <param name="fileName">File name to be written.</param>
        /// <param name="isArchiving">Indicates if the file is being finalized for archiving.</param>
        private void FinalizeFile(string fileName, bool isArchiving = false)
        {
            if ((isArchiving) || (!this.WriteFooterOnArchivingOnly))
            WriteFooter(fileName);

            this.fileAppenderCache.InvalidateAppender(fileName);
            this.initializedFiles.Remove(fileName);
        }

        /// <summary>
        /// Writes the footer information to a file.
        /// </summary>
        /// <param name="fileName">The file path to write to.</param>
        private void WriteFooter(string fileName)
        {
            ArraySegment<byte> footerBytes = this.GetLayoutBytes(Footer);
            if (footerBytes.Count > 0)
            {
                if (File.Exists(fileName))
                {
                    this.WriteToFile(fileName, null, footerBytes, true);
                }
            }
        }

        /// <summary>
        /// Invokes the archiving and clean up of older archive file based on the values of <see
        /// cref="P:NLog.Targets.FileTarget.ArchiveOldFileOnStartup"/> and <see
        /// cref="P:NLog.Targets.FileTarget.DeleteOldFileOnStartup"/> properties respectively.
        /// </summary>
        /// <param name="fileName">File name to be written.</param>
        /// <param name="logEvent">Log event that the <see cref="FileTarget"/> instance is currently processing.</param>
        private void ProcessOnStartup(string fileName, LogEventInfo logEvent)
        {
            if (this.ArchiveOldFileOnStartup)
            {
                try
                {
                    this.DoAutoArchive(fileName, logEvent);
                }
                catch (Exception exception)
                {
                    InternalLogger.Warn(exception, "Unable to archive old log file '{0}'.", fileName);

                    if (exception.MustBeRethrown())
                    {
                        throw;
                    }
                }
            }

            if (this.DeleteOldFileOnStartup)
            {
                DeleteOldArchiveFile(fileName);
            }
        }

        /// <summary>
        /// Creates the file specified in <paramref name="fileName"/> and writes the file content in each entirety i.e.
        /// Header, Content and Footer.
        /// </summary>
        /// <param name="fileName">The name of the file to be written.</param>
        /// <param name="bytes">Sequence of <see langword="byte"/> to be written in the content section of the file.</param>
        /// <param name="firstAttempt">First attempt to write?</param>
        /// <remarks>This method is used when the content of the log file is re-written on every write.</remarks>
        private void ReplaceFileContent(string fileName, ArraySegment<byte> bytes, bool firstAttempt)
        {
            try
            {
                using (FileStream fs = File.Create(fileName))
                {
                    ArraySegment<byte> headerBytes = this.GetLayoutBytes(Header);
                    if (headerBytes.Count > 0)
                    {
                        fs.Write(headerBytes.Array, headerBytes.Offset, headerBytes.Count);
                    }

                    fs.Write(bytes.Array, bytes.Offset, bytes.Count);

                    ArraySegment<byte> footerBytes = this.GetLayoutBytes(Footer);
                    if (footerBytes.Count > 0)
                    {
                        fs.Write(footerBytes.Array, footerBytes.Offset, footerBytes.Count);
                    }
                }
            }
            catch (DirectoryNotFoundException)
            {
                if (!this.CreateDirs || !firstAttempt)
                {
                    throw;
                }
                Directory.CreateDirectory(Path.GetDirectoryName(fileName));
                //retry.
                ReplaceFileContent(fileName, bytes, false);
            }
        }

        /// <summary>
        /// Writes the header information to a file.
        /// </summary>
        /// <param name="appender">File appender associated with the file.</param>
        private void WriteHeader(BaseFileAppender appender)
        {
            //performance: cheap check before checking file info 
            if (Header == null) return;

            //todo replace with hasWritten?
            var length = appender.GetFileLength();
            //  Write header only on empty files or if file info cannot be obtained.
            if (length == null || length == 0)
            {
                ArraySegment<byte> headerBytes = this.GetLayoutBytes(Header);
                if (headerBytes.Count > 0)
                {
                    appender.Write(headerBytes.Array, headerBytes.Offset, headerBytes.Count);
                }
            }
        }


        /// <summary>
        /// The sequence of <see langword="byte"/> to be written in a file after applying any formating and any
        /// transformations required from the <see cref="Layout"/>.
        /// </summary>
        /// <param name="layout">The layout used to render output message.</param>
        /// <returns>Sequence of <see langword="byte"/> to be written.</returns>
        /// <remarks>Usually it is used to render the header and hooter of the files.</remarks>
        private ArraySegment<byte> GetLayoutBytes(Layout layout)
        {
            if (layout == null)
            {
                return default(ArraySegment<byte>);
            }

            if (OptimizeBufferReuse)
            {
                using (var targetBuilder = this.ReusableLayoutBuilder.Allocate())
                using (var targetBuffer = this.reusableEncodingBuffer.Allocate())
                {
                    var nullEvent = LogEventInfo.CreateNullEvent();
                    layout.RenderAppendBuilder(nullEvent, targetBuilder.Result);
                    targetBuilder.Result.Append(NewLineChars);
                    using (MemoryStream ms = new MemoryStream(targetBuilder.Result.Length))
                    {
                        TransformBuilderToStream(nullEvent, targetBuilder.Result, targetBuffer.Result, ms);
                        return new ArraySegment<byte>(ms.ToArray());
                    }
                }
            }
            else
            {
                string renderedText = layout.Render(LogEventInfo.CreateNullEvent()) + this.NewLineChars;
                return new ArraySegment<byte>(this.TransformBytes(this.Encoding.GetBytes(renderedText)));
            }
        }

        private class DynamicFileArchive
        {
            private readonly Queue<string> archiveFileQueue = new Queue<string>();
            private readonly FileTarget fileTarget;

            /// <summary>
            /// Creates an instance of <see cref="DynamicFileArchive"/> class.
            /// </summary>
            /// <param name="fileTarget">filetarget to call fileTarget.ArchiveFile</param>
            /// <param name="maxArchivedFiles">Maximum number of archive files to be kept.</param>
            public DynamicFileArchive(FileTarget fileTarget, int maxArchivedFiles)
            {
                this.fileTarget = fileTarget;
                this.MaxArchiveFileToKeep = maxArchivedFiles;
            }

            /// <summary>
            /// Creates an instance of <see cref="DynamicFileArchive"/> class.
            /// </summary>
            public int MaxArchiveFileToKeep { get; set; }

            /// <summary>
            /// Adds the files in the specified path to the archive file queue.
            /// </summary>
            /// <param name="archiveFolderPath">The folder where the archive files are stored.</param>
            public void InitializeForArchiveFolderPath(string archiveFolderPath)
            {
                archiveFileQueue.Clear();
                if (Directory.Exists(archiveFolderPath))
                {
#if SILVERLIGHT && !WINDOWS_PHONE
                    var files = Directory.EnumerateFiles(archiveFolderPath);
#else
                    var files = Directory.GetFiles(archiveFolderPath);
#endif
                    foreach (string nextFile in files.OrderBy(f => ExtractArchiveNumberFromFileName(f)))
                        archiveFileQueue.Enqueue(nextFile);
                }
            }

            /// <summary>
            /// Adds a file into archive.
            /// </summary>
            /// <param name="archiveFileName">File name of the archive</param>
            /// <param name="fileName">Original file name</param>
            /// <param name="createDirectory">Create a directory, if it does not exist</param>
            [System.Diagnostics.CodeAnalysis.SuppressMessage("Microsoft.Design", "CA1031:DoNotCatchGeneralExceptionTypes")]
            public bool Archive(string archiveFileName, string fileName, bool createDirectory)
            {
                if (MaxArchiveFileToKeep < 1)
                {
                    InternalLogger.Warn("Archive is called. Even though the MaxArchiveFiles is set to less than 1");
                    return false;
                }

                if (!File.Exists(fileName))
                {
                    InternalLogger.Error("Error while archiving, Source File : {0} Not found.", fileName);
                    return false;
                }

                DeleteOldArchiveFiles();
                AddToArchive(archiveFileName, fileName, createDirectory);
                return true;
            }

            /// <summary>
            /// Archives the file, either by copying it to a new file system location or by compressing it, and add the file name into the list of archives.
            /// </summary>
            /// <param name="archiveFileName">Target file name.</param>
            /// <param name="fileName">Original file name.</param>
            /// <param name="createDirectory">Create a directory, if it does not exist.</param>
            private void AddToArchive(string archiveFileName, string fileName, bool createDirectory)
            {
                if (archiveFileQueue.Count != 0)
                    archiveFileName = GetNextArchiveFileName(archiveFileName);

                try
                {
                    fileTarget.ArchiveFile(fileName, archiveFileName);
                    archiveFileQueue.Enqueue(archiveFileName);
                }
                catch (Exception ex)
                {
                    InternalLogger.Error(ex, "Cannot archive file '{0}'.", fileName);
                    throw;
                }
            }

            /// <summary>
            /// Remove old archive files when the files on the queue are more than the <see cref="P:MaxArchiveFilesToKeep"/>.
            /// </summary>
            private void DeleteOldArchiveFiles()
            {
                if (MaxArchiveFileToKeep == 1 && archiveFileQueue.Any())
                {
                    var archiveFileName = archiveFileQueue.Dequeue();

                    DeleteOldArchiveFile(archiveFileName);
                }

                while (archiveFileQueue.Count >= MaxArchiveFileToKeep)
                {
                    string oldestArchivedFileName = archiveFileQueue.Dequeue();
                    DeleteOldArchiveFile(oldestArchivedFileName);
                }
            }


            /// <summary>
            /// Gets the file name for the next archive file by appending a number to the provided
            /// "base"-filename.
            /// 
            /// Example: 
            ///     Original Filename   trace.log
            ///     Target Filename     trace.15.log
            /// </summary>          
            /// <param name="fileName">Original file name.</param>
            /// <returns>File name suitable for archiving</returns>
            private string GetNextArchiveFileName(string fileName)
            {
                int currentArchiveNumber = archiveFileQueue.Count == 0 ? 0 : ExtractArchiveNumberFromFileName(archiveFileQueue.Last());
                string archiveFileName = string.Format("{0}.{1}{2}", Path.GetFileNameWithoutExtension(fileName), currentArchiveNumber + 1, Path.GetExtension(fileName));
                return PathHelpers.Combine(Path.GetDirectoryName(fileName), archiveFileName);
            }

            private static int ExtractArchiveNumberFromFileName(string archiveFileName)
            {
                archiveFileName = Path.GetFileName(archiveFileName);
                int lastDotIdx = archiveFileName.LastIndexOf('.');
                if (lastDotIdx == -1)
                    return 0;

                int previousToLastDotIdx = archiveFileName.LastIndexOf('.', lastDotIdx - 1);
                string numberPart = previousToLastDotIdx == -1 ? archiveFileName.Substring(lastDotIdx + 1) : archiveFileName.Substring(previousToLastDotIdx + 1, lastDotIdx - previousToLastDotIdx - 1);

                int archiveNumber;
                return Int32.TryParse(numberPart, out archiveNumber) ? archiveNumber : 0;
            }
        }

        private sealed class FileNameTemplate
        {
            /// <summary>
            /// Characters determining the start of the <see cref="P:FileNameTemplate.Pattern"/>.
            /// </summary>
            public const string PatternStartCharacters = "{#";

            /// <summary>
            /// Characters determining the end of the <see cref="P:FileNameTemplate.Pattern"/>.
            /// </summary>
            public const string PatternEndCharacters = "#}";

            /// <summary>
            /// File name which is used as template for matching and replacements. 
            /// It is expected to contain a pattern to match.
            /// </summary>
            public string Template
            {
                get { return this.template; }
            }

            /// <summary>
            /// The begging position of the <see cref="P:FileNameTemplate.Pattern"/> 
            /// within the <see cref="P:FileNameTemplate.Template"/>. -1 is returned 
            /// when no pattern can be found.
            /// </summary>
            public int BeginAt
            {
                get
                {
                    return startIndex;
                }
            }

            /// <summary>
            /// The ending position of the <see cref="P:FileNameTemplate.Pattern"/> 
            /// within the <see cref="P:FileNameTemplate.Template"/>. -1 is returned 
            /// when no pattern can be found.
            /// </summary>
            public int EndAt
            {
                get
                {
                    return endIndex;
                }
            }

            private bool FoundPattern
            {
                get { return startIndex != -1 && endIndex != -1; }
            }

            private readonly string template;

            private readonly int startIndex;
            private readonly int endIndex;

            public FileNameTemplate(string template)
            {
                this.template = template;
                this.startIndex = template.IndexOf(PatternStartCharacters, StringComparison.Ordinal);
                if (this.startIndex != -1)
                    this.endIndex = template.IndexOf(PatternEndCharacters, StringComparison.Ordinal) + PatternEndCharacters.Length;
            }

            /// <summary>
            /// Replace the pattern with the specified String.
            /// </summary>
            /// <param name="replacementValue"></param>
            /// <returns></returns>
            public string ReplacePattern(string replacementValue)
            {
                return !FoundPattern || String.IsNullOrEmpty(replacementValue) ? this.Template : template.Substring(0, this.BeginAt) + replacementValue + template.Substring(this.EndAt);
            }
        }

    }
}<|MERGE_RESOLUTION|>--- conflicted
+++ resolved
@@ -31,6 +31,8 @@
 // THE POSSIBILITY OF SUCH DAMAGE.
 // 
 
+
+
 namespace NLog.Targets
 {
     using System;
@@ -358,7 +360,7 @@
         [DefaultValue(true)]
         public bool EnableFileDelete { get; set; }
 
-#if !SILVERLIGHT && !__IOS__ && !__ANDROID__
+#if !SILVERLIGHT && !__IOS__ && !__ANDROID__ 
         /// <summary>
         /// Gets or sets the file attributes (Windows only).
         /// </summary>
@@ -742,15 +744,11 @@
         /// </summary>
         private void RefreshArchiveFilePatternToWatch()
         {
-<<<<<<< HEAD
+            if (this.fileAppenderCache != null)
+            {
+                this.fileAppenderCache.CheckCloseAppenders -= AutoClosingTimerCallback;
+
 #if !SILVERLIGHT && !__IOS__ && !__ANDROID__ && !NETSTANDARD_1plus && !NETSTANDARD
-=======
->>>>>>> 29f87343
-            if (this.fileAppenderCache != null)
-            {
-                this.fileAppenderCache.CheckCloseAppenders -= AutoClosingTimerCallback;
-
-#if !SILVERLIGHT && !__IOS__ && !__ANDROID__
                 if (KeepFileOpen)
                     this.fileAppenderCache.CheckCloseAppenders += AutoClosingTimerCallback;
 
@@ -768,15 +766,15 @@
                             ReplaceFileNamePattern(fileNamePattern, "*"));
                         //fileNamePattern is absolute
                         this.fileAppenderCache.ArchiveFilePatternToWatch = fileNamePattern;
-                    }
-                }
+                                        }
+                                    }
                 else
                 {
                     this.fileAppenderCache.ArchiveFilePatternToWatch = null;
                 }
 #endif
-            }
-        }
+        }
+            }
 
         /// <summary>
         /// Removes records of initialized files that have not been 
@@ -886,17 +884,14 @@
                     return RetryingMultiProcessFileAppender.TheFactory;
                 }
 #else
-<<<<<<< HEAD
-#if !NETSTANDARD
-                if (!this.ForceMutexConcurrentWrites && PlatformDetector.IsDesktopWin32 && !PlatformDetector.IsMono)
-=======
                 if (!PlatformDetector.SupportsSharableMutex)
                     return RetryingMultiProcessFileAppender.TheFactory;
+#if !NETSTANDARD
                 else if (!this.ForceMutexConcurrentWrites && PlatformDetector.IsDesktopWin32 && !PlatformDetector.IsMono)
->>>>>>> 29f87343
                     return WindowsMultiProcessFileAppender.TheFactory;
+#endif
                 else
-#endif
+
                 return MutexMultiProcessFileAppender.TheFactory;
 #endif
             }
@@ -995,9 +990,9 @@
             }
             else
             {
-                byte[] bytes = this.GetBytesToWrite(logEvent);
+            byte[] bytes = this.GetBytesToWrite(logEvent);
                 ProcessLogEvent(logEvent, logFileName, new ArraySegment<byte>(bytes));
-            }
+        }
         }
 
         /// <summary>
@@ -1021,8 +1016,8 @@
             }
             else
             {
-                return this.fullFileName.Render(logEvent);
-            }
+            return this.fullFileName.Render(logEvent);
+        }
         }
 
         /// <summary>
@@ -1079,11 +1074,11 @@
                     {
                         for (int i = 0; i < bucketCount; i++)
                         {
-                            AsyncLogEventInfo ev = bucket.Value[i];
-                            if (firstLogEvent == null)
-                            {
-                                firstLogEvent = ev.LogEvent;
-                            }
+                        AsyncLogEventInfo ev = bucket.Value[i];
+                        if (firstLogEvent == null)
+                        {
+                            firstLogEvent = ev.LogEvent;
+                        }
 
                             if (targetBuilder.Result != null && targetStream.Result != null)
                             {
@@ -1096,13 +1091,13 @@
                             }
                             else
                             {
-                                byte[] bytes = this.GetBytesToWrite(ev.LogEvent);
+                        byte[] bytes = this.GetBytesToWrite(ev.LogEvent);
                                 if (ms.Capacity == 0)
                                 {
                                     ms.Capacity = GetMemoryStreamInitialSize(bucket.Value.Count, bytes.Length);
                                 }
-                                ms.Write(bytes, 0, bytes.Length);
-                            }
+                        ms.Write(bytes, 0, bytes.Length);
+                    }
                         }
                     }
 
@@ -1112,9 +1107,9 @@
                     for (int i = 0; i < bucketCount; ++i)
                     {
                         bucket.Value[i].Continuation(lastException);
-                    }
-                }
-            }
+                }
+            }
+        }
         }
 
         /// <summary>
@@ -1135,14 +1130,7 @@
 
         private void ProcessLogEvent(LogEventInfo logEvent, string fileName, ArraySegment<byte> bytesToWrite)
         {
-<<<<<<< HEAD
-#if !SILVERLIGHT && !__IOS__ && !__ANDROID__ && !NETSTANDARD
-            this.fileAppenderCache.InvalidateAppendersForInvalidFiles();
-#endif
-            TryArchiveFile(fileName, logEvent, bytesToWrite.Length);
-=======
             TryArchiveFile(fileName, logEvent, bytesToWrite.Count);
->>>>>>> 29f87343
 
             // Clean up old archives if this is the first time a log record is being written to
             // this log file and the archiving system is date/time based.
@@ -1292,7 +1280,7 @@
                 {
                     ArraySegment<byte> bytes = new ArraySegment<byte>(ms.GetBuffer(), 0, (int)ms.Length);
                     ProcessLogEvent(firstLogEvent, currentFileName, bytes);
-                }
+            }
             }
             catch (Exception exception)
             {
@@ -1303,7 +1291,7 @@
 
                 lastException = exception;
             }
-        }
+            }
 
         /// <summary>
         /// Determines if the file name as <see cref="String"/> contains a numeric pattern i.e. {#} in it.  
@@ -1496,7 +1484,7 @@
             try
             {
                 InternalLogger.Info("Deleting old archive file: '{0}'.", fileName);
-                File.Delete(fileName);
+            File.Delete(fileName);
                 return true;
             }
             catch (DirectoryNotFoundException exception)
@@ -1518,24 +1506,24 @@
         }
 
         private static void DeleteAndWaitForFileDelete(string fileName)
-        {
+            {
             try
             {
                 var originalFileCreationTime = (new FileInfo(fileName)).CreationTime;
                 if (DeleteOldArchiveFile(fileName) && File.Exists(fileName))
                 {
-                    FileInfo currentFileInfo;
+                FileInfo currentFileInfo;
                     for (int i = 0; i < 120; ++i)
-                    { 
-                        Thread.Sleep(100);
-                        currentFileInfo = new FileInfo(fileName);
+                {
+                    Thread.Sleep(100);
+                    currentFileInfo = new FileInfo(fileName);
                         if (!currentFileInfo.Exists || currentFileInfo.CreationTime != originalFileCreationTime)
                             return;
-                    }
+                }
 
                     InternalLogger.Warn("Timeout while deleting old archive file: '{0}'.", fileName);
-                }
-            }
+            }
+        }
             catch (Exception exception)
             {
                 InternalLogger.Warn(exception, "Failed to delete old archive file: '{0}'.", fileName);
@@ -2028,8 +2016,8 @@
             try
             {
                 archiveFile = this.GetArchiveFileName(fileName, ev, upcomingWriteSize);
-                if (!string.IsNullOrEmpty(archiveFile))
-                {
+            if (!string.IsNullOrEmpty(archiveFile))
+            {
 #if SupportsMutex
                     // Acquire the mutex from the file-appender, before closing the file-apppender (remember not to close the Mutex)
                     archiveMutex = this.fileAppenderCache.GetArchiveMutex(fileName);
@@ -2037,18 +2025,18 @@
                         archiveMutex = this.fileAppenderCache.GetArchiveMutex(archiveFile);
 #endif
 
-#if !SILVERLIGHT && !__IOS__ && !__ANDROID__
+#if !SILVERLIGHT && !__IOS__ && !__ANDROID__ && !NETSTANDARD
                     this.fileAppenderCache.InvalidateAppendersForInvalidFiles();
 #endif
 
-                    // Close possible stale file handles, before doing extra check
-                    if (archiveFile != fileName)
-                        this.fileAppenderCache.InvalidateAppender(fileName);
-                    this.fileAppenderCache.InvalidateAppender(archiveFile);
+                // Close possible stale file handles, before doing extra check
+                if (archiveFile != fileName)
+                    this.fileAppenderCache.InvalidateAppender(fileName);
+                this.fileAppenderCache.InvalidateAppender(archiveFile);
                 }
                 else
                 {
-#if !SILVERLIGHT && !__IOS__ && !__ANDROID__
+#if !SILVERLIGHT && !__IOS__ && !__ANDROID__ && !NETSTANDARD
                     this.fileAppenderCache.InvalidateAppendersForInvalidFiles();
 #endif
                 }
@@ -2067,17 +2055,17 @@
                 try
                 {
 #if SupportsMutex
-                    try
-                    {
-                        if (archiveMutex != null)
-                            archiveMutex.WaitOne();
-                    }
-                    catch (AbandonedMutexException)
-                    {
-                        // ignore the exception, another process was killed without properly releasing the mutex
-                        // the mutex has been acquired, so proceed to writing
-                        // See: http://msdn.microsoft.com/en-us/library/system.threading.abandonedmutexexception.aspx
-                    }
+                try
+                {
+                    if (archiveMutex != null)
+                        archiveMutex.WaitOne();
+                }
+                catch (AbandonedMutexException)
+                {
+                    // ignore the exception, another process was killed without properly releasing the mutex
+                    // the mutex has been acquired, so proceed to writing
+                    // See: http://msdn.microsoft.com/en-us/library/system.threading.abandonedmutexexception.aspx
+                }
 #endif
 
                     // Check again if archive is needed. We could have been raced by another process
@@ -2223,15 +2211,15 @@
             DateTime logEventTime = TruncateArchiveTime(logEvent.TimeStamp, this.ArchiveEvery);
             if (fileCreateTime != logEventTime)
             {
-                string formatString = GetArchiveDateFormatString(string.Empty);
+            string formatString = GetArchiveDateFormatString(string.Empty);
                 string fileCreated = creationTimeSource.Value.ToString(formatString, CultureInfo.InvariantCulture);
-                string logEventRecorded = logEvent.TimeStamp.ToString(formatString, CultureInfo.InvariantCulture);
-
-                var shouldArchive = fileCreated != logEventRecorded;
-                if (shouldArchive)
-                {
-                    return fileName;
-                }
+            string logEventRecorded = logEvent.TimeStamp.ToString(formatString, CultureInfo.InvariantCulture);
+
+            var shouldArchive = fileCreated != logEventRecorded;
+            if (shouldArchive)
+            {
+                return fileName;
+            }
             }
             return null;
         }
@@ -2265,27 +2253,27 @@
         {
             try
             {
-                lock (this.SyncRoot)
-                {
-                    if (!this.IsInitialized)
-                    {
-                        return;
-                    }
+            lock (this.SyncRoot)
+            {
+                if (!this.IsInitialized)
+                {
+                    return;
+                }
 
                     DateTime expireTime = this.OpenFileCacheTimeout > 0 ? DateTime.UtcNow.AddSeconds(-this.OpenFileCacheTimeout) : DateTime.MinValue;
                     this.fileAppenderCache.CloseAppenders(expireTime);
                 }
             }
-            catch (Exception exception)
-            {
-                InternalLogger.Warn(exception, "Exception in AutoClosingTimerCallback.");
+                catch (Exception exception)
+                {
+                    InternalLogger.Warn(exception, "Exception in AutoClosingTimerCallback.");
 
                 if (exception.MustBeRethrownImmediately())
-                {
+                    {
                     throw;  // Throwing exceptions here will crash the entire application (.NET 2.0 behavior)
-                }
-            }
-        }
+                    }
+                }
+            }
 
         /// <summary>
         /// Evaluates which parts of a file should be written (header, content, footer) based on various properties of
@@ -2308,18 +2296,18 @@
 
             try
             {
-                if (writeHeader)
-                {
-                    this.WriteHeader(appender);
-                }
+            if (writeHeader)
+            {
+                this.WriteHeader(appender);
+            }
 
                 appender.Write(bytes.Array, bytes.Offset, bytes.Count);
 
-                if (this.AutoFlush)
-                {
-                    appender.Flush();
-                }
-            }
+            if (this.AutoFlush)
+            {
+                appender.Flush();
+            }
+        }
             catch (Exception ex)
             {
                 InternalLogger.Error(ex, "Failed write to file '{0}'.", fileName);
@@ -2360,7 +2348,7 @@
                     }
                 }
                 if (lastTime != now)
-                    this.initializedFiles[fileName] = now;
+                this.initializedFiles[fileName] = now;
             }
 
             return writeHeader;
@@ -2425,8 +2413,8 @@
             if (this.DeleteOldFileOnStartup)
             {
                 DeleteOldArchiveFile(fileName);
-            }
-        }
+                }
+                }
 
         /// <summary>
         /// Creates the file specified in <paramref name="fileName"/> and writes the file content in each entirety i.e.
@@ -2523,9 +2511,9 @@
             }
             else
             {
-                string renderedText = layout.Render(LogEventInfo.CreateNullEvent()) + this.NewLineChars;
+            string renderedText = layout.Render(LogEventInfo.CreateNullEvent()) + this.NewLineChars;
                 return new ArraySegment<byte>(this.TransformBytes(this.Encoding.GetBytes(renderedText)));
-            }
+        }
         }
 
         private class DynamicFileArchive
@@ -2627,14 +2615,14 @@
                     var archiveFileName = archiveFileQueue.Dequeue();
 
                     DeleteOldArchiveFile(archiveFileName);
-                }
+                    }
 
                 while (archiveFileQueue.Count >= MaxArchiveFileToKeep)
                 {
                     string oldestArchivedFileName = archiveFileQueue.Dequeue();
                     DeleteOldArchiveFile(oldestArchivedFileName);
-                }
-            }
+                    }
+                    }
 
 
             /// <summary>
