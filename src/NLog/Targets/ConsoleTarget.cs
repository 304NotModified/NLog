// 
// Copyright (c) 2004-2016 Jaroslaw Kowalski <jaak@jkowalski.net>, Kim Christensen, Julian Verdurmen
// 
// All rights reserved.
// 
// Redistribution and use in source and binary forms, with or without 
// modification, are permitted provided that the following conditions 
// are met:
// 
// * Redistributions of source code must retain the above copyright notice, 
//   this list of conditions and the following disclaimer. 
// 
// * Redistributions in binary form must reproduce the above copyright notice,
//   this list of conditions and the following disclaimer in the documentation
//   and/or other materials provided with the distribution. 
// 
// * Neither the name of Jaroslaw Kowalski nor the names of its 
//   contributors may be used to endorse or promote products derived from this
//   software without specific prior written permission. 
// 
// THIS SOFTWARE IS PROVIDED BY THE COPYRIGHT HOLDERS AND CONTRIBUTORS "AS IS"
// AND ANY EXPRESS OR IMPLIED WARRANTIES, INCLUDING, BUT NOT LIMITED TO, THE 
// IMPLIED WARRANTIES OF MERCHANTABILITY AND FITNESS FOR A PARTICULAR PURPOSE 
// ARE DISCLAIMED. IN NO EVENT SHALL THE COPYRIGHT OWNER OR CONTRIBUTORS BE 
// LIABLE FOR ANY DIRECT, INDIRECT, INCIDENTAL, SPECIAL, EXEMPLARY, OR 
// CONSEQUENTIAL DAMAGES (INCLUDING, BUT NOT LIMITED TO, PROCUREMENT OF
// SUBSTITUTE GOODS OR SERVICES; LOSS OF USE, DATA, OR PROFITS; OR BUSINESS 
// INTERRUPTION) HOWEVER CAUSED AND ON ANY THEORY OF LIABILITY, WHETHER IN 
// CONTRACT, STRICT LIABILITY, OR TORT (INCLUDING NEGLIGENCE OR OTHERWISE) 
// ARISING IN ANY WAY OUT OF THE USE OF THIS SOFTWARE, EVEN IF ADVISED OF 
// THE POSSIBILITY OF SUCH DAMAGE.
// 

<<<<<<< HEAD

#if !UWP10 || NETSTANDARD1_3
=======
using System.IO;
using NLog.Common;

>>>>>>> 2daa1271
namespace NLog.Targets
{
    using System;
    using System.Text;
    using System.ComponentModel;

    /// <summary>
    /// Writes log messages to the console.
    /// </summary>
    /// <seealso href="https://github.com/nlog/nlog/wiki/Console-target">Documentation on NLog Wiki</seealso>
    /// <example>
    /// <p>
    /// To set up the target in the <a href="config.html">configuration file</a>, 
    /// use the following syntax:
    /// </p>
    /// <code lang="XML" source="examples/targets/Configuration File/Console/NLog.config" />
    /// <p>
    /// This assumes just one target and a single rule. More configuration
    /// options are described <a href="config.html">here</a>.
    /// </p>
    /// <p>
    /// To set up the log target programmatically use code like this:
    /// </p>
    /// <code lang="C#" source="examples/targets/Configuration API/Console/Simple/Example.cs" />
    /// </example>
    [Target("Console")]
    public sealed class ConsoleTarget : TargetWithLayoutHeaderAndFooter
    {
        /// <summary>
        /// Should logging being paused/stopped because of the race condition bug in Console.Writeline?
        /// </summary>
        /// <remarks>
        ///   Console.Out.Writeline / Console.Error.Writeline could throw 'IndexOutOfRangeException', which is a bug. 
        /// See http://stackoverflow.com/questions/33915790/console-out-and-console-error-race-condition-error-in-a-windows-service-written
        /// and https://connect.microsoft.com/VisualStudio/feedback/details/2057284/console-out-probable-i-o-race-condition-issue-in-multi-threaded-windows-service
        ///             
        /// Full error: 
        ///   Error during session close: System.IndexOutOfRangeException: Probable I/ O race condition detected while copying memory.
        ///   The I/ O package is not thread safe by default.In multithreaded applications, 
        ///   a stream must be accessed in a thread-safe way, such as a thread - safe wrapper returned by TextReader's or 
        ///   TextWriter's Synchronized methods.This also applies to classes like StreamWriter and StreamReader.
        /// 
        /// </remarks>
        private bool PauseLogging;

        /// <summary>
        /// Gets or sets a value indicating whether to send the log messages to the standard error instead of the standard output.
        /// </summary>
        /// <docgen category='Console Options' order='10' />
        [DefaultValue(false)]
        public bool Error { get; set; }

#if !SILVERLIGHT && !__IOS__ && !__ANDROID__ && !NETSTANDARD1_3
        /// <summary>
        /// The encoding for writing messages to the <see cref="Console"/>.
        ///  </summary>
        /// <remarks>Has side effect</remarks>
        public Encoding Encoding
        {
            get { return Console.OutputEncoding; }
            set { Console.OutputEncoding = value; }
        }
#endif

        /// <summary>
        /// Gets or sets a value indicating whether to auto-check if the console is available
        ///  - Disables console writing if Environment.UserInteractive = False (Windows Service)
        ///  - Disables console writing if Console Standard Input is not available (Non-Console-App)
        /// </summary>
        [DefaultValue(true)]
        public bool DetectConsoleAvailable { get; set; }

        /// <summary>
        /// Initializes a new instance of the <see cref="ConsoleTarget" /> class.
        /// </summary>
        /// <remarks>
        /// The default value of the layout is: <code>${longdate}|${level:uppercase=true}|${logger}|${message}</code>
        /// </remarks>
        public ConsoleTarget() : base()
        {
            PauseLogging = false;
            DetectConsoleAvailable = true;
        }

        /// <summary>
        /// 
        /// Initializes a new instance of the <see cref="ConsoleTarget" /> class.
        /// </summary>
        /// <remarks>
        /// The default value of the layout is: <code>${longdate}|${level:uppercase=true}|${logger}|${message}</code>
        /// </remarks>
        /// <param name="name">Name of the target.</param>
        public ConsoleTarget(string name) : this()
        {
            this.Name = name;
        }

        /// <summary>
        /// Initializes the target.
        /// </summary>
        protected override void InitializeTarget()
        {
            PauseLogging = false;
            if (DetectConsoleAvailable)
            {
                string reason;
                PauseLogging = !ConsoleTargetHelper.IsConsoleAvailable(out reason);
                if (PauseLogging)
                {
                    InternalLogger.Info("Console has been detected as turned off. Disable DetectConsoleAvailable to skip detection. Reason: {0}", reason);
                }
            }
            base.InitializeTarget();
            if (Header != null)
            {
                this.WriteToOutput(Header.Render(LogEventInfo.CreateNullEvent()));
            }
        }

        /// <summary>
        /// Closes the target and releases any unmanaged resources.
        /// </summary>
        protected override void CloseTarget()
        {
            if (Footer != null)
            {
                this.WriteToOutput(Footer.Render(LogEventInfo.CreateNullEvent()));
            }

            base.CloseTarget();
        }

        /// <summary>
        /// Writes the specified logging event to the Console.Out or
        /// Console.Error depending on the value of the Error flag.
        /// </summary>
        /// <param name="logEvent">The logging event.</param>
        /// <remarks>
        /// Note that the Error option is not supported on .NET Compact Framework.
        /// </remarks>
        protected override void Write(LogEventInfo logEvent)
        {
            if (PauseLogging)
            {
                //check early for performance
                return;
            }

            this.WriteToOutput(this.Layout.Render(logEvent));
        }

        /// <summary>
        /// Write to output
        /// </summary>
        /// <param name="textLine">text to be written.</param>
        private void WriteToOutput(string textLine)
        {
            if (PauseLogging)
            {
                return;
            }

            var output = GetOutput();

            try
            {
                output.WriteLine(textLine);
            }
            catch (IndexOutOfRangeException ex)
            {
                //this is a bug and therefor stopping logging. For docs, see PauseLogging property
                PauseLogging = true;
                InternalLogger.Warn(ex, "An IndexOutOfRangeException has been thrown and this is probably due to a race condition." +
                                        "Logging to the console will be paused. Enable by reloading the config or re-initialize the targets");
            }
        }

        private TextWriter GetOutput()
        {
            return this.Error ? Console.Error : Console.Out;
        }
    }
}
#endif<|MERGE_RESOLUTION|>--- conflicted
+++ resolved
@@ -31,14 +31,11 @@
 // THE POSSIBILITY OF SUCH DAMAGE.
 // 
 
-<<<<<<< HEAD
 
 #if !UWP10 || NETSTANDARD1_3
-=======
 using System.IO;
 using NLog.Common;
 
->>>>>>> 2daa1271
 namespace NLog.Targets
 {
     using System;
@@ -222,4 +219,5 @@
         }
     }
 }
+
 #endif