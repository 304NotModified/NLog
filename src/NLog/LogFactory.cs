// 
// Copyright (c) 2004-2011 Jaroslaw Kowalski <jaak@jkowalski.net>
// 
// All rights reserved.
// 
// Redistribution and use in source and binary forms, with or without 
// modification, are permitted provided that the following conditions 
// are met:
// 
// * Redistributions of source code must retain the above copyright notice, 
//   this list of conditions and the following disclaimer. 
// 
// * Redistributions in binary form must reproduce the above copyright notice,
//   this list of conditions and the following disclaimer in the documentation
//   and/or other materials provided with the distribution. 
// 
// * Neither the name of Jaroslaw Kowalski nor the names of its 
//   contributors may be used to endorse or promote products derived from this
//   software without specific prior written permission. 
// 
// THIS SOFTWARE IS PROVIDED BY THE COPYRIGHT HOLDERS AND CONTRIBUTORS "AS IS"
// AND ANY EXPRESS OR IMPLIED WARRANTIES, INCLUDING, BUT NOT LIMITED TO, THE 
// IMPLIED WARRANTIES OF MERCHANTABILITY AND FITNESS FOR A PARTICULAR PURPOSE 
// ARE DISCLAIMED. IN NO EVENT SHALL THE COPYRIGHT OWNER OR CONTRIBUTORS BE 
// LIABLE FOR ANY DIRECT, INDIRECT, INCIDENTAL, SPECIAL, EXEMPLARY, OR 
// CONSEQUENTIAL DAMAGES (INCLUDING, BUT NOT LIMITED TO, PROCUREMENT OF
// SUBSTITUTE GOODS OR SERVICES; LOSS OF USE, DATA, OR PROFITS; OR BUSINESS 
// INTERRUPTION) HOWEVER CAUSED AND ON ANY THEORY OF LIABILITY, WHETHER IN 
// CONTRACT, STRICT LIABILITY, OR TORT (INCLUDING NEGLIGENCE OR OTHERWISE) 
// ARISING IN ANY WAY OUT OF THE USE OF THIS SOFTWARE, EVEN IF ADVISED OF 
// THE POSSIBILITY OF SUCH DAMAGE.
// 



namespace NLog
{
    using System;
    using System.Collections.Generic;
    using System.Diagnostics;
    using System.Globalization;
    using System.IO;
    using System.Linq;
    using System.Runtime.CompilerServices;
    using System.Text;
    using System.Threading;

    using JetBrains.Annotations;

    using NLog.Common;
    using NLog.Config;
    using NLog.Internal;
    using NLog.Targets;
#if !UWP10
    using NLog.Internal.Fakeables;
<<<<<<< HEAD
#endif
=======
    using System.Reflection;
>>>>>>> 0aac7207

#if SILVERLIGHT && !__IOS__ && !__ANDROID__
    using System.Windows;
#endif

    /// <summary>
    /// Creates and manages instances of <see cref="T:NLog.Logger" /> objects.
    /// </summary>
    public class LogFactory : IDisposable
    {
<<<<<<< HEAD
#if !SILVERLIGHT && !UWP10
=======
#if !SILVERLIGHT && !__IOS__ && !__ANDROID__
>>>>>>> 0aac7207
        private const int ReconfigAfterFileChangedTimeout = 1000;
        private Timer reloadTimer;
        private readonly MultiFileWatcher watcher;       
#endif
<<<<<<< HEAD
#if !UWP10
=======

        private static TimeSpan defaultFlushTimeout = TimeSpan.FromSeconds(15);


>>>>>>> 0aac7207
        private static IAppDomain currentAppDomain;
#endif
        private readonly object syncRoot = new object();

        private LoggingConfiguration config;
        private LogLevel globalThreshold = LogLevel.MinLevel;
        private bool configLoaded;
        // TODO: logsEnabled property might be possible to be encapsulated into LogFactory.LogsEnabler class. 
        private int logsEnabled;
        private readonly LoggerCache loggerCache = new LoggerCache();

        /// <summary>
        /// Occurs when logging <see cref="Configuration" /> changes.
        /// </summary>
        public event EventHandler<LoggingConfigurationChangedEventArgs> ConfigurationChanged;

#if !SILVERLIGHT && !__IOS__ && !__ANDROID__
        /// <summary>
        /// Occurs when logging <see cref="Configuration" /> gets reloaded.
        /// </summary>
        public event EventHandler<LoggingConfigurationReloadedEventArgs> ConfigurationReloaded;
#endif

        /// <summary>
        /// Initializes a new instance of the <see cref="LogFactory" /> class.
        /// </summary>
        public LogFactory()
        {
<<<<<<< HEAD
#if !SILVERLIGHT && !UWP10
=======
#if !SILVERLIGHT && !__IOS__ && !__ANDROID__
>>>>>>> 0aac7207
            this.watcher = new MultiFileWatcher();
            this.watcher.OnChange += this.ConfigFileChanged;
            CurrentAppDomain.DomainUnload += currentAppDomain_DomainUnload;
#endif
        }

        /// <summary>
        /// Initializes a new instance of the <see cref="LogFactory" /> class.
        /// </summary>
        /// <param name="config">The config.</param>
        public LogFactory(LoggingConfiguration config)
            : this()
        {
            this.Configuration = config;
        }

#if !UWP10
        /// <summary>
        /// Gets the current <see cref="IAppDomain"/>.
        /// </summary>
        public static IAppDomain CurrentAppDomain
        {
            get { return currentAppDomain ?? (currentAppDomain = AppDomainWrapper.CurrentDomain); }
            set { currentAppDomain = value; }
        }
#endif

        /// <summary>
        /// Gets or sets a value indicating whether exceptions should be thrown.
        /// </summary>
        /// <value>A value of <c>true</c> if exception should be thrown; otherwise, <c>false</c>.</value>
        /// <remarks>By default exceptions are not thrown under any circumstances.</remarks>
        public bool ThrowExceptions { get; set; }

        /// <summary>
        /// Gets or sets the current logging configuration. After setting this property all
        /// existing loggers will be re-configured, so that there is no need to call <see cref="ReconfigExistingLoggers" />
        /// manually.
        /// </summary>
        public LoggingConfiguration Configuration
        {
            get
            {
                lock (this.syncRoot)
                {
                    if (this.configLoaded)
                    {
                        return this.config;
                    }

                    this.configLoaded = true;

<<<<<<< HEAD
#if !SILVERLIGHT && !UWP10
=======
#if !SILVERLIGHT  && !__IOS__ && !__ANDROID__
>>>>>>> 0aac7207
                    if (this.config == null)
                    {
                        // Try to load default configuration.
                        this.config = XmlLoggingConfiguration.AppConfig;
                    }
#endif
                    // Retest the condition as we might have loaded a config.
                    if (this.config == null)
                    {
                        foreach (string configFile in GetCandidateConfigFileNames())
                        {
#if SILVERLIGHT
                            Uri configFileUri = new Uri(configFile, UriKind.Relative);
                            if (Application.GetResourceStream(configFileUri) != null)
                            {
                                LoadLoggingConfiguration(configFile);
                                break;
                            }
#else
                            if (File.Exists(configFile))
                            {
                                LoadLoggingConfiguration(configFile);
                                break;
                            }
#endif
                        }
                    }

                    if (this.config != null)
                    {
<<<<<<< HEAD
#if !SILVERLIGHT && !UWP10
=======
#if !SILVERLIGHT && !__IOS__ && !__ANDROID__
>>>>>>> 0aac7207
                        config.Dump();
                        try
                        {
                            this.watcher.Watch(this.config.FileNamesToWatch);
                        }
                        catch (Exception exception)
                        {
                            InternalLogger.Warn("Cannot start file watching: {0}. File watching is disabled", exception);
                        }
#endif
                        this.config.InitializeAll();
                        LogConfigurationInitialized();
                    }

                    return this.config;
                }
            }

            set
            {
<<<<<<< HEAD
#if !SILVERLIGHT && !UWP10
=======
#if !SILVERLIGHT && !__IOS__ && !__ANDROID__
>>>>>>> 0aac7207
                try
                {
                    this.watcher.StopWatching();
                }
                catch (Exception exception)
                {
                    if (exception.MustBeRethrown())
                    {
                        throw;
                    }

                    InternalLogger.Error("Cannot stop file watching: {0}", exception);
                }
#endif

                lock (this.syncRoot)
                {
                    LoggingConfiguration oldConfig = this.config;
                    if (oldConfig != null)
                    {
                        InternalLogger.Info("Closing old configuration.");
#if !SILVERLIGHT && !UWP10
                        this.Flush();
#endif
                        oldConfig.Close();
                    }

                    this.config = value;
                    this.configLoaded = true;

                    if (this.config != null)
                    {
                        config.Dump();

                        this.config.InitializeAll();
                        this.ReconfigExistingLoggers();
<<<<<<< HEAD
#if !SILVERLIGHT && !UWP10
=======
#if !SILVERLIGHT && !__IOS__ && !__ANDROID__
>>>>>>> 0aac7207
                        try
                        {
                            this.watcher.Watch(this.config.FileNamesToWatch);
                        }
                        catch (Exception exception)
                        {
                            if (exception.MustBeRethrown())
                            {
                                throw;
                            }

                            InternalLogger.Warn("Cannot start file watching: {0}", exception);
                        }
#endif
                    }

                    this.OnConfigurationChanged(new LoggingConfigurationChangedEventArgs(value, oldConfig));
                }
            }
        }

        /// <summary>
        /// Gets or sets the global log threshold. Log events below this threshold are not logged.
        /// </summary>
        public LogLevel GlobalThreshold
        {
            get
            {
                return this.globalThreshold;
            }

            set
            {
                lock (this.syncRoot)
                {
                    this.globalThreshold = value;
                    this.ReconfigExistingLoggers();
                }
            }
        }

        /// <summary>
        /// Gets the default culture info to use as <see cref="LogEventInfo.FormatProvider"/>.
        /// </summary>
        /// <value>
        /// Specific culture info or null to use <see cref="CultureInfo.CurrentCulture"/>
        /// </value>
        [CanBeNull]
        public CultureInfo DefaultCultureInfo
        {
            get
            {
                var configuration = this.Configuration;
                return configuration != null ? configuration.DefaultCultureInfo : null;
            }
        }

        private void LogConfigurationInitialized()
        {
            InternalLogger.Info("Configuration initialized.");
            InternalLogger.LogAssemblyVersion(typeof(ILogger).Assembly);
        }

        /// <summary>
        /// Performs application-defined tasks associated with freeing, releasing, or resetting 
        /// unmanaged resources.
        /// </summary>
        public void Dispose()
        {
            this.Dispose(true);
            GC.SuppressFinalize(this);
        }

        /// <summary>
        /// Creates a logger that discards all log messages.
        /// </summary>
        /// <returns>Null logger instance.</returns>
        public Logger CreateNullLogger()
        {
            TargetWithFilterChain[] targetsByLevel = new TargetWithFilterChain[LogLevel.MaxLevel.Ordinal + 1];
            Logger newLogger = new Logger();
            newLogger.Initialize(string.Empty, new LoggerConfiguration(targetsByLevel, false), this);
            return newLogger;
        }

        /// <summary>
        /// Gets the logger with the name of the current class. 
        /// </summary>
        /// <returns>The logger.</returns>
        /// <remarks>This is a slow-running method. 
        /// Make sure you're not doing this in a loop.</remarks>
        [MethodImpl(MethodImplOptions.NoInlining)]
#if UWP10
        public Logger GetCurrentClassLogger([CallerFilePath] string path = "")
#else
        public Logger GetCurrentClassLogger()
#endif
        {
#if !UWP10
#if SILVERLIGHT
            var frame = new StackFrame(1);
#else
            var frame = new StackFrame(1, false);
#endif
                return this.GetLogger(frame.GetMethod().DeclaringType.FullName);
#else

            var filename = Path.GetFileNameWithoutExtension(path);

            return this.GetLogger(filename);
#endif
        
        }

#if !UWP10
        /// <summary>
        /// Gets a custom logger with the name of the current class. Use <paramref name="loggerType"/> to pass the type of the needed Logger.
        /// </summary>
        /// <param name="loggerType">The type of the logger to create. The type must inherit from 
        /// NLog.Logger.</param>
        /// <returns>The logger of type <paramref name="loggerType"/>.</returns>
        /// <remarks>This is a slow-running method. Make sure you are not calling this method in a 
        /// loop.</remarks>
        [MethodImpl(MethodImplOptions.NoInlining)]
        public Logger GetCurrentClassLogger(Type loggerType)
        {

#if !SILVERLIGHT
            var frame = new StackFrame(1, false);
#else
            var frame = new StackFrame(1);
#endif

            return this.GetLogger(frame.GetMethod().DeclaringType.FullName, loggerType);
        }
#endif
        /// <summary>
        /// Gets the specified named logger.
        /// </summary>
        /// <param name="name">Name of the logger.</param>
        /// <returns>The logger reference. Multiple calls to <c>GetLogger</c> with the same argument 
        /// are not guaranteed to return the same logger reference.</returns>
        public Logger GetLogger(string name)
        {
            return this.GetLogger(new LoggerCacheKey(name, typeof(Logger)));
        }

        /// <summary>
        /// Gets the specified named logger.  Use <paramref name="loggerType"/> to pass the type of the needed Logger.
        /// </summary>
        /// <param name="name">Name of the logger.</param>
        /// <param name="loggerType">The type of the logger to create. The type must inherit from <see cref="Logger" />.</param>
        /// <returns>The logger of type <paramref name="loggerType"/>. Multiple calls to <c>GetLogger</c> with the 
        /// same argument aren't guaranteed to return the same logger reference.</returns>
        public Logger GetLogger(string name, Type loggerType)
        {
            return this.GetLogger(new LoggerCacheKey(name, loggerType));
        }

        /// <summary>
        /// Loops through all loggers previously returned by GetLogger and recalculates their 
        /// target and filter list. Useful after modifying the configuration programmatically
        /// to ensure that all loggers have been properly configured.
        /// </summary>
        public void ReconfigExistingLoggers()
        {
            if (this.config != null)
            {
                this.config.InitializeAll();
            }

            //new list to avoid "Collection was modified; enumeration operation may not execute"
            var loggers = new List<Logger>(loggerCache.Loggers);
            foreach (var logger in loggers)
            {
                logger.SetConfiguration(this.GetConfigurationForLogger(logger.Name, this.config));
            }
        }

#if !SILVERLIGHT && !UWP10
        /// <summary>
        /// Flush any pending log messages (in case of asynchronous targets).
        /// </summary>
        public void Flush()
        {
            this.Flush(defaultFlushTimeout);
        }

        /// <summary>
        /// Flush any pending log messages (in case of asynchronous targets).
        /// </summary>
        /// <param name="timeout">Maximum time to allow for the flush. Any messages after that time 
        /// will be discarded.</param>
        public void Flush(TimeSpan timeout)
        {
            try
            {
                AsyncHelpers.RunSynchronously(cb => this.Flush(cb, timeout));
            }
            catch (Exception e)
            {
                if (ThrowExceptions)
                {
                    throw;
                }

                InternalLogger.Error(e.ToString());
            }
        }

        /// <summary>
        /// Flush any pending log messages (in case of asynchronous targets).
        /// </summary>
        /// <param name="timeoutMilliseconds">Maximum time to allow for the flush. Any messages 
        /// after that time will be discarded.</param>
        public void Flush(int timeoutMilliseconds)
        {
            this.Flush(TimeSpan.FromMilliseconds(timeoutMilliseconds));
        }
#endif

        /// <summary>
        /// Flush any pending log messages (in case of asynchronous targets).
        /// </summary>
        /// <param name="asyncContinuation">The asynchronous continuation.</param>
        public void Flush(AsyncContinuation asyncContinuation)
        {
            this.Flush(asyncContinuation, TimeSpan.MaxValue);
        }

        /// <summary>
        /// Flush any pending log messages (in case of asynchronous targets).
        /// </summary>
        /// <param name="asyncContinuation">The asynchronous continuation.</param>
        /// <param name="timeoutMilliseconds">Maximum time to allow for the flush. Any messages 
        /// after that time will be discarded.</param>
        public void Flush(AsyncContinuation asyncContinuation, int timeoutMilliseconds)
        {
            this.Flush(asyncContinuation, TimeSpan.FromMilliseconds(timeoutMilliseconds));
        }

        /// <summary>
        /// Flush any pending log messages (in case of asynchronous targets).
        /// </summary>
        /// <param name="asyncContinuation">The asynchronous continuation.</param>
        /// <param name="timeout">Maximum time to allow for the flush. Any messages after that time will be discarded.</param>
        public void Flush(AsyncContinuation asyncContinuation, TimeSpan timeout)
        {
            try
            {
                InternalLogger.Trace("LogFactory.Flush({0})", timeout);

                var loggingConfiguration = this.Configuration;
                if (loggingConfiguration != null)
                {
                    InternalLogger.Trace("Flushing all targets...");
                    loggingConfiguration.FlushAllTargets(AsyncHelpers.WithTimeout(asyncContinuation, timeout));
                }
                else
                {
                    asyncContinuation(null);
                }
            }
            catch (Exception e)
            {
                if (ThrowExceptions)
                {
                    throw;
                }

                InternalLogger.Error(e.ToString());
            }
        }

        /// <summary>
        /// Decreases the log enable counter and if it reaches -1 the logs are disabled.
        /// </summary>
        /// <remarks>
        /// Logging is enabled if the number of <see cref="ResumeLogging"/> calls is greater than 
        /// or equal to <see cref="SuspendLogging"/> calls.
        /// </remarks>
        /// <returns>An object that implements IDisposable whose Dispose() method re-enables logging. 
        /// To be used with C# <c>using ()</c> statement.</returns>
        [Obsolete("Use SuspendLogging() instead.")]
        public IDisposable DisableLogging()
        {
            return SuspendLogging();
        }

        /// <summary>
        /// Increases the log enable counter and if it reaches 0 the logs are disabled.
        /// </summary>
        /// <remarks>
        /// Logging is enabled if the number of <see cref="ResumeLogging"/> calls is greater than 
        /// or equal to <see cref="SuspendLogging"/> calls.</remarks>
        [Obsolete("Use ResumeLogging() instead.")]
        public void EnableLogging()
        {
            ResumeLogging();
        }

        /// <summary>
        /// Decreases the log enable counter and if it reaches -1 the logs are disabled.
        /// </summary>
        /// <remarks>
        /// Logging is enabled if the number of <see cref="ResumeLogging"/> calls is greater than 
        /// or equal to <see cref="SuspendLogging"/> calls.
        /// </remarks>
        /// <returns>An object that implements IDisposable whose Dispose() method re-enables logging. 
        /// To be used with C# <c>using ()</c> statement.</returns>
        public IDisposable SuspendLogging()
        {
            lock (this.syncRoot)
            {
                this.logsEnabled--;
                if (this.logsEnabled == -1)
                {
                    this.ReconfigExistingLoggers();
                }
            }

            return new LogEnabler(this);
        }

        /// <summary>
        /// Increases the log enable counter and if it reaches 0 the logs are disabled.
        /// </summary>
        /// <remarks>Logging is enabled if the number of <see cref="ResumeLogging"/> calls is greater 
        /// than or equal to <see cref="SuspendLogging"/> calls.</remarks>
        public void ResumeLogging()
        {
            lock (this.syncRoot)
            {
                this.logsEnabled++;
                if (this.logsEnabled == 0)
                {
                    this.ReconfigExistingLoggers();
                }
            }
        }

        /// <summary>
        /// Returns <see langword="true" /> if logging is currently enabled.
        /// </summary>
        /// <returns>A value of <see langword="true" /> if logging is currently enabled, 
        /// <see langword="false"/> otherwise.</returns>
        /// <remarks>Logging is enabled if the number of <see cref="ResumeLogging"/> calls is greater 
        /// than or equal to <see cref="SuspendLogging"/> calls.</remarks>
        public bool IsLoggingEnabled()
        {
            return this.logsEnabled >= 0;
        }

        /// <summary>
        /// Invoke the Changed event; called whenever list changes
        /// </summary>
        /// <param name="e">Event arguments.</param>
        protected virtual void OnConfigurationChanged(LoggingConfigurationChangedEventArgs e)
        {
            var changed = this.ConfigurationChanged;
            if (changed != null)
            {
                changed(this, e);
            }
        }

<<<<<<< HEAD
#if !SILVERLIGHT && !UWP10
=======
#if !SILVERLIGHT && !__IOS__ && !__ANDROID__
>>>>>>> 0aac7207
        internal void ReloadConfigOnTimer(object state)
        {
            LoggingConfiguration configurationToReload = (LoggingConfiguration)state;

            InternalLogger.Info("Reloading configuration...");
            lock (this.syncRoot)
            {
                if (this.reloadTimer != null)
                {
                    this.reloadTimer.Dispose();
                    this.reloadTimer = null;
                }
<<<<<<< HEAD
                else
                {
                    //timer was disposed already. 
                    this.watcher.Dispose();
                    return;
                }

                
                if(IsDisposing)
=======

                if (IsDisposing)
>>>>>>> 0aac7207
                {
                    //timer was disposed already. 
                    this.watcher.Dispose();
                    return;
                }

                this.watcher.StopWatching();
                try
                {
                    if (this.Configuration != configurationToReload)
                    {
                        throw new NLogConfigurationException("Config changed in between. Not reloading.");
                    }
                
                    LoggingConfiguration newConfig = configurationToReload.Reload();

                    //problem: XmlLoggingConfiguration.Initialize eats exception with invalid XML. ALso XmlLoggingConfiguration.Reload never returns null.
                    //therefor we check the InitializeSucceeded property.
                    
                    var xmlConfig = newConfig as XmlLoggingConfiguration;
                    if (xmlConfig != null)
                    {
                        
                        if (!xmlConfig.InitializeSucceeded.HasValue || !xmlConfig.InitializeSucceeded.Value)
                        {
                            throw new NLogConfigurationException("Configuration.Reload() failed. Invalid XML?");
                        }
                    }

                    if (newConfig != null)
                    {
                        this.Configuration = newConfig;
                        if (this.ConfigurationReloaded != null)
                        {
                            this.ConfigurationReloaded(this, new LoggingConfigurationReloadedEventArgs(true, null));
                        }
                    }
                    else
                    {
                        throw new NLogConfigurationException("Configuration.Reload() returned null. Not reloading.");
                    }
                }
                catch (Exception exception)
                {
                    if (exception is NLogConfigurationException)
                    {
                        InternalLogger.Warn(exception.Message);
                    }
                    else if (exception.MustBeRethrown())
                    {
                        throw;
                    }

                    this.watcher.Watch(configurationToReload.FileNamesToWatch);

                    var configurationReloadedDelegate = this.ConfigurationReloaded;
                    if (configurationReloadedDelegate != null)
                    {
                        configurationReloadedDelegate(this, new LoggingConfigurationReloadedEventArgs(false, exception));
                    }
                }
            }
        }
#endif
        private void GetTargetsByLevelForLogger(string name, IEnumerable<LoggingRule> rules, TargetWithFilterChain[] targetsByLevel, TargetWithFilterChain[] lastTargetsByLevel, bool[] suppressedLevels)
        {
            //no "System.InvalidOperationException: Collection was modified"
            var loggingRules = new List<LoggingRule>(rules);
            foreach (LoggingRule rule in loggingRules)
            {
                if (!rule.NameMatches(name))
                {
                    continue;
                }

                for (int i = 0; i <= LogLevel.MaxLevel.Ordinal; ++i)
                {
                    if (i < this.GlobalThreshold.Ordinal || suppressedLevels[i] || !rule.IsLoggingEnabledForLevel(LogLevel.FromOrdinal(i)))
                    {
                        continue;
                    }

                    if (rule.Final)
                        suppressedLevels[i] = true;

                    foreach (Target target in rule.Targets.ToList())
                    {
                        var awf = new TargetWithFilterChain(target, rule.Filters);
                        if (lastTargetsByLevel[i] != null)
                        {
                            lastTargetsByLevel[i].NextInChain = awf;
                        }
                        else
                        {
                            targetsByLevel[i] = awf;
                        }

                        lastTargetsByLevel[i] = awf;
                    }
                }

                // Recursively analyze the child rules.
                this.GetTargetsByLevelForLogger(name, rule.ChildRules, targetsByLevel, lastTargetsByLevel, suppressedLevels);

            }

            for (int i = 0; i <= LogLevel.MaxLevel.Ordinal; ++i)
            {
                TargetWithFilterChain tfc = targetsByLevel[i];
                if (tfc != null)
                {
                    tfc.PrecalculateStackTraceUsage();
                }
            }
        }

        internal LoggerConfiguration GetConfigurationForLogger(string name, LoggingConfiguration configuration)
        {
            TargetWithFilterChain[] targetsByLevel = new TargetWithFilterChain[LogLevel.MaxLevel.Ordinal + 1];
            TargetWithFilterChain[] lastTargetsByLevel = new TargetWithFilterChain[LogLevel.MaxLevel.Ordinal + 1];
            bool[] suppressedLevels = new bool[LogLevel.MaxLevel.Ordinal + 1];

            if (configuration != null && this.IsLoggingEnabled())
            {
                this.GetTargetsByLevelForLogger(name, configuration.LoggingRules, targetsByLevel, lastTargetsByLevel, suppressedLevels);
            }

            InternalLogger.Debug("Targets for {0} by level:", name);
            for (int i = 0; i <= LogLevel.MaxLevel.Ordinal; ++i)
            {
                StringBuilder sb = new StringBuilder();
                sb.AppendFormat(CultureInfo.InvariantCulture, "{0} =>", LogLevel.FromOrdinal(i));
                for (TargetWithFilterChain afc = targetsByLevel[i]; afc != null; afc = afc.NextInChain)
                {
                    sb.AppendFormat(CultureInfo.InvariantCulture, " {0}", afc.Target.Name);
                    if (afc.FilterChain.Count > 0)
                    {
                        sb.AppendFormat(CultureInfo.InvariantCulture, " ({0} filters)", afc.FilterChain.Count);
                    }
                }

                InternalLogger.Debug(sb.ToString());
            }

#pragma warning disable 618
            return new LoggerConfiguration(targetsByLevel, configuration != null && configuration.ExceptionLoggingOldStyle);
#pragma warning restore 618
        }

        /// <summary>
        /// Releases unmanaged and - optionally - managed resources.
        /// </summary>
        /// <param name="disposing"><c>True</c> to release both managed and unmanaged resources;
        /// <c>false</c> to release only unmanaged resources.</param>
        protected virtual void Dispose(bool disposing)
        {
<<<<<<< HEAD
#if !SILVERLIGHT && !UWP10
=======
#if !SILVERLIGHT && !__IOS__ && !__ANDROID__
>>>>>>> 0aac7207
            if (disposing)
            {
                this.watcher.Dispose();

                if (this.reloadTimer != null)
                {
                    this.reloadTimer.Dispose();
                    this.reloadTimer = null;
                }
            }
#endif
        }

        private static IEnumerable<string> GetCandidateConfigFileNames()
        {
#if SILVERLIGHT || UWP10
            yield return "NLog.config";
#else
            // NLog.config from application directory
            if (CurrentAppDomain.BaseDirectory != null)
            {
                yield return Path.Combine(CurrentAppDomain.BaseDirectory, "NLog.config");
            }
 
            // Current config file with .config renamed to .nlog
            string cf = CurrentAppDomain.ConfigurationFile;
            if (cf != null)
            {
                yield return Path.ChangeExtension(cf, ".nlog");

                // .nlog file based on the non-vshost version of the current config file
                const string vshostSubStr = ".vshost.";
                if (cf.Contains(vshostSubStr))
                {
                   yield return Path.ChangeExtension(cf.Replace(vshostSubStr, "."), ".nlog");
                }

                IEnumerable<string> privateBinPaths = CurrentAppDomain.PrivateBinPath;
                if (privateBinPaths != null)
                {
                    foreach (var path in privateBinPaths)
                    {
                        if (path != null)
                        {
                            yield return Path.Combine(path, "NLog.config");
                        }
                    }
                }
            }

            // Get path to NLog.dll.nlog only if the assembly is not in the GAC
            var nlogAssembly = typeof(LogFactory).Assembly;
            if (!nlogAssembly.GlobalAssemblyCache)
            {
                if (!string.IsNullOrEmpty(nlogAssembly.Location))
                {
                    yield return nlogAssembly.Location + ".nlog";
                }
            }
#endif
        }

        private Logger GetLogger(LoggerCacheKey cacheKey)
        {
            lock (this.syncRoot)
            {
                Logger existingLogger = loggerCache.Retrieve(cacheKey);
                if (existingLogger != null)
                {
                    // Logger is still in cache and referenced.
                    return existingLogger;
                }

                Logger newLogger;

                if (cacheKey.ConcreteType != null && cacheKey.ConcreteType != typeof(Logger))
                {
                    var fullName = cacheKey.ConcreteType.FullName;
                    try
                    {

                        //creating instance of static class isn't possible, and also not wanted (it cannot inherited from Logger)
                        if (cacheKey.ConcreteType.IsStaticClass())
                        {
                            var errorMessage = string.Format("GetLogger / GetCurrentClassLogger is '{0}' as loggerType can be a static class and should inherit from Logger",
                                fullName);
                            InternalLogger.Error(errorMessage);
                            if (ThrowExceptions)
                            {
                                throw new NLogRuntimeException(errorMessage);
                            }
                            newLogger = CreateDefaultLogger(ref cacheKey);
                        }
                        else
                        {

                            var instance = FactoryHelper.CreateInstance(cacheKey.ConcreteType);
                            newLogger = instance as Logger;
                            if (newLogger == null)
                            {
                                //well, it's not a Logger, and we should return a Logger.

                                var errorMessage = string.Format("GetLogger / GetCurrentClassLogger got '{0}' as loggerType which doesn't inherit from Logger", fullName);
                                InternalLogger.Error(errorMessage);
                                if (ThrowExceptions)
                                {
                                    throw new NLogRuntimeException(errorMessage);
                                }

                                // Creating default instance of logger if instance of specified type cannot be created.
                                newLogger = CreateDefaultLogger(ref cacheKey);

                            }
                        }
                    }
                    catch (Exception ex)
                    {
                        if (ex.MustBeRethrown())
                        {
                            throw;
                        }

                        var errorMessage = string.Format("GetLogger / GetCurrentClassLogger. Cannot create instance of type '{0}'. It should have an default contructor. ", fullName);
                        if (ThrowExceptions)
                        {
                            throw new NLogRuntimeException(errorMessage, ex);
                        }

                        InternalLogger.Error(errorMessage + ". Exception : {0}", ex);

                        // Creating default instance of logger if instance of specified type cannot be created.
                        newLogger = CreateDefaultLogger(ref cacheKey);
                    }
                }
                else
                {
                    newLogger = new Logger();
                }

                if (cacheKey.ConcreteType != null)
                {
                    newLogger.Initialize(cacheKey.Name, this.GetConfigurationForLogger(cacheKey.Name, this.Configuration), this);
                }

                // TODO: Clarify what is the intention when cacheKey.ConcreteType = null.
                //      At the moment, a logger typeof(Logger) will be created but the ConcreteType 
                //      will remain null and inserted into the cache. 
                //      Should we set cacheKey.ConcreteType = typeof(Logger) for default loggers?

                loggerCache.InsertOrUpdate(cacheKey, newLogger);
                return newLogger;
            }
        }

<<<<<<< HEAD
#if !SILVERLIGHT && !UWP10
=======
        private static Logger CreateDefaultLogger(ref LoggerCacheKey cacheKey)
        {
            cacheKey = new LoggerCacheKey(cacheKey.Name, typeof(Logger));

            var newLogger = new Logger();
            return newLogger;
        }

#if !SILVERLIGHT && !__IOS__ && !__ANDROID__
>>>>>>> 0aac7207
        private void ConfigFileChanged(object sender, EventArgs args)
        {
            InternalLogger.Info("Configuration file change detected! Reloading in {0}ms...", LogFactory.ReconfigAfterFileChangedTimeout);

            // In the rare cases we may get multiple notifications here, 
            // but we need to reload config only once.
            //
            // The trick is to schedule the reload in one second after
            // the last change notification comes in.
            lock (this.syncRoot)
            {
                if (this.reloadTimer == null)
                {
                    this.reloadTimer = new Timer(
                            this.ReloadConfigOnTimer,
                            this.Configuration,
                            LogFactory.ReconfigAfterFileChangedTimeout,
                            Timeout.Infinite);
                }
                else
                {
                    this.reloadTimer.Change(
                            LogFactory.ReconfigAfterFileChangedTimeout, 
                            Timeout.Infinite);
                }
            }
        }
#endif

        private void LoadLoggingConfiguration(string configFile)
        {
            InternalLogger.Debug("Loading config from {0}", configFile);
            this.config = new XmlLoggingConfiguration(configFile);
        }

#if !SILVERLIGHT && !UWP10

<<<<<<< HEAD
=======
#if !SILVERLIGHT && !__IOS__ && !__ANDROID__
>>>>>>> 0aac7207
        /// <summary>
        /// Logger cache key.
        /// </summary>
        private bool IsDisposing;

        private void currentAppDomain_DomainUnload(object sender, EventArgs e)
        {
            //stop timer on domain unload, otherwise: 
            //Exception: System.AppDomainUnloadedException
            //Message: Attempted to access an unloaded AppDomain.
            lock (this.syncRoot)
            {
                IsDisposing = true;
                if (this.reloadTimer != null)
                {
                    this.reloadTimer.Dispose();
                    this.reloadTimer = null;
                }
            }
        }


#endif
        /// <summary>
        /// Logger cache key.
        /// </summary>
        internal class LoggerCacheKey : IEquatable<LoggerCacheKey>
        {
            public string Name { get; private set; }

            public Type ConcreteType { get; private set; }

            public LoggerCacheKey(string name, Type concreteType)
            {
                this.Name = name;
                this.ConcreteType = concreteType;
            }

            /// <summary>
            /// Serves as a hash function for a particular type.
            /// </summary>
            /// <returns>
            /// A hash code for the current <see cref="T:System.Object"/>.
            /// </returns>
            public override int GetHashCode()
            {
                return this.ConcreteType.GetHashCode() ^ this.Name.GetHashCode();
            }

            /// <summary>
            /// Determines if two objects are equal in value.
            /// </summary>
            /// <param name="obj">Other object to compare to.</param>
            /// <returns>True if objects are equal, false otherwise.</returns>
            public override bool Equals(object obj)
            {
                LoggerCacheKey key = obj as LoggerCacheKey;
                if (ReferenceEquals(key, null))
                {
                    return false;
                }

                return (this.ConcreteType == key.ConcreteType) && (key.Name == this.Name);
            }

            /// <summary>
            /// Determines if two objects of the same type are equal in value.
            /// </summary>
            /// <param name="key">Other object to compare to.</param>
            /// <returns>True if objects are equal, false otherwise.</returns>
            public bool Equals(LoggerCacheKey key)
            {
                if (ReferenceEquals(key, null))
                {
                    return false;
                }

                return (this.ConcreteType == key.ConcreteType) && (key.Name == this.Name);
            }
        }

        /// <summary>
        /// Logger cache.
        /// </summary>
        private class LoggerCache
        {
            // The values of WeakReferences are of type Logger i.e. Directory<LoggerCacheKey, Logger>.
            private readonly Dictionary<LoggerCacheKey, WeakReference> loggerCache =
                    new Dictionary<LoggerCacheKey, WeakReference>();

            /// <summary>
            /// Inserts or updates. 
            /// </summary>
            /// <param name="cacheKey"></param>
            /// <param name="logger"></param>
            public void InsertOrUpdate(LoggerCacheKey cacheKey, Logger logger)
            {
                loggerCache[cacheKey] = new WeakReference(logger);
            }

            public Logger Retrieve(LoggerCacheKey cacheKey)
            {
                WeakReference loggerReference;
                if (loggerCache.TryGetValue(cacheKey, out loggerReference))
                {
                    // logger in the cache and still referenced
                    return loggerReference.Target as Logger;
                }

                return null;
            }

            public IEnumerable<Logger> Loggers
            {
                get { return GetLoggers(); }
            }

            private IEnumerable<Logger> GetLoggers()
            {
                // TODO: Test if loggerCache.Values.ToList<Logger>() can be used for the conversion instead.
                List<Logger> values = new List<Logger>(loggerCache.Count);

                foreach (WeakReference loggerReference in loggerCache.Values)
                {
                    Logger logger = loggerReference.Target as Logger;
                    if (logger != null)
                    {
                        values.Add(logger);
                    }
                }

                return values;
            }
        }

        /// <summary>
        /// Enables logging in <see cref="IDisposable.Dispose"/> implementation.
        /// </summary>
        private class LogEnabler : IDisposable
        {
            private LogFactory factory;

            /// <summary>
            /// Initializes a new instance of the <see cref="LogEnabler" /> class.
            /// </summary>
            /// <param name="factory">The factory.</param>
            public LogEnabler(LogFactory factory)
            {
                this.factory = factory;
            }

            /// <summary>
            /// Enables logging.
            /// </summary>
            void IDisposable.Dispose()
            {
                this.factory.ResumeLogging();
            }
        }
    }
}<|MERGE_RESOLUTION|>--- conflicted
+++ resolved
@@ -53,11 +53,8 @@
     using NLog.Targets;
 #if !UWP10
     using NLog.Internal.Fakeables;
-<<<<<<< HEAD
-#endif
-=======
+#endif
     using System.Reflection;
->>>>>>> 0aac7207
 
 #if SILVERLIGHT && !__IOS__ && !__ANDROID__
     using System.Windows;
@@ -68,23 +65,15 @@
     /// </summary>
     public class LogFactory : IDisposable
     {
-<<<<<<< HEAD
-#if !SILVERLIGHT && !UWP10
-=======
-#if !SILVERLIGHT && !__IOS__ && !__ANDROID__
->>>>>>> 0aac7207
+#if !SILVERLIGHT && !__IOS__ && !__ANDROID__ && !UWP10
         private const int ReconfigAfterFileChangedTimeout = 1000;
         private Timer reloadTimer;
         private readonly MultiFileWatcher watcher;       
 #endif
-<<<<<<< HEAD
 #if !UWP10
-=======
-
         private static TimeSpan defaultFlushTimeout = TimeSpan.FromSeconds(15);
 
 
->>>>>>> 0aac7207
         private static IAppDomain currentAppDomain;
 #endif
         private readonly object syncRoot = new object();
@@ -113,11 +102,7 @@
         /// </summary>
         public LogFactory()
         {
-<<<<<<< HEAD
-#if !SILVERLIGHT && !UWP10
-=======
-#if !SILVERLIGHT && !__IOS__ && !__ANDROID__
->>>>>>> 0aac7207
+#if !SILVERLIGHT && !__IOS__ && !__ANDROID__ && !UWP10
             this.watcher = new MultiFileWatcher();
             this.watcher.OnChange += this.ConfigFileChanged;
             CurrentAppDomain.DomainUnload += currentAppDomain_DomainUnload;
@@ -153,9 +138,7 @@
         public bool ThrowExceptions { get; set; }
 
         /// <summary>
-        /// Gets or sets the current logging configuration. After setting this property all
-        /// existing loggers will be re-configured, so that there is no need to call <see cref="ReconfigExistingLoggers" />
-        /// manually.
+        /// Gets or sets the current logging configuration.
         /// </summary>
         public LoggingConfiguration Configuration
         {
@@ -170,11 +153,7 @@
 
                     this.configLoaded = true;
 
-<<<<<<< HEAD
-#if !SILVERLIGHT && !UWP10
-=======
-#if !SILVERLIGHT  && !__IOS__ && !__ANDROID__
->>>>>>> 0aac7207
+#if !SILVERLIGHT  && !__IOS__ && !__ANDROID__ && !UWP10
                     if (this.config == null)
                     {
                         // Try to load default configuration.
@@ -205,11 +184,7 @@
 
                     if (this.config != null)
                     {
-<<<<<<< HEAD
-#if !SILVERLIGHT && !UWP10
-=======
-#if !SILVERLIGHT && !__IOS__ && !__ANDROID__
->>>>>>> 0aac7207
+#if !SILVERLIGHT && !__IOS__ && !__ANDROID__ && !UWP10
                         config.Dump();
                         try
                         {
@@ -230,11 +205,7 @@
 
             set
             {
-<<<<<<< HEAD
-#if !SILVERLIGHT && !UWP10
-=======
-#if !SILVERLIGHT && !__IOS__ && !__ANDROID__
->>>>>>> 0aac7207
+#if !SILVERLIGHT && !__IOS__ && !__ANDROID__ && !UWP10
                 try
                 {
                     this.watcher.StopWatching();
@@ -271,11 +242,7 @@
 
                         this.config.InitializeAll();
                         this.ReconfigExistingLoggers();
-<<<<<<< HEAD
-#if !SILVERLIGHT && !UWP10
-=======
-#if !SILVERLIGHT && !__IOS__ && !__ANDROID__
->>>>>>> 0aac7207
+#if !SILVERLIGHT && !__IOS__ && !__ANDROID__ && !UWP10
                         try
                         {
                             this.watcher.Watch(this.config.FileNamesToWatch);
@@ -336,9 +303,8 @@
         private void LogConfigurationInitialized()
         {
             InternalLogger.Info("Configuration initialized.");
-            InternalLogger.LogAssemblyVersion(typeof(ILogger).Assembly);
-        }
-
+            InternalLogger.LogAssemblyVersion(typeof(ILogger).Assembly());
+        }
         /// <summary>
         /// Performs application-defined tasks associated with freeing, releasing, or resetting 
         /// unmanaged resources.
@@ -357,12 +323,12 @@
         {
             TargetWithFilterChain[] targetsByLevel = new TargetWithFilterChain[LogLevel.MaxLevel.Ordinal + 1];
             Logger newLogger = new Logger();
-            newLogger.Initialize(string.Empty, new LoggerConfiguration(targetsByLevel, false), this);
+            newLogger.Initialize(string.Empty, new LoggerConfiguration(targetsByLevel,false), this);
             return newLogger;
         }
 
         /// <summary>
-        /// Gets the logger with the name of the current class. 
+        /// Gets the logger named after the currently-being-initialized class.
         /// </summary>
         /// <returns>The logger.</returns>
         /// <remarks>This is a slow-running method. 
@@ -392,11 +358,11 @@
 
 #if !UWP10
         /// <summary>
-        /// Gets a custom logger with the name of the current class. Use <paramref name="loggerType"/> to pass the type of the needed Logger.
+        /// Gets the logger named after the currently-being-initialized class.
         /// </summary>
         /// <param name="loggerType">The type of the logger to create. The type must inherit from 
         /// NLog.Logger.</param>
-        /// <returns>The logger of type <paramref name="loggerType"/>.</returns>
+        /// <returns>The logger.</returns>
         /// <remarks>This is a slow-running method. Make sure you are not calling this method in a 
         /// loop.</remarks>
         [MethodImpl(MethodImplOptions.NoInlining)]
@@ -424,11 +390,11 @@
         }
 
         /// <summary>
-        /// Gets the specified named logger.  Use <paramref name="loggerType"/> to pass the type of the needed Logger.
+        /// Gets the specified named logger.
         /// </summary>
         /// <param name="name">Name of the logger.</param>
-        /// <param name="loggerType">The type of the logger to create. The type must inherit from <see cref="Logger" />.</param>
-        /// <returns>The logger of type <paramref name="loggerType"/>. Multiple calls to <c>GetLogger</c> with the 
+        /// <param name="loggerType">The type of the logger to create. The type must inherit from NLog.Logger.</param>
+        /// <returns>The logger reference. Multiple calls to <c>GetLogger</c> with the 
         /// same argument aren't guaranteed to return the same logger reference.</returns>
         public Logger GetLogger(string name, Type loggerType)
         {
@@ -642,11 +608,7 @@
             }
         }
 
-<<<<<<< HEAD
-#if !SILVERLIGHT && !UWP10
-=======
-#if !SILVERLIGHT && !__IOS__ && !__ANDROID__
->>>>>>> 0aac7207
+#if !SILVERLIGHT && !__IOS__ && !__ANDROID__ && !UWP10
         internal void ReloadConfigOnTimer(object state)
         {
             LoggingConfiguration configurationToReload = (LoggingConfiguration)state;
@@ -659,7 +621,6 @@
                     this.reloadTimer.Dispose();
                     this.reloadTimer = null;
                 }
-<<<<<<< HEAD
                 else
                 {
                     //timer was disposed already. 
@@ -669,10 +630,6 @@
 
                 
                 if(IsDisposing)
-=======
-
-                if (IsDisposing)
->>>>>>> 0aac7207
                 {
                     //timer was disposed already. 
                     this.watcher.Dispose();
@@ -829,11 +786,7 @@
         /// <c>false</c> to release only unmanaged resources.</param>
         protected virtual void Dispose(bool disposing)
         {
-<<<<<<< HEAD
-#if !SILVERLIGHT && !UWP10
-=======
-#if !SILVERLIGHT && !__IOS__ && !__ANDROID__
->>>>>>> 0aac7207
+#if !SILVERLIGHT && !__IOS__ && !__ANDROID__ && !UWP10
             if (disposing)
             {
                 this.watcher.Dispose();
@@ -924,7 +877,7 @@
                             if (ThrowExceptions)
                             {
                                 throw new NLogRuntimeException(errorMessage);
-                            }
+                    }
                             newLogger = CreateDefaultLogger(ref cacheKey);
                         }
                         else
@@ -963,8 +916,8 @@
                         }
 
                         InternalLogger.Error(errorMessage + ". Exception : {0}", ex);
-
                         // Creating default instance of logger if instance of specified type cannot be created.
+
                         newLogger = CreateDefaultLogger(ref cacheKey);
                     }
                 }
@@ -988,9 +941,6 @@
             }
         }
 
-<<<<<<< HEAD
-#if !SILVERLIGHT && !UWP10
-=======
         private static Logger CreateDefaultLogger(ref LoggerCacheKey cacheKey)
         {
             cacheKey = new LoggerCacheKey(cacheKey.Name, typeof(Logger));
@@ -999,8 +949,7 @@
             return newLogger;
         }
 
-#if !SILVERLIGHT && !__IOS__ && !__ANDROID__
->>>>>>> 0aac7207
+#if !SILVERLIGHT && !__IOS__ && !__ANDROID__ && !UWP10
         private void ConfigFileChanged(object sender, EventArgs args)
         {
             InternalLogger.Info("Configuration file change detected! Reloading in {0}ms...", LogFactory.ReconfigAfterFileChangedTimeout);
@@ -1036,12 +985,8 @@
             this.config = new XmlLoggingConfiguration(configFile);
         }
 
-#if !SILVERLIGHT && !UWP10
-
-<<<<<<< HEAD
-=======
-#if !SILVERLIGHT && !__IOS__ && !__ANDROID__
->>>>>>> 0aac7207
+
+#if !SILVERLIGHT && !__IOS__ && !__ANDROID__ && !UWP10
         /// <summary>
         /// Logger cache key.
         /// </summary>
