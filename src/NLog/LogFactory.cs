// 
// Copyright (c) 2004-2016 Jaroslaw Kowalski <jaak@jkowalski.net>, Kim Christensen, Julian Verdurmen
// 
// All rights reserved.
// 
// Redistribution and use in source and binary forms, with or without 
// modification, are permitted provided that the following conditions 
// are met:
// 
// * Redistributions of source code must retain the above copyright notice, 
//   this list of conditions and the following disclaimer. 
// 
// * Redistributions in binary form must reproduce the above copyright notice,
//   this list of conditions and the following disclaimer in the documentation
//   and/or other materials provided with the distribution. 
// 
// * Neither the name of Jaroslaw Kowalski nor the names of its 
//   contributors may be used to endorse or promote products derived from this
//   software without specific prior written permission. 
// 
// THIS SOFTWARE IS PROVIDED BY THE COPYRIGHT HOLDERS AND CONTRIBUTORS "AS IS"
// AND ANY EXPRESS OR IMPLIED WARRANTIES, INCLUDING, BUT NOT LIMITED TO, THE 
// IMPLIED WARRANTIES OF MERCHANTABILITY AND FITNESS FOR A PARTICULAR PURPOSE 
// ARE DISCLAIMED. IN NO EVENT SHALL THE COPYRIGHT OWNER OR CONTRIBUTORS BE 
// LIABLE FOR ANY DIRECT, INDIRECT, INCIDENTAL, SPECIAL, EXEMPLARY, OR 
// CONSEQUENTIAL DAMAGES (INCLUDING, BUT NOT LIMITED TO, PROCUREMENT OF
// SUBSTITUTE GOODS OR SERVICES; LOSS OF USE, DATA, OR PROFITS; OR BUSINESS 
// INTERRUPTION) HOWEVER CAUSED AND ON ANY THEORY OF LIABILITY, WHETHER IN 
// CONTRACT, STRICT LIABILITY, OR TORT (INCLUDING NEGLIGENCE OR OTHERWISE) 
// ARISING IN ANY WAY OUT OF THE USE OF THIS SOFTWARE, EVEN IF ADVISED OF 
// THE POSSIBILITY OF SUCH DAMAGE.
// 


using NLog.Internal.Fakeables;

namespace NLog
{
    using System;
    using System.Collections.Generic;
    using System.Diagnostics;
    using System.Globalization;
    using System.IO;
    using System.Linq;
    using System.Runtime.CompilerServices;
    using System.Security;
    using System.Text;
    using System.Threading;

    using JetBrains.Annotations;

    using NLog.Common;
    using NLog.Config;
    using NLog.Internal;
    using NLog.Targets;
#if !NETSTANDARD
    using NLog.Internal.Fakeables;
#endif
    using System.Reflection;

#if SILVERLIGHT && !__IOS__ && !__ANDROID__
    using System.Windows;
#endif

    /// <summary>
    /// Creates and manages instances of <see cref="T:NLog.Logger" /> objects.
    /// </summary>
    public class LogFactory : IDisposable
    {
#if !SILVERLIGHT && !__IOS__ && !__ANDROID__ && !NETSTANDARD || NETSTANDARD1_3
        private const int ReconfigAfterFileChangedTimeout = 1000;
        private Timer reloadTimer;
        private readonly MultiFileWatcher watcher;
#endif
        private static IAppDomain currentAppDomain;
        private readonly static TimeSpan DefaultFlushTimeout = TimeSpan.FromSeconds(15);
        private readonly object syncRoot = new object();

        private LoggingConfiguration config;
        private LogLevel globalThreshold = LogLevel.MinLevel;
        private bool configLoaded;
        // TODO: logsEnabled property might be possible to be encapsulated into LogFactory.LogsEnabler class. 
        private int logsEnabled;
        private readonly LoggerCache loggerCache = new LoggerCache();

        /// <summary>
        /// Overwrite possible file paths (including filename) for possible NLog config files. 
        /// When this property is <c>null</c>, the default file paths (<see cref="GetCandidateConfigFilePaths"/> are used.
        /// </summary>
        private List<string> candidateConfigFilePaths;

        /// <summary>
        /// Occurs when logging <see cref="Configuration" /> changes.
        /// </summary>
        public event EventHandler<LoggingConfigurationChangedEventArgs> ConfigurationChanged;

#if !SILVERLIGHT && !__IOS__ && !__ANDROID__
        /// <summary>
        /// Occurs when logging <see cref="Configuration" /> gets reloaded.
        /// </summary>
        public event EventHandler<LoggingConfigurationReloadedEventArgs> ConfigurationReloaded;

<<<<<<< HEAD
=======
        private static event EventHandler<EventArgs> LoggerShutdown;

#if !SILVERLIGHT && !__IOS__ && !__ANDROID__
>>>>>>> 7c1d3a46
        /// <summary>
        /// Initializes static members of the LogManager class.
        /// </summary>
        [System.Diagnostics.CodeAnalysis.SuppressMessage("Microsoft.Performance", "CA1810:InitializeReferenceTypeStaticFieldsInline", Justification = "Significant logic in .cctor()")]
        static LogFactory()
        {
            RegisterEvents(CurrentAppDomain);
        }
#endif

        /// <summary>
        /// Initializes a new instance of the <see cref="LogFactory" /> class.
        /// </summary>
        public LogFactory()
        {
#if !SILVERLIGHT && !__IOS__ && !__ANDROID__ && !NETSTANDARD || NETSTANDARD1_3
            this.watcher = new MultiFileWatcher();
            this.watcher.FileChanged += this.ConfigFileChanged;
<<<<<<< HEAD
#if ! NETSTANDARD1_3
            CurrentAppDomain.DomainUnload += DomainUnload;
#endif            
=======
            LoggerShutdown += OnStopLogging;
>>>>>>> 7c1d3a46
#endif
        }

        /// <summary>
        /// Initializes a new instance of the <see cref="LogFactory" /> class.
        /// </summary>
        /// <param name="config">The config.</param>
        public LogFactory(LoggingConfiguration config)
            : this()
        {
            this.Configuration = config;
        }

        /// <summary>
        /// Gets the current <see cref="IAppDomain"/>.
        /// </summary>
        public static IAppDomain CurrentAppDomain
        {
#if NETSTANDARD
            get { return currentAppDomain ?? (currentAppDomain =new FakeAppDomain()); }
#else
            get { return currentAppDomain ?? (currentAppDomain = AppDomainWrapper.CurrentDomain); }
#endif
            set
            {
                UnregisterEvents(currentAppDomain);
                //make sure we aren't double registering.
                UnregisterEvents(value);
                RegisterEvents(value);
                currentAppDomain = value;
            }
        }

        /// <summary>
        /// Gets or sets a value indicating whether exceptions should be thrown. See also <see cref="ThrowConfigExceptions"/>.
        /// </summary>
        /// <value>A value of <c>true</c> if exception should be thrown; otherwise, <c>false</c>.</value>
        /// <remarks>By default exceptions are not thrown under any circumstances.</remarks>
        public bool ThrowExceptions { get; set; }

        /// <summary>
        /// Gets or sets a value indicating whether <see cref="NLogConfigurationException"/> should be thrown.
        /// 
        /// If <c>null</c> then <see cref="ThrowExceptions"/> is used.
        /// </summary>
        /// <value>A value of <c>true</c> if exception should be thrown; otherwise, <c>false</c>.</value>
        /// <remarks>
        /// This option is for backwards-compatiblity.
        /// By default exceptions are not thrown under any circumstances.
        /// </remarks>
        public bool? ThrowConfigExceptions { get; set; }

        /// <summary>
        /// Gets or sets a value indicating whether Variables should be kept on configuration reload.
        /// Default value - false.
        /// </summary>
        public bool KeepVariablesOnReload { get; set; }


        /// <summary>
        /// Gets or sets the current logging configuration. After setting this property all
        /// existing loggers will be re-configured, so there is no need to call <see cref="ReconfigExistingLoggers" />
        /// manually.
        /// </summary>
        public LoggingConfiguration Configuration
        {
            get
            {
                if (this.configLoaded)
                    return this.config;

                lock (this.syncRoot)
                {
                    if (this.configLoaded)
                        return this.config;

#if !SILVERLIGHT && !__IOS__ && !__ANDROID__ && !NETSTANDARD
                    //load

                    if (this.config == null)
                    {
                        try
                        {
                        // Try to load default configuration.
                        this.config = XmlLoggingConfiguration.AppConfig;
                    }
                        catch (Exception ex)
                        {
                            //loading could fail due to an invalid XML file (app.config) etc.
                            if (ex.MustBeRethrown())
                            {
                                throw;
                            }
                           
                        }
                    }
#endif
                    // Retest the condition as we might have loaded a config.
                    if (this.config == null)
                    {
                        var configFileNames = GetCandidateConfigFilePaths();
                        foreach (string configFile in configFileNames)
                        {
#if SILVERLIGHT && !WINDOWS_PHONE
                            Uri configFileUri = new Uri(configFile, UriKind.Relative);
                            if (Application.GetResourceStream(configFileUri) != null)
                            {
                                LoadLoggingConfiguration(configFile);
                                break;
                            }
#else
                            if (File.Exists(configFile))
                            {
                                LoadLoggingConfiguration(configFile);
                                break;
                            }
#endif
                        }
                    }

#if __ANDROID__
                    if (this.config == null)
                    {
                        //try nlog.config in assets folder
                        const string nlogConfigFilename = "NLog.config";
                        try
                        {
                            using (var stream = Android.App.Application.Context.Assets.Open(nlogConfigFilename))
                            {
                                if (stream != null)
                                {
                                    LoadLoggingConfiguration(XmlLoggingConfiguration.AssetsPrefix + nlogConfigFilename);
                                }
                            }
                        }
                        catch (Exception e)
                        {
                            InternalLogger.Trace(e, "no {0} in assets folder", nlogConfigFilename);
                        }

                    }
#endif

                    if (this.config != null)
                    {
                        try
                        {
#if !SILVERLIGHT && !__IOS__ && !__ANDROID__ && !NETSTANDARD || NETSTANDARD1_3
                            config.Dump();

                            try
                            {
                                this.watcher.Watch(this.config.FileNamesToWatch);
                            }
                            catch (Exception exception)
                            {
                                if (exception.MustBeRethrownImmediately())
                                {
                                    throw;
                                }

                                InternalLogger.Warn(exception, "Cannot start file watching. File watching is disabled");
                                //TODO NLog 5: check "MustBeRethrown" 
                            }
#endif
                            this.config.InitializeAll();

                            LogConfigurationInitialized();
                        }
                        finally
                        {
                            this.configLoaded = true;
                        }
                    }

                    return this.config;
                }
            }

            set
            {
#if !SILVERLIGHT && !__IOS__ && !__ANDROID__ && !NETSTANDARD || NETSTANDARD1_3
                try
                {
                    this.watcher.StopWatching();
                }
                catch (Exception exception)
                {
                    InternalLogger.Error(exception, "Cannot stop file watching.");

                    if (exception.MustBeRethrown())
                    {
                        throw;
                    }
                }
#endif

                lock (this.syncRoot)
                {
                    LoggingConfiguration oldConfig = this.config;
                    if (oldConfig != null)
                    {
                        InternalLogger.Info("Closing old configuration.");
#if !SILVERLIGHT && !NETSTANDARD || NETSTANDARD1_3
                        this.Flush();
#endif
                        oldConfig.Close();
                    }

                    this.config = value;

                    if (this.config == null)
                        this.configLoaded = false;
                    else
                    {
                        try
                        {
                            config.Dump();

                            this.config.InitializeAll();
                            this.ReconfigExistingLoggers();
#if !SILVERLIGHT && !__IOS__ && !__ANDROID__ && !NETSTANDARD || NETSTANDARD1_3
                            try
                            {
                                this.watcher.Watch(this.config.FileNamesToWatch);
                            }
                            catch (Exception exception)
                            {
                                //ToArray needed for .Net 3.5
                                InternalLogger.Warn(exception, "Cannot start file watching: {0}", String.Join(",", this.config.FileNamesToWatch.ToArray()));

                                if (exception.MustBeRethrown())
                                {
                                    throw;
                                }
                            }
#endif
                        }
                        finally
                        {
                            this.configLoaded = true;
                        }
                    }

                    this.OnConfigurationChanged(new LoggingConfigurationChangedEventArgs(value, oldConfig));
                }
            }
        }

        /// <summary>
        /// Gets or sets the global log level threshold. Log events below this threshold are not logged.
        /// </summary>
        public LogLevel GlobalThreshold
        {
            get
            {
                return this.globalThreshold;
            }

            set
            {
                lock (this.syncRoot)
                {
                    this.globalThreshold = value;
                    this.ReconfigExistingLoggers();
                }
            }
        }

        /// <summary>
        /// Gets the default culture info to use as <see cref="LogEventInfo.FormatProvider"/>.
        /// </summary>
        /// <value>
        /// Specific culture info or null to use <see cref="CultureInfo.CurrentCulture"/>
        /// </value>
        [CanBeNull]
        public CultureInfo DefaultCultureInfo
        {
            get
            {
                var configuration = this.Configuration;
                return configuration != null ? configuration.DefaultCultureInfo : null;
            }
        }

        internal static void LogConfigurationInitialized()
        {
            InternalLogger.Info("Configuration initialized.");
            try
            {
                InternalLogger.LogAssemblyVersion(typeof(ILogger).GetAssembly());
            }
            catch (SecurityException ex)
            {
                InternalLogger.Debug(ex, "Not running in full trust");
            }

        }

        /// <summary>
        /// Performs application-defined tasks associated with freeing, releasing, or resetting 
        /// unmanaged resources.
        /// </summary>
        public void Dispose()
        {
            this.Dispose(true);
            GC.SuppressFinalize(this);
        }

        /// <summary>
        /// Creates a logger that discards all log messages.
        /// </summary>
        /// <returns>Null logger instance.</returns>
        public Logger CreateNullLogger()
        {
            return new NullLogger(this);
        }

        /// <summary>
        /// Gets the logger with the name of the current class. 
        /// </summary>
        /// <returns>The logger.</returns>
        /// <remarks>This is a slow-running method. 
        /// Make sure you're not doing this in a loop.</remarks>
        [MethodImpl(MethodImplOptions.NoInlining)]
#if NETSTANDARD
        public Logger GetCurrentClassLogger([CallerFilePath] string path = "")
#else
        public Logger GetCurrentClassLogger()
#endif
        {
#if !NETSTANDARD
#if SILVERLIGHT
            var frame = new StackFrame(1);
#else
            var frame = new StackFrame(1, false);
#endif
            return this.GetLogger(frame.GetMethod().DeclaringType.FullName);
#else

            var filename = Path.GetFileNameWithoutExtension(path);

            return this.GetLogger(filename);
#endif

        }


#if !NETSTANDARD
        /// <summary>
        /// Gets a custom logger with the name of the current class. Use <typeparamref name="T"/> to pass the type of the needed Logger.
        /// </summary>
        /// <returns>The logger with type <typeparamref name="T"/>.</returns>
        /// <typeparam name="T">Type of the logger</typeparam>
        /// <remarks>This is a slow-running method. 
        /// Make sure you're not doing this in a loop.</remarks>
        [MethodImpl(MethodImplOptions.NoInlining)]
        public T GetCurrentClassLogger<T>() where T : Logger
        {
#if SILVERLIGHT
            var frame = new StackFrame(1);
#else
            var frame = new StackFrame(1, false);
#endif

            return (T)this.GetLogger(frame.GetMethod().DeclaringType.FullName, typeof(T));
        }

        /// <summary>
        /// Gets a custom logger with the name of the current class. Use <paramref name="loggerType"/> to pass the type of the needed Logger.
        /// </summary>
        /// <param name="loggerType">The type of the logger to create. The type must inherit from 
        /// NLog.Logger.</param>
        /// <returns>The logger of type <paramref name="loggerType"/>.</returns>
        /// <remarks>This is a slow-running method.
        /// Make sure you're not doing this in a loop.</remarks>
        [MethodImpl(MethodImplOptions.NoInlining)]
        public Logger GetCurrentClassLogger(Type loggerType)
        {

#if !SILVERLIGHT
            var frame = new StackFrame(1, false);
#else
            var frame = new StackFrame(1);
#endif

            return this.GetLogger(frame.GetMethod().DeclaringType.FullName, loggerType);
        }
#endif
        /// <summary>
        /// Gets the specified named logger.
        /// </summary>
        /// <param name="name">Name of the logger.</param>
        /// <returns>The logger reference. Multiple calls to <c>GetLogger</c> with the same argument 
        /// are not guaranteed to return the same logger reference.</returns>
        public Logger GetLogger(string name)
        {
            return this.GetLogger(new LoggerCacheKey(name, typeof(Logger)));
        }

        /// <summary>
        /// Gets the custom named logger. Use <typeparamref name="T"/>  to pass the type of the needed Logger.
        /// </summary>
        /// <param name="name">Name of the logger.</param>
        /// <typeparam name="T">The type of the logger to create. The type must inherit from <see cref="Logger"/>.	</typeparam>       
        /// <returns>The logger reference with type <typeparamref name="T"/>. Multiple calls to <c>GetLogger</c> with the same argument 
        /// are not guaranteed to return the same logger reference.</returns>
        public T GetLogger<T>(string name) where T : Logger
        {
            return (T)this.GetLogger(new LoggerCacheKey(name, typeof(T)));
        }

        /// <summary>
        /// Gets the specified named logger.  Use <paramref name="loggerType"/> to pass the type of the needed Logger.
        /// </summary>
        /// <param name="name">Name of the logger.</param>
        /// <param name="loggerType">The type of the logger to create. The type must inherit from <see cref="Logger" />.</param>
        /// <returns>The logger of type <paramref name="loggerType"/>. Multiple calls to <c>GetLogger</c> with the 
        /// same argument aren't guaranteed to return the same logger reference.</returns>
        public Logger GetLogger(string name, Type loggerType)
        {
            return this.GetLogger(new LoggerCacheKey(name, loggerType));
        }

        /// <summary>
        /// Loops through all loggers previously returned by GetLogger and recalculates their 
        /// target and filter list. Useful after modifying the configuration programmatically
        /// to ensure that all loggers have been properly configured.
        /// </summary>
        public void ReconfigExistingLoggers()
        {
            if (this.config != null)
            {
                this.config.InitializeAll();
            }

            //new list to avoid "Collection was modified; enumeration operation may not execute"
            var loggers = new List<Logger>(loggerCache.Loggers);
            foreach (var logger in loggers)
            {
                logger.SetConfiguration(this.GetConfigurationForLogger(logger.Name, this.config));
            }
        }

#if !SILVERLIGHT && !NETSTANDARD || NETSTANDARD1_3
        /// <summary>
        /// Flush any pending log messages (in case of asynchronous targets) with the default timeout of 15 seconds.
        /// </summary>
        public void Flush()
        {
            this.Flush(DefaultFlushTimeout);
        }

        /// <summary>
        /// Flush any pending log messages (in case of asynchronous targets).
        /// </summary>
        /// <param name="timeout">Maximum time to allow for the flush. Any messages after that time 
        /// will be discarded.</param>
        public void Flush(TimeSpan timeout)
        {
            try
            {
                AsyncHelpers.RunSynchronously(cb => this.Flush(cb, timeout));
            }
            catch (Exception ex)
            {
                InternalLogger.Error(ex, "Error with flush.");
                if (ex.MustBeRethrown())
                {
                    throw;
                }

            }
        }

        /// <summary>
        /// Flush any pending log messages (in case of asynchronous targets).
        /// </summary>
        /// <param name="timeoutMilliseconds">Maximum time to allow for the flush. Any messages 
        /// after that time will be discarded.</param>
        public void Flush(int timeoutMilliseconds)
        {
            this.Flush(TimeSpan.FromMilliseconds(timeoutMilliseconds));
        }
#endif

        /// <summary>
        /// Flush any pending log messages (in case of asynchronous targets).
        /// </summary>
        /// <param name="asyncContinuation">The asynchronous continuation.</param>
        public void Flush(AsyncContinuation asyncContinuation)
        {
            this.Flush(asyncContinuation, DefaultFlushTimeout);
        }

        /// <summary>
        /// Flush any pending log messages (in case of asynchronous targets).
        /// </summary>
        /// <param name="asyncContinuation">The asynchronous continuation.</param>
        /// <param name="timeoutMilliseconds">Maximum time to allow for the flush. Any messages 
        /// after that time will be discarded.</param>
        public void Flush(AsyncContinuation asyncContinuation, int timeoutMilliseconds)
        {
            this.Flush(asyncContinuation, TimeSpan.FromMilliseconds(timeoutMilliseconds));
        }

        /// <summary>
        /// Flush any pending log messages (in case of asynchronous targets).
        /// </summary>
        /// <param name="asyncContinuation">The asynchronous continuation.</param>
        /// <param name="timeout">Maximum time to allow for the flush. Any messages after that time will be discarded.</param>
        public void Flush(AsyncContinuation asyncContinuation, TimeSpan timeout)
        {
            try
            {
                InternalLogger.Trace("LogFactory.Flush({0})", timeout);

                var loggingConfiguration = this.Configuration;
                if (loggingConfiguration != null)
                {
                    loggingConfiguration.FlushAllTargets(AsyncHelpers.WithTimeout(asyncContinuation, timeout));
                }
                else
                {
                    asyncContinuation(null);
                }
            }
            catch (Exception ex)
            {
                if (ThrowExceptions)
                {
                    throw;
                }

                InternalLogger.Error(ex, "Error with flush.");
            }
        }

        /// <summary>
        /// Decreases the log enable counter and if it reaches -1 the logs are disabled.
        /// </summary>
        /// <remarks>
        /// Logging is enabled if the number of <see cref="ResumeLogging"/> calls is greater than 
        /// or equal to <see cref="SuspendLogging"/> calls.
        /// 
        /// This method was marked as obsolete on NLog 4.0 and it may be removed in a future release.
        /// </remarks>
        /// <returns>An object that implements IDisposable whose Dispose() method re-enables logging. 
        /// To be used with C# <c>using ()</c> statement.</returns>
        [Obsolete("Use SuspendLogging() instead. Marked obsolete on NLog 4.0")]
        public IDisposable DisableLogging()
        {
            return SuspendLogging();
        }

        /// <summary>
        /// Increases the log enable counter and if it reaches 0 the logs are disabled.
        /// </summary>
        /// <remarks>
        /// Logging is enabled if the number of <see cref="ResumeLogging"/> calls is greater than 
        /// or equal to <see cref="SuspendLogging"/> calls.
        /// 
        /// This method was marked as obsolete on NLog 4.0 and it may be removed in a future release.
        /// </remarks>
        [Obsolete("Use ResumeLogging() instead. Marked obsolete on NLog 4.0")]
        public void EnableLogging()
        {
            ResumeLogging();
        }

        /// <summary>
        /// Decreases the log enable counter and if it reaches -1 the logs are disabled.
        /// </summary>
        /// <remarks>
        /// Logging is enabled if the number of <see cref="ResumeLogging"/> calls is greater than 
        /// or equal to <see cref="SuspendLogging"/> calls.
        /// </remarks>
        /// <returns>An object that implements IDisposable whose Dispose() method re-enables logging. 
        /// To be used with C# <c>using ()</c> statement.</returns>
        public IDisposable SuspendLogging()
        {
            lock (this.syncRoot)
            {
                this.logsEnabled--;
                if (this.logsEnabled == -1)
                {
                    this.ReconfigExistingLoggers();
                }
            }

            return new LogEnabler(this);
        }

        /// <summary>
        /// Increases the log enable counter and if it reaches 0 the logs are disabled.
        /// </summary>
        /// <remarks>Logging is enabled if the number of <see cref="ResumeLogging"/> calls is greater 
        /// than or equal to <see cref="SuspendLogging"/> calls.</remarks>
        public void ResumeLogging()
        {
            lock (this.syncRoot)
            {
                this.logsEnabled++;
                if (this.logsEnabled == 0)
                {
                    this.ReconfigExistingLoggers();
                }
            }
        }

        /// <summary>
        /// Returns <see langword="true" /> if logging is currently enabled.
        /// </summary>
        /// <returns>A value of <see langword="true" /> if logging is currently enabled, 
        /// <see langword="false"/> otherwise.</returns>
        /// <remarks>Logging is enabled if the number of <see cref="ResumeLogging"/> calls is greater 
        /// than or equal to <see cref="SuspendLogging"/> calls.</remarks>
        public bool IsLoggingEnabled()
        {
            return this.logsEnabled >= 0;
        }

        /// <summary>
        /// Raises the event when the configuration is reloaded. 
        /// </summary>
        /// <param name="e">Event arguments.</param>
        protected virtual void OnConfigurationChanged(LoggingConfigurationChangedEventArgs e)
        {
            var changed = ConfigurationChanged;
            if (changed != null)
            {
                changed(this, e);
            }
        }

#if !SILVERLIGHT && !__IOS__ && !__ANDROID__ && !NETSTANDARD || NETSTANDARD1_3
        /// <summary>
        /// Raises the event when the configuration is reloaded. 
        /// </summary>
        /// <param name="e">Event arguments</param>
        protected virtual void OnConfigurationReloaded(LoggingConfigurationReloadedEventArgs e)
        {
            if (ConfigurationReloaded != null) ConfigurationReloaded.Invoke(this, e);
        }
#endif

#if !SILVERLIGHT && !__IOS__ && !__ANDROID__
        internal void ReloadConfigOnTimer(object state)
        {
            if (this.reloadTimer == null && this.IsDisposing)
            {
                return; //timer was disposed already. 
            }

            LoggingConfiguration configurationToReload = (LoggingConfiguration)state;

            InternalLogger.Info("Reloading configuration...");
            lock (this.syncRoot)
            {
                try
                {
                    var currentTimer = this.reloadTimer;
                    if (currentTimer != null)
                    {
                    this.reloadTimer = null;
                        currentTimer.Dispose();
                }
                if (this.IsDisposing)
                {
                    return; //timer was disposed already. 
                }

                this.watcher.StopWatching();

                    if (this.Configuration != configurationToReload)
                    {
                        throw new NLogConfigurationException("Config changed in between. Not reloading.");
                    }

                    LoggingConfiguration newConfig = configurationToReload.Reload();

                    //problem: XmlLoggingConfiguration.Initialize eats exception with invalid XML. ALso XmlLoggingConfiguration.Reload never returns null.
                    //therefor we check the InitializeSucceeded property.

                    var xmlConfig = newConfig as XmlLoggingConfiguration;
                    if (xmlConfig != null)
                    {

                        if (!xmlConfig.InitializeSucceeded.HasValue || !xmlConfig.InitializeSucceeded.Value)
                        {
                            throw new NLogConfigurationException("Configuration.Reload() failed. Invalid XML?");
                        }
                    }

                    if (newConfig != null)
                    {
                        if (this.KeepVariablesOnReload)
                        {
                            newConfig.CopyVariables(this.Configuration.Variables);
                        }
                        this.Configuration = newConfig;
                        OnConfigurationReloaded(new LoggingConfigurationReloadedEventArgs(true));
                        }
                    else
                    {
                        throw new NLogConfigurationException("Configuration.Reload() returned null. Not reloading.");
                    }
                }
                catch (Exception exception)
                {
                        InternalLogger.Warn(exception, "NLog configuration while reloading");

                    if (exception.MustBeRethrownImmediately())
                    {
                        throw;  // Throwing exceptions here will crash the entire application (.NET 2.0 behavior)
                    }

                    this.watcher.Watch(configurationToReload.FileNamesToWatch);
                    OnConfigurationReloaded(new LoggingConfigurationReloadedEventArgs(false, exception));
                    }
                }
            }
#endif
        private void GetTargetsByLevelForLogger(string name, IEnumerable<LoggingRule> rules, TargetWithFilterChain[] targetsByLevel, TargetWithFilterChain[] lastTargetsByLevel, bool[] suppressedLevels)
        {
            //no "System.InvalidOperationException: Collection was modified"
            var loggingRules = new List<LoggingRule>(rules);
            foreach (LoggingRule rule in loggingRules)
            {
                if (!rule.NameMatches(name))
                {
                    continue;
                }

                for (int i = 0; i <= LogLevel.MaxLevel.Ordinal; ++i)
                {
                    if (i < this.GlobalThreshold.Ordinal || suppressedLevels[i] || !rule.IsLoggingEnabledForLevel(LogLevel.FromOrdinal(i)))
                    {
                        continue;
                    }

                    if (rule.Final)
                        suppressedLevels[i] = true;

                    foreach (Target target in rule.Targets.ToList())
                    {
                        var awf = new TargetWithFilterChain(target, rule.Filters);
                        if (lastTargetsByLevel[i] != null)
                        {
                            lastTargetsByLevel[i].NextInChain = awf;
                        }
                        else
                        {
                            targetsByLevel[i] = awf;
                        }

                        lastTargetsByLevel[i] = awf;
                    }
                }

                // Recursively analyze the child rules.
                this.GetTargetsByLevelForLogger(name, rule.ChildRules, targetsByLevel, lastTargetsByLevel, suppressedLevels);

            }

            for (int i = 0; i <= LogLevel.MaxLevel.Ordinal; ++i)
            {
                TargetWithFilterChain tfc = targetsByLevel[i];
                if (tfc != null)
                {
                    tfc.PrecalculateStackTraceUsage();
                }
            }
        }

        internal LoggerConfiguration GetConfigurationForLogger(string name, LoggingConfiguration configuration)
        {
            TargetWithFilterChain[] targetsByLevel = new TargetWithFilterChain[LogLevel.MaxLevel.Ordinal + 1];
            TargetWithFilterChain[] lastTargetsByLevel = new TargetWithFilterChain[LogLevel.MaxLevel.Ordinal + 1];
            bool[] suppressedLevels = new bool[LogLevel.MaxLevel.Ordinal + 1];

            if (configuration != null && this.IsLoggingEnabled())
            {
                this.GetTargetsByLevelForLogger(name, configuration.LoggingRules, targetsByLevel, lastTargetsByLevel, suppressedLevels);
            }

<<<<<<< HEAD
            InternalLogger.Debug("Targets for {0} by level:", name);

            for (int i = 0; i <= LogLevel.MaxLevel.Ordinal; ++i)
=======
            if (InternalLogger.IsDebugEnabled)
>>>>>>> 7c1d3a46
            {
                InternalLogger.Debug("Targets for {0} by level:", name);
                for (int i = 0; i <= LogLevel.MaxLevel.Ordinal; ++i)
                {
                    StringBuilder sb = new StringBuilder();
                    sb.AppendFormat(CultureInfo.InvariantCulture, "{0} =>", LogLevel.FromOrdinal(i));
                    for (TargetWithFilterChain afc = targetsByLevel[i]; afc != null; afc = afc.NextInChain)
                    {
                        sb.AppendFormat(CultureInfo.InvariantCulture, " {0}", afc.Target.Name);
                        if (afc.FilterChain.Count > 0)
                        {
                            sb.AppendFormat(CultureInfo.InvariantCulture, " ({0} filters)", afc.FilterChain.Count);
                        }
                    }

                    InternalLogger.Debug(sb.ToString());
                }
            }

#pragma warning disable 618
            return new LoggerConfiguration(targetsByLevel, configuration != null && configuration.ExceptionLoggingOldStyle);
#pragma warning restore 618
        }

        /// <summary>
        /// Is this in disposing state?
        /// </summary>
        private bool IsDisposing;

        private void Close(TimeSpan flushTimeout)
        {

            if (this.IsDisposing)
            {
                return;
            }

            this.IsDisposing = true;

<<<<<<< HEAD
#if !SILVERLIGHT && !__IOS__ && !__ANDROID__ && !NETSTANDARD || NETSTANDARD1_3
=======
#if !SILVERLIGHT && !__IOS__ && !__ANDROID__
            LoggerShutdown -= OnStopLogging;
>>>>>>> 7c1d3a46
            this.ConfigurationReloaded = null;   // Release event listeners

            if (this.watcher != null)
                {
                // Disable startup of new reload-timers
                this.watcher.FileChanged -= this.ConfigFileChanged;
            }
#endif

            if (Monitor.TryEnter(this.syncRoot, 500))
            {
                try
                {
#if !SILVERLIGHT && !__IOS__ && !__ANDROID__
                    var currentTimer = this.reloadTimer;
                    if (currentTimer != null)
                    {
                        this.reloadTimer = null;
                        currentTimer.Dispose();
                        }

                if (this.watcher != null)
                {
                    // Dispose file-watcher after having dispose timer to avoid race
                    this.watcher.Dispose();
                }
#endif

                    var oldConfig = this.config;
                    if (this.configLoaded && oldConfig != null)
                    {
                        try
                        {
#if !SILVERLIGHT && !__IOS__ && !__ANDROID__ && !MONO
                            bool attemptClose = true;
                            if (flushTimeout != TimeSpan.Zero && !PlatformDetector.IsMono)
                            {
                                // MONO (and friends) have a hard time with spinning up flush threads/timers during shutdown (Maybe better with MONO 4.1)
                                ManualResetEvent flushCompleted = new ManualResetEvent(false);
                                oldConfig.FlushAllTargets((ex) => flushCompleted.Set());
                                attemptClose = flushCompleted.WaitOne(flushTimeout);
                            }
                            if (attemptClose)
#endif
                            {
                                // Flush completed within timeout, lets try and close down
                                oldConfig.Close();
                                this.config = null;
                                this.OnConfigurationChanged(new LoggingConfigurationChangedEventArgs(null, oldConfig));
                            }
                        }
                        catch (Exception ex)
                        {
                            InternalLogger.Error(ex, "Error with close.");
                        }
                    }
                }
                finally
                {
                    Monitor.Exit(this.syncRoot);
                }
            }

            this.ConfigurationChanged = null;    // Release event listeners
        }

        /// <summary>
        /// Releases unmanaged and - optionally - managed resources.
        /// </summary>
        /// <param name="disposing"><c>True</c> to release both managed and unmanaged resources;
        /// <c>false</c> to release only unmanaged resources.</param>
        protected virtual void Dispose(bool disposing)
        {
            if (disposing)
            {
                Close(TimeSpan.Zero);
            }
        }

        internal void Shutdown()
        {
            InternalLogger.Info("Logger closing down...");
            if (!IsDisposing && configLoaded)
            {
                var loadedConfig = Configuration;
                if (loadedConfig != null)
                {
                    ManualResetEvent flushCompleted = new ManualResetEvent(false);
                    loadedConfig.FlushAllTargets((ex) => flushCompleted.Set());
                    flushCompleted.WaitOne(DefaultFlushTimeout);
                    loadedConfig.Close();
                }
            }
            InternalLogger.Info("Logger has been closed down.");
        }


        /// <summary>
        /// Get file paths (including filename) for the possible NLog config files. 
        /// </summary>
        /// <returns>The filepaths to the possible config file</returns>
        public IEnumerable<string> GetCandidateConfigFilePaths()
        {
            if (candidateConfigFilePaths != null)
            {
                return candidateConfigFilePaths.AsReadOnly();
            }

            return GetDefaultCandidateConfigFilePaths();
        }

        /// <summary>
        /// Overwrite the paths (including filename) for the possible NLog config files.
        /// </summary>
        /// <param name="filePaths">The filepaths to the possible config file</param>
        public void SetCandidateConfigFilePaths(IEnumerable<string> filePaths)
        {
            candidateConfigFilePaths = new List<string>();

            if (filePaths != null)
            {
                candidateConfigFilePaths.AddRange(filePaths);
            }
        }
        /// <summary>
        /// Clear the candidate file paths and return to the defaults.
        /// </summary>
        public void ResetCandidateConfigFilePath()
        {
            candidateConfigFilePaths = null;
        }

        /// <summary>
        /// Get default file paths (including filename) for possible NLog config files. 
        /// </summary>
        private static IEnumerable<string> GetDefaultCandidateConfigFilePaths()
        {

            // NLog.config from application directory
            if (CurrentAppDomain != null && CurrentAppDomain.BaseDirectory != null)
            {
                yield return Path.Combine(CurrentAppDomain.BaseDirectory, "NLog.config");
            }
            else
            {
                yield return "NLog.config";
            }

            // Current config file with .config renamed to .nlog
            if (CurrentAppDomain != null)
            {
                string cf = CurrentAppDomain.ConfigurationFile;
                if (cf != null)
                {
                    yield return Path.ChangeExtension(cf, ".nlog");

                    // .nlog file based on the non-vshost version of the current config file
                    const string vshostSubStr = ".vshost.";
                    if (cf.Contains(vshostSubStr))
                    {
                        yield return Path.ChangeExtension(cf.Replace(vshostSubStr, "."), ".nlog");
                    }

                    IEnumerable<string> privateBinPaths = CurrentAppDomain.PrivateBinPath;
                    if (privateBinPaths != null)
                    {
                        foreach (var path in privateBinPaths)
                        {
                            if (path != null)
                            {
                                yield return Path.Combine(path, "NLog.config");
                            }
                        }
                    }
                }
            }

#if !SILVERLIGHT && !NETSTANDARD
            // Get path to NLog.dll.nlog only if the assembly is not in the GAC
            var nlogAssembly = typeof(LogFactory).GetAssembly();
            if (!nlogAssembly.GlobalAssemblyCache)
            {
                if (!String.IsNullOrEmpty(nlogAssembly.Location))
                {
                    yield return nlogAssembly.Location + ".nlog";
                }
            }
#endif
        }

        private Logger GetLogger(LoggerCacheKey cacheKey)
        {
            lock (this.syncRoot)
            {
                Logger existingLogger = loggerCache.Retrieve(cacheKey);
                if (existingLogger != null)
                {
                    // Logger is still in cache and referenced.
                    return existingLogger;
                }

                Logger newLogger;

                if (cacheKey.ConcreteType != null && cacheKey.ConcreteType != typeof(Logger))
                {
                    var fullName = cacheKey.ConcreteType.FullName;
                    try
                    {

                        //creating instance of static class isn't possible, and also not wanted (it cannot inherited from Logger)
                        if (cacheKey.ConcreteType.IsStaticClass())
                        {
                            var errorMessage = String.Format("GetLogger / GetCurrentClassLogger is '{0}' as loggerType can be a static class and should inherit from Logger",
                                fullName);
                            InternalLogger.Error(errorMessage);
                            if (ThrowExceptions)
                            {
                                throw new NLogRuntimeException(errorMessage);
                            }
                            newLogger = CreateDefaultLogger(ref cacheKey);
                        }
                        else
                        {

                            var instance = FactoryHelper.CreateInstance(cacheKey.ConcreteType);
                            newLogger = instance as Logger;
                            if (newLogger == null)
                            {
                                //well, it's not a Logger, and we should return a Logger.

                                var errorMessage = String.Format("GetLogger / GetCurrentClassLogger got '{0}' as loggerType which doesn't inherit from Logger", fullName);
                                InternalLogger.Error(errorMessage);
                                if (ThrowExceptions)
                                {
                                    throw new NLogRuntimeException(errorMessage);
                                }

                                // Creating default instance of logger if instance of specified type cannot be created.
                                newLogger = CreateDefaultLogger(ref cacheKey);

                            }
                        }
                    }
                    catch (Exception ex)
                    {
                        InternalLogger.Error(ex, "GetLogger / GetCurrentClassLogger. Cannot create instance of type '{0}'. It should have an default contructor. ", fullName);

                        if (ex.MustBeRethrown())
                        {
                            throw;
                        }

                        // Creating default instance of logger if instance of specified type cannot be created.
                        newLogger = CreateDefaultLogger(ref cacheKey);
                    }
                }
                else
                {
                    newLogger = new Logger();
                }

                if (cacheKey.ConcreteType != null)
                {
                    newLogger.Initialize(cacheKey.Name, this.GetConfigurationForLogger(cacheKey.Name, this.Configuration), this);
                }

                // TODO: Clarify what is the intention when cacheKey.ConcreteType = null.
                //      At the moment, a logger typeof(Logger) will be created but the ConcreteType 
                //      will remain null and inserted into the cache. 
                //      Should we set cacheKey.ConcreteType = typeof(Logger) for default loggers?

                loggerCache.InsertOrUpdate(cacheKey, newLogger);
                return newLogger;
            }
        }

        private static Logger CreateDefaultLogger(ref LoggerCacheKey cacheKey)
        {
            cacheKey = new LoggerCacheKey(cacheKey.Name, typeof(Logger));

            var newLogger = new Logger();
            return newLogger;
        }

        private void LoadLoggingConfiguration(string configFile)
        {
            InternalLogger.Debug("Loading config from {0}", configFile);
            this.config = new XmlLoggingConfiguration(configFile, this);
        }


#if !SILVERLIGHT && !__IOS__ && !__ANDROID__ && !NETSTANDARD || NETSTANDARD1_3
        private void ConfigFileChanged(object sender, EventArgs args)
        {
            InternalLogger.Info("Configuration file change detected! Reloading in {0}ms...", LogFactory.ReconfigAfterFileChangedTimeout);

            // In the rare cases we may get multiple notifications here, 
            // but we need to reload config only once.
            //
            // The trick is to schedule the reload in one second after
            // the last change notification comes in.
            lock (this.syncRoot)
            {
                if (this.IsDisposing)
                {
                    return;
                }

                if (this.reloadTimer == null)
                {
                    this.reloadTimer = new Timer(
                            this.ReloadConfigOnTimer,
                            this.Configuration,
                            LogFactory.ReconfigAfterFileChangedTimeout,
                            Timeout.Infinite);
                }
                else
                {
                    this.reloadTimer.Change(
                            LogFactory.ReconfigAfterFileChangedTimeout,
                            Timeout.Infinite);
                }
            }
        }
<<<<<<< HEAD

        private void DomainUnload(object sender, EventArgs e)
        {
            //stop timer on domain unload, otherwise: 
            //Exception: System.AppDomainUnloadedException
            //Message: Attempted to access an unloaded AppDomain.
            try
            {
                Dispose();
            }
            catch (Exception ex)
            {
                if (ex.MustBeRethrownImmediately())
                    throw;
                InternalLogger.Error(ex, "LogFactory failed to shut down properly.");
        }
        }
=======
>>>>>>> 7c1d3a46
#endif
        /// <summary>
        /// Logger cache key.
        /// </summary>
        internal class LoggerCacheKey : IEquatable<LoggerCacheKey>
        {
            public string Name { get; private set; }

            public Type ConcreteType { get; private set; }

            public LoggerCacheKey(string name, Type concreteType)
            {
                this.Name = name;
                this.ConcreteType = concreteType;
            }

            /// <summary>
            /// Serves as a hash function for a particular type.
            /// </summary>
            /// <returns>
            /// A hash code for the current <see cref="T:System.Object"/>.
            /// </returns>
            public override int GetHashCode()
            {
                return this.ConcreteType.GetHashCode() ^ this.Name.GetHashCode();
            }

            /// <summary>
            /// Determines if two objects are equal in value.
            /// </summary>
            /// <param name="obj">Other object to compare to.</param>
            /// <returns>True if objects are equal, false otherwise.</returns>
            public override bool Equals(object obj)
            {
                LoggerCacheKey key = obj as LoggerCacheKey;
                if (ReferenceEquals(key, null))
                {
                    return false;
                }

                return (this.ConcreteType == key.ConcreteType) && (key.Name == this.Name);
            }

            /// <summary>
            /// Determines if two objects of the same type are equal in value.
            /// </summary>
            /// <param name="key">Other object to compare to.</param>
            /// <returns>True if objects are equal, false otherwise.</returns>
            public bool Equals(LoggerCacheKey key)
            {
                if (ReferenceEquals(key, null))
                {
                    return false;
                }

                return (this.ConcreteType == key.ConcreteType) && (key.Name == this.Name);
            }
        }

        /// <summary>
        /// Logger cache.
        /// </summary>
        private class LoggerCache
        {
            // The values of WeakReferences are of type Logger i.e. Directory<LoggerCacheKey, Logger>.
            private readonly Dictionary<LoggerCacheKey, WeakReference> loggerCache =
                    new Dictionary<LoggerCacheKey, WeakReference>();

            /// <summary>
            /// Inserts or updates. 
            /// </summary>
            /// <param name="cacheKey"></param>
            /// <param name="logger"></param>
            public void InsertOrUpdate(LoggerCacheKey cacheKey, Logger logger)
            {
                loggerCache[cacheKey] = new WeakReference(logger);
            }

            public Logger Retrieve(LoggerCacheKey cacheKey)
            {
                WeakReference loggerReference;
                if (loggerCache.TryGetValue(cacheKey, out loggerReference))
                {
                    // logger in the cache and still referenced
                    return loggerReference.Target as Logger;
                }

                return null;
            }

            public IEnumerable<Logger> Loggers
            {
                get { return GetLoggers(); }
            }

            private IEnumerable<Logger> GetLoggers()
            {
                // TODO: Test if loggerCache.Values.ToList<Logger>() can be used for the conversion instead.
                List<Logger> values = new List<Logger>(loggerCache.Count);

                foreach (WeakReference loggerReference in loggerCache.Values)
                {
                    Logger logger = loggerReference.Target as Logger;
                    if (logger != null)
                    {
                        values.Add(logger);
                    }
                }

                return values;
            }
        }

        /// <summary>
        /// Enables logging in <see cref="IDisposable.Dispose"/> implementation.
        /// </summary>
        private class LogEnabler : IDisposable
        {
            private LogFactory factory;

            /// <summary>
            /// Initializes a new instance of the <see cref="LogEnabler" /> class.
            /// </summary>
            /// <param name="factory">The factory.</param>
            public LogEnabler(LogFactory factory)
            {
                this.factory = factory;
            }

            /// <summary>
            /// Enables logging.
            /// </summary>
            void IDisposable.Dispose()
            {
                this.factory.ResumeLogging();
            }
        }

        private static void RegisterEvents(IAppDomain appDomain)
        {
            if (appDomain == null) return;

            try
            {
                appDomain.ProcessExit += OnLoggerShutdown;
                appDomain.DomainUnload += OnLoggerShutdown;
            }
            catch (Exception exception)
            {
                InternalLogger.Warn(exception, "Error setting up termination events.");

                if (exception.MustBeRethrown())
                {
                    throw;
                }
            }
        }

        private static void UnregisterEvents(IAppDomain appDomain)
        {
            if (appDomain == null) return;

            appDomain.DomainUnload -= OnLoggerShutdown;
            appDomain.ProcessExit -= OnLoggerShutdown;
        }

        private static void OnLoggerShutdown(object sender, EventArgs args)
        {
            try
            {
                var loggerShutdown = LoggerShutdown;
                if (loggerShutdown != null)
                    loggerShutdown.Invoke(sender, args);
            }
            catch (Exception ex)
            {
                if (ex.MustBeRethrownImmediately())
                    throw;
                InternalLogger.Error(ex, "LogFactory failed to shut down properly.");
            }
            finally
            {
                LoggerShutdown = null;
                if (currentAppDomain != null)
                {
                    CurrentAppDomain = null;    // Unregister and disconnect from AppDomain
                }
            }
        }

        private void OnStopLogging(object sender, EventArgs args)
        {
            try
            {
                //stop timer on domain unload, otherwise: 
                //Exception: System.AppDomainUnloadedException
                //Message: Attempted to access an unloaded AppDomain.
                InternalLogger.Info("Shutting down logging...");
                // Finalizer thread has about 2 secs, before being terminated
                this.Close(TimeSpan.FromMilliseconds(1500));
                InternalLogger.Info("Logger has been shut down.");
            }
            catch (Exception ex)
            {
                if (ex.MustBeRethrownImmediately())
                    throw;
                InternalLogger.Error(ex, "Logger failed to shut down properly.");
            }
        }
    }
}<|MERGE_RESOLUTION|>--- conflicted
+++ resolved
@@ -100,12 +100,7 @@
         /// </summary>
         public event EventHandler<LoggingConfigurationReloadedEventArgs> ConfigurationReloaded;
 
-<<<<<<< HEAD
-=======
         private static event EventHandler<EventArgs> LoggerShutdown;
-
-#if !SILVERLIGHT && !__IOS__ && !__ANDROID__
->>>>>>> 7c1d3a46
         /// <summary>
         /// Initializes static members of the LogManager class.
         /// </summary>
@@ -124,13 +119,9 @@
 #if !SILVERLIGHT && !__IOS__ && !__ANDROID__ && !NETSTANDARD || NETSTANDARD1_3
             this.watcher = new MultiFileWatcher();
             this.watcher.FileChanged += this.ConfigFileChanged;
-<<<<<<< HEAD
-#if ! NETSTANDARD1_3
-            CurrentAppDomain.DomainUnload += DomainUnload;
+#if ! NETSTANDARD1_3          
+            LoggerShutdown += OnStopLogging;
 #endif            
-=======
-            LoggerShutdown += OnStopLogging;
->>>>>>> 7c1d3a46
 #endif
         }
 
@@ -917,30 +908,25 @@
                 this.GetTargetsByLevelForLogger(name, configuration.LoggingRules, targetsByLevel, lastTargetsByLevel, suppressedLevels);
             }
 
-<<<<<<< HEAD
+            if (InternalLogger.IsDebugEnabled)
+            {
             InternalLogger.Debug("Targets for {0} by level:", name);
 
             for (int i = 0; i <= LogLevel.MaxLevel.Ordinal; ++i)
-=======
-            if (InternalLogger.IsDebugEnabled)
->>>>>>> 7c1d3a46
-            {
-                InternalLogger.Debug("Targets for {0} by level:", name);
-                for (int i = 0; i <= LogLevel.MaxLevel.Ordinal; ++i)
-                {
-                    StringBuilder sb = new StringBuilder();
-                    sb.AppendFormat(CultureInfo.InvariantCulture, "{0} =>", LogLevel.FromOrdinal(i));
-                    for (TargetWithFilterChain afc = targetsByLevel[i]; afc != null; afc = afc.NextInChain)
-                    {
-                        sb.AppendFormat(CultureInfo.InvariantCulture, " {0}", afc.Target.Name);
-                        if (afc.FilterChain.Count > 0)
-                        {
-                            sb.AppendFormat(CultureInfo.InvariantCulture, " ({0} filters)", afc.FilterChain.Count);
-                        }
-                    }
-
-                    InternalLogger.Debug(sb.ToString());
-                }
+            {
+                StringBuilder sb = new StringBuilder();
+                sb.AppendFormat(CultureInfo.InvariantCulture, "{0} =>", LogLevel.FromOrdinal(i));
+                for (TargetWithFilterChain afc = targetsByLevel[i]; afc != null; afc = afc.NextInChain)
+                {
+                    sb.AppendFormat(CultureInfo.InvariantCulture, " {0}", afc.Target.Name);
+                    if (afc.FilterChain.Count > 0)
+                    {
+                        sb.AppendFormat(CultureInfo.InvariantCulture, " ({0} filters)", afc.FilterChain.Count);
+                    }
+                }
+
+                InternalLogger.Debug(sb.ToString());
+            }
             }
 
 #pragma warning disable 618
@@ -963,12 +949,8 @@
 
             this.IsDisposing = true;
 
-<<<<<<< HEAD
 #if !SILVERLIGHT && !__IOS__ && !__ANDROID__ && !NETSTANDARD || NETSTANDARD1_3
-=======
-#if !SILVERLIGHT && !__IOS__ && !__ANDROID__
             LoggerShutdown -= OnStopLogging;
->>>>>>> 7c1d3a46
             this.ConfigurationReloaded = null;   // Release event listeners
 
             if (this.watcher != null)
@@ -1033,7 +1015,7 @@
             }
 
             this.ConfigurationChanged = null;    // Release event listeners
-        }
+            }
 
         /// <summary>
         /// Releases unmanaged and - optionally - managed resources.
@@ -1060,7 +1042,7 @@
                     loadedConfig.FlushAllTargets((ex) => flushCompleted.Set());
                     flushCompleted.WaitOne(DefaultFlushTimeout);
                     loadedConfig.Close();
-                }
+            }
             }
             InternalLogger.Info("Logger has been closed down.");
         }
@@ -1293,26 +1275,6 @@
                 }
             }
         }
-<<<<<<< HEAD
-
-        private void DomainUnload(object sender, EventArgs e)
-        {
-            //stop timer on domain unload, otherwise: 
-            //Exception: System.AppDomainUnloadedException
-            //Message: Attempted to access an unloaded AppDomain.
-            try
-            {
-                Dispose();
-            }
-            catch (Exception ex)
-            {
-                if (ex.MustBeRethrownImmediately())
-                    throw;
-                InternalLogger.Error(ex, "LogFactory failed to shut down properly.");
-        }
-        }
-=======
->>>>>>> 7c1d3a46
 #endif
         /// <summary>
         /// Logger cache key.
@@ -1511,7 +1473,7 @@
                 //Exception: System.AppDomainUnloadedException
                 //Message: Attempted to access an unloaded AppDomain.
                 InternalLogger.Info("Shutting down logging...");
-                // Finalizer thread has about 2 secs, before being terminated
+                    // Finalizer thread has about 2 secs, before being terminated
                 this.Close(TimeSpan.FromMilliseconds(1500));
                 InternalLogger.Info("Logger has been shut down.");
             }
