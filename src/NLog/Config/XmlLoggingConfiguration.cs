// 
// Copyright (c) 2004-2020 Jaroslaw Kowalski <jaak@jkowalski.net>, Kim Christensen, Julian Verdurmen
// 
// All rights reserved.
// 
// Redistribution and use in source and binary forms, with or without 
// modification, are permitted provided that the following conditions 
// are met:
// 
// * Redistributions of source code must retain the above copyright notice, 
//   this list of conditions and the following disclaimer. 
// 
// * Redistributions in binary form must reproduce the above copyright notice,
//   this list of conditions and the following disclaimer in the documentation
//   and/or other materials provided with the distribution. 
// 
// * Neither the name of Jaroslaw Kowalski nor the names of its 
//   contributors may be used to endorse or promote products derived from this
//   software without specific prior written permission. 
// 
// THIS SOFTWARE IS PROVIDED BY THE COPYRIGHT HOLDERS AND CONTRIBUTORS "AS IS"
// AND ANY EXPRESS OR IMPLIED WARRANTIES, INCLUDING, BUT NOT LIMITED TO, THE 
// IMPLIED WARRANTIES OF MERCHANTABILITY AND FITNESS FOR A PARTICULAR PURPOSE 
// ARE DISCLAIMED. IN NO EVENT SHALL THE COPYRIGHT OWNER OR CONTRIBUTORS BE 
// LIABLE FOR ANY DIRECT, INDIRECT, INCIDENTAL, SPECIAL, EXEMPLARY, OR 
// CONSEQUENTIAL DAMAGES (INCLUDING, BUT NOT LIMITED TO, PROCUREMENT OF
// SUBSTITUTE GOODS OR SERVICES; LOSS OF USE, DATA, OR PROFITS; OR BUSINESS 
// INTERRUPTION) HOWEVER CAUSED AND ON ANY THEORY OF LIABILITY, WHETHER IN 
// CONTRACT, STRICT LIABILITY, OR TORT (INCLUDING NEGLIGENCE OR OTHERWISE) 
// ARISING IN ANY WAY OUT OF THE USE OF THIS SOFTWARE, EVEN IF ADVISED OF 
// THE POSSIBILITY OF SUCH DAMAGE.
// 

namespace NLog.Config
{
    using System;
    using System.Collections.Generic;
    using System.IO;
    using System.Linq;
    using System.Xml;
    using NLog.Common;
    using NLog.Internal;
    using NLog.Layouts;
    using JetBrains.Annotations;
#if SILVERLIGHT
// ReSharper disable once RedundantUsingDirective
    using System.Windows;
#endif

    /// <summary>
    /// A class for configuring NLog through an XML configuration file 
    /// (App.config style or App.nlog style).
    /// 
    /// Parsing of the XML file is also implemented in this class.
    /// </summary>
    ///<remarks>
    /// - This class is thread-safe.<c>.ToList()</c> is used for that purpose.
    /// - Update TemplateXSD.xml for changes outside targets
    /// </remarks>
    public class XmlLoggingConfiguration : LoggingConfigurationParser, IInitializeSucceeded
    {
#if __ANDROID__

        /// <summary>
        /// Prefix for assets in Xamarin Android
        /// </summary>
        private const string AssetsPrefix = "assets/";
#endif

        private readonly Dictionary<string, bool> _fileMustAutoReloadLookup = new Dictionary<string, bool>(StringComparer.OrdinalIgnoreCase);

        private string _originalFileName;

        private readonly Stack<string> _currentFilePath = new Stack<string>();

        /// <summary>
        /// Initializes a new instance of the <see cref="XmlLoggingConfiguration" /> class.
        /// </summary>
        /// <param name="fileName">Configuration file to be read.</param>
        public XmlLoggingConfiguration([NotNull] string fileName)
            : this(fileName, LogManager.LogFactory)
        { }

        /// <summary>
        /// Initializes a new instance of the <see cref="XmlLoggingConfiguration" /> class.
        /// </summary>
        /// <param name="fileName">Configuration file to be read.</param>
        /// <param name="logFactory">The <see cref="LogFactory" /> to which to apply any applicable configuration values.</param>
        public XmlLoggingConfiguration([NotNull] string fileName, LogFactory logFactory)
            : base(logFactory)
        {
            using (XmlReader reader = CreateFileReader(fileName))
            {
                Initialize(reader, fileName);
            }
        }

        /// <summary>
        /// Initializes a new instance of the <see cref="XmlLoggingConfiguration" /> class.
        /// </summary>
        /// <param name="fileName">Configuration file to be read.</param>
        /// <param name="ignoreErrors">Ignore any errors during configuration.</param>
        [Obsolete("Constructor with parameter ignoreErrors has limited effect. Instead use LogManager.ThrowConfigExceptions. Marked obsolete in NLog 4.7")]
        public XmlLoggingConfiguration([NotNull] string fileName, bool ignoreErrors)
            : this(fileName, ignoreErrors, LogManager.LogFactory)
        { }

        /// <summary>
        /// Initializes a new instance of the <see cref="XmlLoggingConfiguration" /> class.
        /// </summary>
        /// <param name="fileName">Configuration file to be read.</param>
        /// <param name="ignoreErrors">Ignore any errors during configuration.</param>
        /// <param name="logFactory">The <see cref="LogFactory" /> to which to apply any applicable configuration values.</param>
        [Obsolete("Constructor with parameter ignoreErrors has limited effect. Instead use LogManager.ThrowConfigExceptions. Marked obsolete in NLog 4.7")]
        public XmlLoggingConfiguration([NotNull] string fileName, bool ignoreErrors, LogFactory logFactory)
            : base(logFactory)
        {
            using (XmlReader reader = CreateFileReader(fileName))
            {
                Initialize(reader, fileName, ignoreErrors);
            }
        }

        /// <summary>
        /// Initializes a new instance of the <see cref="XmlLoggingConfiguration" /> class.
        /// </summary>
        /// <param name="reader">XML reader to read from.</param>
        public XmlLoggingConfiguration([NotNull] XmlReader reader)
            : this(reader, null) { }

        /// <summary>
        /// Initializes a new instance of the <see cref="XmlLoggingConfiguration" /> class.
        /// </summary>
        /// <param name="reader"><see cref="XmlReader"/> containing the configuration section.</param>
        /// <param name="fileName">Name of the file that contains the element (to be used as a base for including other files). <c>null</c> is allowed.</param>
        public XmlLoggingConfiguration([NotNull] XmlReader reader, [CanBeNull] string fileName)
            : this(reader, fileName, LogManager.LogFactory)
        { }

        /// <summary>
        /// Initializes a new instance of the <see cref="XmlLoggingConfiguration" /> class.
        /// </summary>
        /// <param name="reader"><see cref="XmlReader"/> containing the configuration section.</param>
        /// <param name="fileName">Name of the file that contains the element (to be used as a base for including other files). <c>null</c> is allowed.</param>
        /// <param name="logFactory">The <see cref="LogFactory" /> to which to apply any applicable configuration values.</param>
        public XmlLoggingConfiguration([NotNull] XmlReader reader, [CanBeNull] string fileName, LogFactory logFactory)
            : base(logFactory)
        {
            Initialize(reader, fileName);
        }

        /// <summary>
        /// Initializes a new instance of the <see cref="XmlLoggingConfiguration" /> class.
        /// </summary>
        /// <param name="reader"><see cref="XmlReader"/> containing the configuration section.</param>
        /// <param name="fileName">Name of the file that contains the element (to be used as a base for including other files). <c>null</c> is allowed.</param>
        /// <param name="ignoreErrors">Ignore any errors during configuration.</param>
        [Obsolete("Constructor with parameter ignoreErrors has limited effect. Instead use LogManager.ThrowConfigExceptions. Marked obsolete in NLog 4.7")]
        public XmlLoggingConfiguration([NotNull] XmlReader reader, [CanBeNull] string fileName, bool ignoreErrors)
            : this(reader, fileName, ignoreErrors, LogManager.LogFactory)
        { }

        /// <summary>
        /// Initializes a new instance of the <see cref="XmlLoggingConfiguration" /> class.
        /// </summary>
        /// <param name="reader"><see cref="XmlReader"/> containing the configuration section.</param>
        /// <param name="fileName">Name of the file that contains the element (to be used as a base for including other files). <c>null</c> is allowed.</param>
        /// <param name="ignoreErrors">Ignore any errors during configuration.</param>
        /// <param name="logFactory">The <see cref="LogFactory" /> to which to apply any applicable configuration values.</param>
        [Obsolete("Constructor with parameter ignoreErrors has limited effect. Instead use LogManager.ThrowConfigExceptions. Marked obsolete in NLog 4.7")]
        public XmlLoggingConfiguration([NotNull] XmlReader reader, [CanBeNull] string fileName, bool ignoreErrors, LogFactory logFactory)
            : base(logFactory)
        {
            Initialize(reader, fileName, ignoreErrors);
        }

#if !SILVERLIGHT
        /// <summary>
        /// Initializes a new instance of the <see cref="XmlLoggingConfiguration" /> class.
        /// </summary>
        /// <param name="xmlContents">The XML contents.</param>
        /// <param name="fileName">Name of the XML file.</param>
        /// <param name="logFactory">The <see cref="LogFactory" /> to which to apply any applicable configuration values.</param>
        internal XmlLoggingConfiguration([NotNull] string xmlContents, [CanBeNull] string fileName, LogFactory logFactory)
            : base(logFactory)
        {
            using (var stringReader = new StringReader(xmlContents))
            {
                using (XmlReader reader = XmlReader.Create(stringReader))
                {
                    Initialize(reader, fileName);
                }
            }
        }

        /// <summary>
        /// Parse XML string as NLog configuration
        /// </summary>
        /// <param name="xml">NLog configuration</param>
        /// <returns></returns>
        public static XmlLoggingConfiguration CreateFromXmlString(string xml)
        {
            return new XmlLoggingConfiguration(xml, string.Empty, LogManager.LogFactory);
        }
#endif

#if !SILVERLIGHT && !__IOS__ && !__ANDROID__ && !NETSTANDARD
        /// <summary>
        /// Gets the default <see cref="LoggingConfiguration" /> object by parsing 
        /// the application configuration file (<c>app.exe.config</c>).
        /// </summary>
        public static LoggingConfiguration AppConfig
        {
            get
            {
                object o = System.Configuration.ConfigurationManager.GetSection("nlog");
                return o as LoggingConfiguration;
            }
        }
#endif

        /// <summary>
        /// Did the <see cref="Initialize"/> Succeeded? <c>true</c>= success, <c>false</c>= error, <c>null</c> = initialize not started yet.
        /// </summary>
        public bool? InitializeSucceeded { get; private set; }

        /// <summary>
        /// Gets or sets a value indicating whether all of the configuration files
        /// should be watched for changes and reloaded automatically when changed.
        /// </summary>
        public bool AutoReload
        {
            get
            {
                if (_fileMustAutoReloadLookup.Count == 0)
                    return false;
                else
                    return _fileMustAutoReloadLookup.Values.All(mustAutoReload => mustAutoReload);
            }
            set
            {
                var autoReloadFiles = _fileMustAutoReloadLookup.Keys.ToList();
                foreach (string nextFile in autoReloadFiles)
                    _fileMustAutoReloadLookup[nextFile] = value;
            }
        }

        /// <summary>
        /// Gets the collection of file names which should be watched for changes by NLog.
        /// This is the list of configuration files processed.
        /// If the <c>autoReload</c> attribute is not set it returns empty collection.
        /// </summary>
        public override IEnumerable<string> FileNamesToWatch
        {
            get
            {
                return _fileMustAutoReloadLookup.Where(entry => entry.Value).Select(entry => entry.Key);
            }
        }

        /// <summary>
        /// Re-reads the original configuration file and returns the new <see cref="LoggingConfiguration" /> object.
        /// </summary>
        /// <returns>The new <see cref="XmlLoggingConfiguration" /> object.</returns>
        public override LoggingConfiguration Reload()
        {
            if (!string.IsNullOrEmpty(_originalFileName))
                return new XmlLoggingConfiguration(_originalFileName, LogFactory);
            else
                return base.Reload();
        }

        /// <summary>
        /// Get file paths (including filename) for the possible NLog config files. 
        /// </summary>
        /// <returns>The file paths to the possible config file</returns>
        public static IEnumerable<string> GetCandidateConfigFilePaths()
        {
            return LogManager.LogFactory.GetCandidateConfigFilePaths();
        }

        /// <summary>
        /// Overwrite the paths (including filename) for the possible NLog config files.
        /// </summary>
        /// <param name="filePaths">The file paths to the possible config file</param>
        public static void SetCandidateConfigFilePaths(IEnumerable<string> filePaths)
        {
            LogManager.LogFactory.SetCandidateConfigFilePaths(filePaths);
        }

        /// <summary>
        /// Clear the candidate file paths and return to the defaults.
        /// </summary>
        public static void ResetCandidateConfigFilePath()
        {
            LogManager.LogFactory.ResetCandidateConfigFilePath();
        }

        /// <summary>
        /// Create XML reader for (xml config) file.
        /// </summary>
        /// <param name="fileName">filepath</param>
        /// <returns>reader or <c>null</c> if filename is empty.</returns>
        private static XmlReader CreateFileReader(string fileName)
        {
            if (!string.IsNullOrEmpty(fileName))
            {
                fileName = fileName.Trim();
#if __ANDROID__
                //support loading config from special assets folder in nlog.config
                if (fileName.StartsWith(AssetsPrefix, StringComparison.OrdinalIgnoreCase))
                {
                    //remove prefix
                    fileName = fileName.Substring(AssetsPrefix.Length);
                    Stream stream = Android.App.Application.Context.Assets.Open(fileName);
                    return XmlReader.Create(stream);
                }
#endif
                return XmlReader.Create(fileName);
            }
            return null;
        }

        /// <summary>
        /// Initializes the configuration.
        /// </summary>
        /// <param name="reader"><see cref="XmlReader"/> containing the configuration section.</param>
        /// <param name="fileName">Name of the file that contains the element (to be used as a base for including other files). <c>null</c> is allowed.</param>
        /// <param name="ignoreErrors">Ignore any errors during configuration.</param>
        private void Initialize([NotNull] XmlReader reader, [CanBeNull] string fileName, bool ignoreErrors = false)
        {
            try
            {
                InitializeSucceeded = null;
                _originalFileName = fileName;
                var content = new NLogXmlElement(reader);
                if (!string.IsNullOrEmpty(fileName))
                {
                    InternalLogger.Info("Configuring from an XML element in {0}...", fileName);
                    ParseTopLevel(content, fileName, autoReloadDefault: false);
                }
                else
                {
                    ParseTopLevel(content, null, autoReloadDefault: false);
                }
                InitializeSucceeded = true;
<<<<<<< HEAD
                base.CheckUnusedTargets();
=======
                CheckParsingErrors(content);
>>>>>>> ad8c3f9f
            }
            catch (Exception exception)
            {
                InitializeSucceeded = false;

                if (exception.MustBeRethrownImmediately())
                {
                    throw;
                }

                var configurationException = new NLogConfigurationException(exception, "Exception when parsing {0}. ", fileName);
                InternalLogger.Error(exception, configurationException.Message);
                if (!ignoreErrors && (LogFactory.ThrowConfigExceptions ?? LogFactory.ThrowExceptions || configurationException.MustBeRethrown()))
                    throw configurationException;
            }
        }

        /// <summary>
        /// Add a file with configuration. Check if not already included.
        /// </summary>
        /// <param name="fileName"></param>
        /// <param name="autoReloadDefault"></param>
        private void ConfigureFromFile([NotNull] string fileName, bool autoReloadDefault)
        {
            if (!_fileMustAutoReloadLookup.ContainsKey(GetFileLookupKey(fileName)))
            {
                using (var reader = XmlReader.Create(fileName))
                {
                    ParseTopLevel(new NLogXmlElement(reader), fileName, autoReloadDefault);
                }
            }
        }

        /// <summary>
        /// Parse the root
        /// </summary>
        /// <param name="content"></param>
        /// <param name="filePath">path to config file.</param>
        /// <param name="autoReloadDefault">The default value for the autoReload option.</param>
        private void ParseTopLevel(NLogXmlElement content, [CanBeNull] string filePath, bool autoReloadDefault)
        {
            content.AssertName("nlog", "configuration");

            switch (content.LocalName.ToUpperInvariant())
            {
                case "CONFIGURATION":
                    ParseConfigurationElement(content, filePath, autoReloadDefault);
                    break;

                case "NLOG":
                    ParseNLogElement(content, filePath, autoReloadDefault);
                    break;
            }
        }

        /// <summary>
        /// Parse {configuration} xml element.
        /// </summary>
        /// <param name="configurationElement"></param>
        /// <param name="filePath">path to config file.</param>
        /// <param name="autoReloadDefault">The default value for the autoReload option.</param>
        private void ParseConfigurationElement(NLogXmlElement configurationElement, [CanBeNull] string filePath, bool autoReloadDefault)
        {
            InternalLogger.Trace("ParseConfigurationElement");
            configurationElement.AssertName("configuration");

            var nlogElements = configurationElement.Elements("nlog").ToList();
            foreach (var nlogElement in nlogElements)
            {
                ParseNLogElement(nlogElement, filePath, autoReloadDefault);
            }
        }

        /// <summary>
        /// Parse {NLog} xml element.
        /// </summary>
        /// <param name="nlogElement"></param>
        /// <param name="filePath">path to config file.</param>
        /// <param name="autoReloadDefault">The default value for the autoReload option.</param>
        private void ParseNLogElement(ILoggingConfigurationElement nlogElement, [CanBeNull] string filePath, bool autoReloadDefault)
        {
            InternalLogger.Trace("ParseNLogElement");
            nlogElement.AssertName("nlog");

            bool autoReload = nlogElement.GetOptionalBooleanValue("autoReload", autoReloadDefault);
            if (!string.IsNullOrEmpty(filePath))
                _fileMustAutoReloadLookup[GetFileLookupKey(filePath)] = autoReload;

            try
            {
                _currentFilePath.Push(filePath);
                base.LoadConfig(nlogElement, Path.GetDirectoryName(filePath));
            }
            finally
            {
                _currentFilePath.Pop();
            }
        }

        /// <summary>
        /// Parses a single config section within the NLog-config
        /// </summary>
        /// <param name="configSection"></param>
        /// <returns>Section was recognized</returns>
        protected override bool ParseNLogSection(ILoggingConfigurationElement configSection)
        {
            if (configSection.MatchesName("include"))
            {
                string filePath = _currentFilePath.Peek();
                bool autoLoad = !string.IsNullOrEmpty(filePath) && _fileMustAutoReloadLookup[GetFileLookupKey(filePath)];
                ParseIncludeElement(configSection, !string.IsNullOrEmpty(filePath) ? Path.GetDirectoryName(filePath) : null, autoLoad);
                return true;
            }
            else
            {
                return base.ParseNLogSection(configSection);
            }
        }

        private void ParseIncludeElement(ILoggingConfigurationElement includeElement, string baseDirectory, bool autoReloadDefault)
        {
            includeElement.AssertName("include");

            string newFileName = includeElement.GetRequiredValue("file", "nlog");

            var ignoreErrors = includeElement.GetOptionalBooleanValue("ignoreErrors", false);

            try
            {
                newFileName = ExpandSimpleVariables(newFileName);
                newFileName = SimpleLayout.Evaluate(newFileName);
                var fullNewFileName = newFileName;
                if (baseDirectory != null)
                {
                    fullNewFileName = Path.Combine(baseDirectory, newFileName);
                }

#if SILVERLIGHT && !WINDOWS_PHONE
                newFileName = newFileName.Replace("\\", "/");
                if (Application.GetResourceStream(new Uri(fullNewFileName, UriKind.Relative)) != null)
#else
                if (File.Exists(fullNewFileName))
#endif
                {
                    InternalLogger.Debug("Including file '{0}'", fullNewFileName);
                    ConfigureFromFile(fullNewFileName, autoReloadDefault);
                }
                else
                {
                    //is mask?

                    if (newFileName.Contains("*"))
                    {
                        ConfigureFromFilesByMask(baseDirectory, newFileName, autoReloadDefault);
                    }
                    else
                    {
                        if (ignoreErrors)
                        {
                            //quick stop for performances
                            InternalLogger.Debug("Skipping included file '{0}' as it can't be found", fullNewFileName);
                            return;
                        }

                        throw new FileNotFoundException("Included file not found: " + fullNewFileName);
                    }
                }
            }
            catch (Exception exception)
            {
                if (exception.MustBeRethrownImmediately())
                {
                    throw;
                }

                var configurationException = new NLogConfigurationException(exception, "Error when including '{0}'.", newFileName);
                InternalLogger.Error(exception, configurationException.Message);
                if (!ignoreErrors)
                    throw configurationException;
            }
        }

        /// <summary>
        /// Include (multiple) files by filemask, e.g. *.nlog
        /// </summary>
        /// <param name="baseDirectory">base directory in case if <paramref name="fileMask"/> is relative</param>
        /// <param name="fileMask">relative or absolute fileMask</param>
        /// <param name="autoReloadDefault"></param>
        private void ConfigureFromFilesByMask(string baseDirectory, string fileMask, bool autoReloadDefault)
        {
            var directory = baseDirectory;

            //if absolute, split to file mask and directory.
            if (Path.IsPathRooted(fileMask))
            {
                directory = Path.GetDirectoryName(fileMask);
                if (directory == null)
                {
                    InternalLogger.Warn("directory is empty for include of '{0}'", fileMask);
                    return;
                }

                var filename = Path.GetFileName(fileMask);

                if (filename == null)
                {
                    InternalLogger.Warn("filename is empty for include of '{0}'", fileMask);
                    return;
                }
                fileMask = filename;
            }

#if SILVERLIGHT && !WINDOWS_PHONE
            var files = Directory.EnumerateFiles(directory, fileMask);
#else
            var files = Directory.GetFiles(directory, fileMask);
#endif
            foreach (var file in files)
            {
                //note we exclude our self in ConfigureFromFile
                ConfigureFromFile(file, autoReloadDefault);
            }
        }

        private static string GetFileLookupKey([NotNull] string fileName)
        {

#if SILVERLIGHT && !WINDOWS_PHONE
            // file names are relative to XAP
            return fileName;
#else
            return Path.GetFullPath(fileName);
#endif
        }
    }
}<|MERGE_RESOLUTION|>--- conflicted
+++ resolved
@@ -344,11 +344,6 @@
                     ParseTopLevel(content, null, autoReloadDefault: false);
                 }
                 InitializeSucceeded = true;
-<<<<<<< HEAD
-                base.CheckUnusedTargets();
-=======
-                CheckParsingErrors(content);
->>>>>>> ad8c3f9f
             }
             catch (Exception exception)
             {
