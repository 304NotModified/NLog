// 
// Copyright (c) 2004-2011 Jaroslaw Kowalski <jaak@jkowalski.net>
// 
// All rights reserved.
// 
// Redistribution and use in source and binary forms, with or without 
// modification, are permitted provided that the following conditions 
// are met:
// 
// * Redistributions of source code must retain the above copyright notice, 
//   this list of conditions and the following disclaimer. 
// 
// * Redistributions in binary form must reproduce the above copyright notice,
//   this list of conditions and the following disclaimer in the documentation
//   and/or other materials provided with the distribution. 
// 
// * Neither the name of Jaroslaw Kowalski nor the names of its 
//   contributors may be used to endorse or promote products derived from this
//   software without specific prior written permission. 
// 
// THIS SOFTWARE IS PROVIDED BY THE COPYRIGHT HOLDERS AND CONTRIBUTORS "AS IS"
// AND ANY EXPRESS OR IMPLIED WARRANTIES, INCLUDING, BUT NOT LIMITED TO, THE 
// IMPLIED WARRANTIES OF MERCHANTABILITY AND FITNESS FOR A PARTICULAR PURPOSE 
// ARE DISCLAIMED. IN NO EVENT SHALL THE COPYRIGHT OWNER OR CONTRIBUTORS BE 
// LIABLE FOR ANY DIRECT, INDIRECT, INCIDENTAL, SPECIAL, EXEMPLARY, OR 
// CONSEQUENTIAL DAMAGES (INCLUDING, BUT NOT LIMITED TO, PROCUREMENT OF
// SUBSTITUTE GOODS OR SERVICES; LOSS OF USE, DATA, OR PROFITS; OR BUSINESS 
// INTERRUPTION) HOWEVER CAUSED AND ON ANY THEORY OF LIABILITY, WHETHER IN 
// CONTRACT, STRICT LIABILITY, OR TORT (INCLUDING NEGLIGENCE OR OTHERWISE) 
// ARISING IN ANY WAY OUT OF THE USE OF THIS SOFTWARE, EVEN IF ADVISED OF 
// THE POSSIBILITY OF SUCH DAMAGE.
// 

<<<<<<< HEAD
using NLog.LayoutRenderers;
=======
using System.Linq;
>>>>>>> f607920e

namespace NLog.Config
{
    using System;
    using System.Collections;
    using System.Collections.Generic;
    using System.Diagnostics;
    using System.Globalization;
    using System.IO;
    using System.Reflection;
    using System.Xml;
    using NLog.Common;
    using NLog.Filters;
    using NLog.Internal;
    using NLog.Layouts;
    using NLog.Targets;
    using NLog.Targets.Wrappers;
    using NLog.Time;
#if SILVERLIGHT
// ReSharper disable once RedundantUsingDirective
    using System.Windows;
#endif

    /// <summary>
    /// A class for configuring NLog through an XML configuration file 
    /// (App.config style or App.nlog style).
    /// </summary>
    public class XmlLoggingConfiguration : LoggingConfiguration
    {
        #region private fields

        private readonly ConfigurationItemFactory configurationItemFactory = ConfigurationItemFactory.Default;
        private readonly Dictionary<string, bool> visitedFile = new Dictionary<string, bool>(StringComparer.OrdinalIgnoreCase);
<<<<<<< HEAD
=======
        private readonly Dictionary<string, string> variables = new Dictionary<string, string>(StringComparer.OrdinalIgnoreCase);
>>>>>>> f607920e

        private string originalFileName;

        #endregion

        #region contructors

        /// <summary>
        /// Initializes a new instance of the <see cref="XmlLoggingConfiguration" /> class.
        /// </summary>
        /// <param name="fileName">Configuration file to be read.</param>
        public XmlLoggingConfiguration(string fileName)
        {
            using (XmlReader reader = XmlReader.Create(fileName))
            {
                this.Initialize(reader, fileName, false);
            }
        }

        /// <summary>
        /// Initializes a new instance of the <see cref="XmlLoggingConfiguration" /> class.
        /// </summary>
        /// <param name="fileName">Configuration file to be read.</param>
        /// <param name="ignoreErrors">Ignore any errors during configuration.</param>
        public XmlLoggingConfiguration(string fileName, bool ignoreErrors)
        {
            using (XmlReader reader = XmlReader.Create(fileName))
            {
                this.Initialize(reader, fileName, ignoreErrors);
            }
        }

        /// <summary>
        /// Initializes a new instance of the <see cref="XmlLoggingConfiguration" /> class.
        /// </summary>
        /// <param name="reader"><see cref="XmlReader"/> containing the configuration section.</param>
        /// <param name="fileName">Name of the file that contains the element (to be used as a base for including other files).</param>
        public XmlLoggingConfiguration(XmlReader reader, string fileName)
        {
            this.Initialize(reader, fileName, false);
        }

        /// <summary>
        /// Initializes a new instance of the <see cref="XmlLoggingConfiguration" /> class.
        /// </summary>
        /// <param name="reader"><see cref="XmlReader"/> containing the configuration section.</param>
        /// <param name="fileName">Name of the file that contains the element (to be used as a base for including other files).</param>
        /// <param name="ignoreErrors">Ignore any errors during configuration.</param>
        public XmlLoggingConfiguration(XmlReader reader, string fileName, bool ignoreErrors)
        {
            this.Initialize(reader, fileName, ignoreErrors);
        }

#if !SILVERLIGHT
        /// <summary>
        /// Initializes a new instance of the <see cref="XmlLoggingConfiguration" /> class.
        /// </summary>
        /// <param name="element">The XML element.</param>
        /// <param name="fileName">Name of the XML file.</param>
        internal XmlLoggingConfiguration(XmlElement element, string fileName)
        {
            using (var stringReader = new StringReader(element.OuterXml))
            {
                XmlReader reader = XmlReader.Create(stringReader);

                this.Initialize(reader, fileName, false);
            }
        }

        /// <summary>
        /// Initializes a new instance of the <see cref="XmlLoggingConfiguration" /> class.
        /// </summary>
        /// <param name="element">The XML element.</param>
        /// <param name="fileName">Name of the XML file.</param>
        /// <param name="ignoreErrors">If set to <c>true</c> errors will be ignored during file processing.</param>
        internal XmlLoggingConfiguration(XmlElement element, string fileName, bool ignoreErrors)
        {
            using (var stringReader = new StringReader(element.OuterXml))
            {
                XmlReader reader = XmlReader.Create(stringReader);

                this.Initialize(reader, fileName, ignoreErrors);
            }
        }
#endif
        #endregion

        #region public properties

#if !SILVERLIGHT
        /// <summary>
        /// Gets the default <see cref="LoggingConfiguration" /> object by parsing 
        /// the application configuration file (<c>app.exe.config</c>).
        /// </summary>
        public static LoggingConfiguration AppConfig
        {
            get
            {
                object o = System.Configuration.ConfigurationManager.GetSection("nlog");
                return o as LoggingConfiguration;
            }
        }
#endif

        /// <summary>
        /// Did the <see cref="Initialize"/> Succeeded? <c>true</c>= success, <c>false</c>= error, <c>null</c> = initialize not started yet.
        /// </summary>
        public bool? InitializeSucceeded { get; private set; }


        /// <summary>
        /// Gets or sets a value indicating whether the configuration files
        /// should be watched for changes and reloaded automatically when changed.
        /// </summary>
        public bool AutoReload { get; set; }

        /// <summary>
        /// Gets the collection of file names which should be watched for changes by NLog.
        /// This is the list of configuration files processed.
        /// If the <c>autoReload</c> attribute is not set it returns empty collection.
        /// </summary>
        public override IEnumerable<string> FileNamesToWatch
        {
            get
            {
                if (this.AutoReload)
                {
                    return this.visitedFile.Keys;
                }

                return new string[0];
            }
        }

        #endregion

        #region public methods

        /// <summary>
        /// Re-reads the original configuration file and returns the new <see cref="LoggingConfiguration" /> object.
        /// </summary>
        /// <returns>The new <see cref="XmlLoggingConfiguration" /> object.</returns>
        public override LoggingConfiguration Reload()
        {
            return new XmlLoggingConfiguration(this.originalFileName);
        }

        #endregion

        private static bool IsTargetElement(string name)
        {
            return name.Equals("target", StringComparison.OrdinalIgnoreCase)
                   || name.Equals("wrapper", StringComparison.OrdinalIgnoreCase)
                   || name.Equals("wrapper-target", StringComparison.OrdinalIgnoreCase)
                   || name.Equals("compound-target", StringComparison.OrdinalIgnoreCase);
        }

        private static bool IsTargetRefElement(string name)
        {
            return name.Equals("target-ref", StringComparison.OrdinalIgnoreCase)
                   || name.Equals("wrapper-target-ref", StringComparison.OrdinalIgnoreCase)
                   || name.Equals("compound-target-ref", StringComparison.OrdinalIgnoreCase);
        }

        /// <summary>
        /// Remove all spaces, also in between text. 
        /// </summary>
        /// <param name="s">text</param>
        /// <returns>text without spaces</returns>
        /// <remarks>Tabs and other whitespace is not removed!</remarks>
        private static string CleanSpaces(string s)
        {
            s = s.Replace(" ", string.Empty); // get rid of the whitespace
            return s;
        }

        /// <summary>
        /// Remove the namespace (before :)
        /// </summary>
        /// <example>
        /// x:a, will be a
        /// </example>
        /// <param name="attributeValue"></param>
        /// <returns></returns>
        private static string StripOptionalNamespacePrefix(string attributeValue)
        {
            if (attributeValue == null)
            {
                return null;
            }

            int p = attributeValue.IndexOf(':');
            if (p < 0)
            {
                return attributeValue;
            }

            return attributeValue.Substring(p + 1);
        }

        [System.Diagnostics.CodeAnalysis.SuppressMessage("Microsoft.Reliability", "CA2000:Dispose objects before losing scope", Justification = "Target is disposed elsewhere.")]
        private static Target WrapWithAsyncTargetWrapper(Target target)
        {
            var asyncTargetWrapper = new AsyncTargetWrapper();
            asyncTargetWrapper.WrappedTarget = target;
            asyncTargetWrapper.Name = target.Name;
            target.Name = target.Name + "_wrapped";
            InternalLogger.Debug("Wrapping target '{0}' with AsyncTargetWrapper and renaming to '{1}", asyncTargetWrapper.Name, target.Name);
            target = asyncTargetWrapper;
            return target;
        }

        /// <summary>
        /// Initializes the configuration.
        /// </summary>
        /// <param name="reader"><see cref="XmlReader"/> containing the configuration section.</param>
        /// <param name="fileName">Name of the file that contains the element (to be used as a base for including other files).</param>
        /// <param name="ignoreErrors">Ignore any errors during configuration.</param>
        private void Initialize(XmlReader reader, string fileName, bool ignoreErrors)
        {
            try
            {
                InitializeSucceeded = null;
                reader.MoveToContent();
                var content = new NLogXmlElement(reader);
                if (fileName != null)
                {
#if SILVERLIGHT
                    string key = fileName;
#else
                    string key = Path.GetFullPath(fileName);
#endif
                    this.visitedFile[key] = true;

                    this.originalFileName = fileName;
                    this.ParseTopLevel(content, Path.GetDirectoryName(fileName));

                    InternalLogger.Info("Configured from an XML element in {0}...", fileName);
                }
                else
                {
                    this.ParseTopLevel(content, null);
                }
                InitializeSucceeded = true;
            }
            catch (Exception exception)
            {
                InitializeSucceeded = false;
                if (exception.MustBeRethrown())
                {
                    throw;
                }

                NLogConfigurationException ConfigException = new NLogConfigurationException("Exception occurred when loading configuration from " + fileName, exception);

                if (!ignoreErrors)
                {
                    if (LogManager.ThrowExceptions)
                    {
                        throw ConfigException;
                    }
                    else
                    {
                        InternalLogger.Error("Error in Parsing Configuration File. Exception : {0}", ConfigException);
                    }
                }
                else
                {
                    InternalLogger.Error("Error in Parsing Configuration File. Exception : {0}", ConfigException);
                }
            }
        }

        private void ConfigureFromFile(string fileName)
        {
#if SILVERLIGHT
            // file names are relative to XAP
            string key = fileName;
#else
            string key = Path.GetFullPath(fileName);
#endif
            if (this.visitedFile.ContainsKey(key))
            {
                return;
            }

            this.visitedFile[key] = true;

            this.ParseTopLevel(new NLogXmlElement(fileName), Path.GetDirectoryName(fileName));
        }

        #region parse methods

        /// <summary>
        /// Parse the root
        /// </summary>
        /// <param name="content"></param>
        /// <param name="baseDirectory">path to directory of config file.</param>
        private void ParseTopLevel(NLogXmlElement content, string baseDirectory)
        {
            content.AssertName("nlog", "configuration");

            switch (content.LocalName.ToUpper(CultureInfo.InvariantCulture))
            {
                case "CONFIGURATION":
                    this.ParseConfigurationElement(content, baseDirectory);
                    break;

                case "NLOG":
                    this.ParseNLogElement(content, baseDirectory);
                    break;
            }
        }

        /// <summary>
        /// Parse {configuration} xml element.
        /// </summary>
        /// <param name="configurationElement"></param>
        /// <param name="baseDirectory">path to directory of config file.</param>
        private void ParseConfigurationElement(NLogXmlElement configurationElement, string baseDirectory)
        {
            InternalLogger.Trace("ParseConfigurationElement");
            configurationElement.AssertName("configuration");

            foreach (var el in configurationElement.Elements("nlog"))
            {
                this.ParseNLogElement(el, baseDirectory);
            }
        }

        /// <summary>
        /// Parse {NLog} xml element.
        /// </summary>
        /// <param name="nlogElement"></param>
        /// <param name="baseDirectory">path to directory of config file.</param>
        private void ParseNLogElement(NLogXmlElement nlogElement, string baseDirectory)
        {
            InternalLogger.Trace("ParseNLogElement");
            nlogElement.AssertName("nlog");

            if (nlogElement.GetOptionalBooleanAttribute("useInvariantCulture", false))
            {
                this.DefaultCultureInfo = CultureInfo.InvariantCulture;
            }
            this.AutoReload = nlogElement.GetOptionalBooleanAttribute("autoReload", false);
            LogManager.ThrowExceptions = nlogElement.GetOptionalBooleanAttribute("throwExceptions", LogManager.ThrowExceptions);
            InternalLogger.LogToConsole = nlogElement.GetOptionalBooleanAttribute("internalLogToConsole", InternalLogger.LogToConsole);
            InternalLogger.LogToConsoleError = nlogElement.GetOptionalBooleanAttribute("internalLogToConsoleError", InternalLogger.LogToConsoleError);
            InternalLogger.LogFile = nlogElement.GetOptionalAttribute("internalLogFile", InternalLogger.LogFile);
            InternalLogger.LogLevel = LogLevel.FromString(nlogElement.GetOptionalAttribute("internalLogLevel", InternalLogger.LogLevel.Name));
            LogManager.GlobalThreshold = LogLevel.FromString(nlogElement.GetOptionalAttribute("globalThreshold", LogManager.GlobalThreshold.Name));

            var children = nlogElement.Children;

            //first load the extensions, as the can be used in other elements (targets etc)
            var extensionsChilds = children.Where(child => child.LocalName.Equals("EXTENSIONS", StringComparison.InvariantCultureIgnoreCase));
            foreach (var extensionsChild in extensionsChilds)
            {
                this.ParseExtensionsElement(extensionsChild, baseDirectory);
            }

            //parse all other direct elements
            foreach (var child in children)
            {
                switch (child.LocalName.ToUpper(CultureInfo.InvariantCulture))
                {
                    case "EXTENSIONS":
                        //already parsed
                        break;

                    case "INCLUDE":
                        this.ParseIncludeElement(child, baseDirectory);
                        break;

                    case "APPENDERS":
                    case "TARGETS":
                        this.ParseTargetsElement(child);
                        break;

                    case "VARIABLE":
                        this.ParseVariableElement(child);
                        break;

                    case "RULES":
                        this.ParseRulesElement(child, this.LoggingRules);
                        break;

                    case "TIME":
                        this.ParseTimeElement(child);
                        break;

                    default:
                        InternalLogger.Warn("Skipping unknown node: {0}", child.LocalName);
                        break;
                }
            }
        }

        /// <summary>
        /// Parse {Rules} xml element
        /// </summary>
        /// <param name="rulesElement"></param>
        /// <param name="rulesCollection">Rules are added to this parameter.</param>
        private void ParseRulesElement(NLogXmlElement rulesElement, IList<LoggingRule> rulesCollection)
        {
            InternalLogger.Trace("ParseRulesElement");
            rulesElement.AssertName("rules");

            foreach (var loggerElement in rulesElement.Elements("logger"))
            {
                this.ParseLoggerElement(loggerElement, rulesCollection);
            }
        }

        /// <summary>
        /// Parse {Logger} xml element
        /// </summary>
        /// <param name="loggerElement"></param>
        /// <param name="rulesCollection">Rules are added to this parameter.</param>
        private void ParseLoggerElement(NLogXmlElement loggerElement, IList<LoggingRule> rulesCollection)
        {
            loggerElement.AssertName("logger");

            var namePattern = loggerElement.GetOptionalAttribute("name", "*");
            var enabled = loggerElement.GetOptionalBooleanAttribute("enabled", true);
            if (!enabled)
            {
                InternalLogger.Debug("The logger named '{0}' are disabled");
                return;
            }

            var rule = new LoggingRule();
            string appendTo = loggerElement.GetOptionalAttribute("appendTo", null);
            if (appendTo == null)
            {
                appendTo = loggerElement.GetOptionalAttribute("writeTo", null);
            }

            rule.LoggerNamePattern = namePattern;
            if (appendTo != null)
            {
                foreach (string t in appendTo.Split(','))
                {
                    string targetName = t.Trim();
                    Target target = FindTargetByName(targetName);

                    if (target != null)
                    {
                        rule.Targets.Add(target);
                    }
                    else
                    {
                        throw new NLogConfigurationException("Target " + targetName + " not found.");
                    }
                }
            }

            rule.Final = loggerElement.GetOptionalBooleanAttribute("final", false);

            string levelString;

            if (loggerElement.AttributeValues.TryGetValue("level", out levelString))
            {
                LogLevel level = LogLevel.FromString(levelString);
                rule.EnableLoggingForLevel(level);
            }
            else if (loggerElement.AttributeValues.TryGetValue("levels", out levelString))
            {
                levelString = CleanSpaces(levelString);

                string[] tokens = levelString.Split(',');
                foreach (string s in tokens)
                {
                    if (!string.IsNullOrEmpty(s))
                    {
                        LogLevel level = LogLevel.FromString(s);
                        rule.EnableLoggingForLevel(level);
                    }
                }
            }
            else
            {
                int minLevel = 0;
                int maxLevel = LogLevel.MaxLevel.Ordinal;
                string minLevelString;
                string maxLevelString;

                if (loggerElement.AttributeValues.TryGetValue("minLevel", out minLevelString))
                {
                    minLevel = LogLevel.FromString(minLevelString).Ordinal;
                }

                if (loggerElement.AttributeValues.TryGetValue("maxLevel", out maxLevelString))
                {
                    maxLevel = LogLevel.FromString(maxLevelString).Ordinal;
                }

                for (int i = minLevel; i <= maxLevel; ++i)
                {
                    rule.EnableLoggingForLevel(LogLevel.FromOrdinal(i));
                }
            }

            foreach (var child in loggerElement.Children)
            {
                switch (child.LocalName.ToUpper(CultureInfo.InvariantCulture))
                {
                    case "FILTERS":
                        this.ParseFilters(rule, child);
                        break;

                    case "LOGGER":
                        this.ParseLoggerElement(child, rule.ChildRules);
                        break;
                }
            }

            rulesCollection.Add(rule);
        }

        private void ParseFilters(LoggingRule rule, NLogXmlElement filtersElement)
        {
            filtersElement.AssertName("filters");

            foreach (var filterElement in filtersElement.Children)
            {
                string name = filterElement.LocalName;

                Filter filter = this.configurationItemFactory.Filters.CreateInstance(name);
                this.ConfigureObjectFromAttributes(filter, filterElement, false);
                rule.Filters.Add(filter);
            }
        }

        private void ParseVariableElement(NLogXmlElement variableElement)
        {
            variableElement.AssertName("variable");

            string name = variableElement.GetRequiredAttribute("name");
            string value = this.ExpandSimpleVariables(variableElement.GetRequiredAttribute("value"));

            this.Variables[name] = value;
        }

        private void ParseTargetsElement(NLogXmlElement targetsElement)
        {
            targetsElement.AssertName("targets", "appenders");

            bool asyncWrap = targetsElement.GetOptionalBooleanAttribute("async", false);
            NLogXmlElement defaultWrapperElement = null;
            var typeNameToDefaultTargetParameters = new Dictionary<string, NLogXmlElement>();

            foreach (var targetElement in targetsElement.Children)
            {
                string name = targetElement.LocalName;
                string type = StripOptionalNamespacePrefix(targetElement.GetOptionalAttribute("type", null));

                switch (name.ToUpper(CultureInfo.InvariantCulture))
                {
                    case "DEFAULT-WRAPPER":
                        defaultWrapperElement = targetElement;
                        break;

                    case "DEFAULT-TARGET-PARAMETERS":
                        if (type == null)
                        {
                            throw new NLogConfigurationException("Missing 'type' attribute on <" + name + "/>.");
                        }

                        typeNameToDefaultTargetParameters[type] = targetElement;
                        break;

                    case "TARGET":
                    case "APPENDER":
                    case "WRAPPER":
                    case "WRAPPER-TARGET":
                    case "COMPOUND-TARGET":
                        if (type == null)
                        {
                            throw new NLogConfigurationException("Missing 'type' attribute on <" + name + "/>.");
                        }

                        Target newTarget = this.configurationItemFactory.Targets.CreateInstance(type);

                        NLogXmlElement defaults;
                        if (typeNameToDefaultTargetParameters.TryGetValue(type, out defaults))
                        {
                            this.ParseTargetElement(newTarget, defaults);
                        }

                        this.ParseTargetElement(newTarget, targetElement);

                        if (asyncWrap)
                        {
                            newTarget = WrapWithAsyncTargetWrapper(newTarget);
                        }

                        if (defaultWrapperElement != null)
                        {
                            newTarget = this.WrapWithDefaultWrapper(newTarget, defaultWrapperElement);
                        }

                        InternalLogger.Info("Adding target {0}", newTarget);
                        AddTarget(newTarget.Name, newTarget);
                        break;
                }
            }
        }

        private void ParseTargetElement(Target target, NLogXmlElement targetElement)
        {
            var compound = target as CompoundTargetBase;
            var wrapper = target as WrapperTargetBase;

            this.ConfigureObjectFromAttributes(target, targetElement, true);

            foreach (var childElement in targetElement.Children)
            {
                string name = childElement.LocalName;

                if (compound != null)
                {
                    if (IsTargetRefElement(name))
                    {
                        string targetName = childElement.GetRequiredAttribute("name");
                        Target newTarget = this.FindTargetByName(targetName);
                        if (newTarget == null)
                        {
                            throw new NLogConfigurationException("Referenced target '" + targetName + "' not found.");
                        }

                        compound.Targets.Add(newTarget);
                        continue;
                    }

                    if (IsTargetElement(name))
                    {
                        string type = StripOptionalNamespacePrefix(childElement.GetRequiredAttribute("type"));

                        Target newTarget = this.configurationItemFactory.Targets.CreateInstance(type);
                        if (newTarget != null)
                        {
                            this.ParseTargetElement(newTarget, childElement);
                            if (newTarget.Name != null)
                            {
                                // if the new target has name, register it
                                AddTarget(newTarget.Name, newTarget);
                            }

                            compound.Targets.Add(newTarget);
                        }

                        continue;
                    }
                }

                if (wrapper != null)
                {
                    if (IsTargetRefElement(name))
                    {
                        string targetName = childElement.GetRequiredAttribute("name");
                        Target newTarget = this.FindTargetByName(targetName);
                        if (newTarget == null)
                        {
                            throw new NLogConfigurationException("Referenced target '" + targetName + "' not found.");
                        }

                        wrapper.WrappedTarget = newTarget;
                        continue;
                    }

                    if (IsTargetElement(name))
                    {
                        string type = StripOptionalNamespacePrefix(childElement.GetRequiredAttribute("type"));

                        Target newTarget = this.configurationItemFactory.Targets.CreateInstance(type);
                        if (newTarget != null)
                        {
                            this.ParseTargetElement(newTarget, childElement);
                            if (newTarget.Name != null)
                            {
                                // if the new target has name, register it
                                AddTarget(newTarget.Name, newTarget);
                            }

                            if (wrapper.WrappedTarget != null)
                            {
                                throw new NLogConfigurationException("Wrapped target already defined.");
                            }

                            wrapper.WrappedTarget = newTarget;
                        }

                        continue;
                    }
                }

                this.SetPropertyFromElement(target, childElement);
            }
        }

        [System.Diagnostics.CodeAnalysis.SuppressMessage("Microsoft.Reliability", "CA2001:AvoidCallingProblematicMethods", MessageId = "System.Reflection.Assembly.LoadFrom", Justification = "Need to load external assembly.")]
        private void ParseExtensionsElement(NLogXmlElement extensionsElement, string baseDirectory)
        {
            extensionsElement.AssertName("extensions");

            foreach (var addElement in extensionsElement.Elements("add"))
            {
                string prefix = addElement.GetOptionalAttribute("prefix", null);

                if (prefix != null)
                {
                    prefix = prefix + ".";
                }

                string type = StripOptionalNamespacePrefix(addElement.GetOptionalAttribute("type", null));
                if (type != null)
                {
                    this.configurationItemFactory.RegisterType(Type.GetType(type, true), prefix);
                }

                string assemblyFile = addElement.GetOptionalAttribute("assemblyFile", null);
                if (assemblyFile != null)
                {
                    try
                    {
#if SILVERLIGHT
                                var si = Application.GetResourceStream(new Uri(assemblyFile, UriKind.Relative));
                                var assemblyPart = new AssemblyPart();
                                Assembly asm = assemblyPart.Load(si.Stream);
#else

                        string fullFileName = Path.Combine(baseDirectory, assemblyFile);
                        InternalLogger.Info("Loading assembly file: {0}", fullFileName);

                        Assembly asm = Assembly.LoadFrom(fullFileName);
#endif
                        this.configurationItemFactory.RegisterItemsFromAssembly(asm, prefix);
                    }
                    catch (Exception exception)
                    {
                        if (exception.MustBeRethrown())
                        {
                            throw;
                        }

                        InternalLogger.Error("Error loading extensions: {0}", exception);
                        if (LogManager.ThrowExceptions)
                        {
                            throw new NLogConfigurationException("Error loading extensions: " + assemblyFile, exception);
                        }
                    }

                    continue;
                }

                string assemblyName = addElement.GetOptionalAttribute("assembly", null);
                if (assemblyName != null)
                {
                    try
                    {
                        InternalLogger.Info("Loading assembly name: {0}", assemblyName);
#if SILVERLIGHT
                        var si = Application.GetResourceStream(new Uri(assemblyName + ".dll", UriKind.Relative));
                        var assemblyPart = new AssemblyPart();
                        Assembly asm = assemblyPart.Load(si.Stream);
#else
                        Assembly asm = Assembly.Load(assemblyName);
#endif

                        this.configurationItemFactory.RegisterItemsFromAssembly(asm, prefix);
                    }
                    catch (Exception exception)
                    {
                        if (exception.MustBeRethrown())
                        {
                            throw;
                        }

                        InternalLogger.Error("Error loading extensions: {0}", exception);
                        if (LogManager.ThrowExceptions)
                        {
                            throw new NLogConfigurationException("Error loading extensions: " + assemblyName, exception);
                        }
                    }

                    continue;
                }
            }
        }

        private void ParseIncludeElement(NLogXmlElement includeElement, string baseDirectory)
        {
            includeElement.AssertName("include");

            string newFileName = includeElement.GetRequiredAttribute("file");

            try
            {
                newFileName = this.ExpandSimpleVariables(newFileName);
                newFileName = SimpleLayout.Evaluate(newFileName);
                if (baseDirectory != null)
                {
                    newFileName = Path.Combine(baseDirectory, newFileName);
                }

#if SILVERLIGHT
                newFileName = newFileName.Replace("\\", "/");
                if (Application.GetResourceStream(new Uri(newFileName, UriKind.Relative)) != null)
#else
                if (File.Exists(newFileName))
#endif
                {
                    InternalLogger.Debug("Including file '{0}'", newFileName);
                    this.ConfigureFromFile(newFileName);
                }
                else
                {
                    throw new FileNotFoundException("Included file not found: " + newFileName);
                }
            }
            catch (Exception exception)
            {
                if (exception.MustBeRethrown())
                {
                    throw;
                }

                InternalLogger.Error("Error when including '{0}' {1}", newFileName, exception);

                if (includeElement.GetOptionalBooleanAttribute("ignoreErrors", false))
                {
                    return;
                }

                throw new NLogConfigurationException("Error when including: " + newFileName, exception);
            }
        }

        private void ParseTimeElement(NLogXmlElement timeElement)
        {
            timeElement.AssertName("time");

            string type = timeElement.GetRequiredAttribute("type");

            TimeSource newTimeSource = this.configurationItemFactory.TimeSources.CreateInstance(type);

            this.ConfigureObjectFromAttributes(newTimeSource, timeElement, true);

            InternalLogger.Info("Selecting time source {0}", newTimeSource);
            TimeSource.Current = newTimeSource;
        }

        #endregion

        private void SetPropertyFromElement(object o, NLogXmlElement element)
        {
            if (this.AddArrayItemFromElement(o, element))
            {
                return;
            }

            if (this.SetLayoutFromElement(o, element))
            {
                return;
            }

            PropertyHelper.SetPropertyFromString(o, element.LocalName, this.ExpandSimpleVariables(element.Value), this.configurationItemFactory);
        }

        private bool AddArrayItemFromElement(object o, NLogXmlElement element)
        {
            string name = element.LocalName;

            PropertyInfo propInfo;
            if (!PropertyHelper.TryGetPropertyInfo(o, name, out propInfo))
            {
                return false;
            }

            Type elementType = PropertyHelper.GetArrayItemType(propInfo);
            if (elementType != null)
            {
                IList propertyValue = (IList)propInfo.GetValue(o, null);
                object arrayItem = FactoryHelper.CreateInstance(elementType);
                this.ConfigureObjectFromAttributes(arrayItem, element, true);
                this.ConfigureObjectFromElement(arrayItem, element);
                propertyValue.Add(arrayItem);
                return true;
            }

            return false;
        }

        private void ConfigureObjectFromAttributes(object targetObject, NLogXmlElement element, bool ignoreType)
        {
            foreach (var kvp in element.AttributeValues)
            {
                string childName = kvp.Key;
                string childValue = kvp.Value;

                if (ignoreType && childName.Equals("type", StringComparison.OrdinalIgnoreCase))
                {
                    continue;
                }

                PropertyHelper.SetPropertyFromString(targetObject, childName, this.ExpandSimpleVariables(childValue), this.configurationItemFactory);
            }
        }

        private bool SetLayoutFromElement(object o, NLogXmlElement layoutElement)
        {
            PropertyInfo targetPropertyInfo;
            string name = layoutElement.LocalName;

            // if property exists
            if (PropertyHelper.TryGetPropertyInfo(o, name, out targetPropertyInfo))
            {
                // and is a Layout
                if (typeof(Layout).IsAssignableFrom(targetPropertyInfo.PropertyType))
                {
                    string layoutTypeName = StripOptionalNamespacePrefix(layoutElement.GetOptionalAttribute("type", null));

                    // and 'type' attribute has been specified
                    if (layoutTypeName != null)
                    {
                        // configure it from current element
                        Layout layout = this.configurationItemFactory.Layouts.CreateInstance(this.ExpandSimpleVariables(layoutTypeName));
                        this.ConfigureObjectFromAttributes(layout, layoutElement, true);
                        this.ConfigureObjectFromElement(layout, layoutElement);
                        targetPropertyInfo.SetValue(o, layout, null);
                        return true;
                    }
                }
            }

            return false;
        }

        private void ConfigureObjectFromElement(object targetObject, NLogXmlElement element)
        {
            foreach (var child in element.Children)
            {
                this.SetPropertyFromElement(targetObject, child);
            }
        }

        private Target WrapWithDefaultWrapper(Target t, NLogXmlElement defaultParameters)
        {
            string wrapperType = StripOptionalNamespacePrefix(defaultParameters.GetRequiredAttribute("type"));

            Target wrapperTargetInstance = this.configurationItemFactory.Targets.CreateInstance(wrapperType);
            WrapperTargetBase wtb = wrapperTargetInstance as WrapperTargetBase;
            if (wtb == null)
            {
                throw new NLogConfigurationException("Target type specified on <default-wrapper /> is not a wrapper.");
            }

            this.ParseTargetElement(wrapperTargetInstance, defaultParameters);
            while (wtb.WrappedTarget != null)
            {
                wtb = wtb.WrappedTarget as WrapperTargetBase;
                if (wtb == null)
                {
                    throw new NLogConfigurationException("Child target type specified on <default-wrapper /> is not a wrapper.");
                }
            }

            wtb.WrappedTarget = t;
            wrapperTargetInstance.Name = t.Name;
            t.Name = t.Name + "_wrapped";

            InternalLogger.Debug("Wrapping target '{0}' with '{1}' and renaming to '{2}", wrapperTargetInstance.Name, wrapperTargetInstance.GetType().Name, t.Name);
            return wrapperTargetInstance;
        }

        /// <summary>
        /// Replace a simple variable with a value. The orginal value is removed and thus we cannot redo this in a later stage.
        /// 
        /// Use for that: <see cref="VariableLayoutRenderer"/>
        /// </summary>
        /// <param name="input"></param>
        /// <returns></returns>
        private string ExpandSimpleVariables(string input)
        {
            string output = input;

            // TODO - make this case-insensitive, will probably require a different approach
            foreach (var kvp in this.Variables)
            {
                var layout = kvp.Value;
                //this value is set from xml and that's a string. Because of that, we can use SimpleLayout here.
                var simpleLayout = layout as SimpleLayout;

                if (simpleLayout != null) output = output.Replace("${" + kvp.Key + "}", simpleLayout.OriginalText);
            }

            return output;
        }
    }
}<|MERGE_RESOLUTION|>--- conflicted
+++ resolved
@@ -31,11 +31,7 @@
 // THE POSSIBILITY OF SUCH DAMAGE.
 // 
 
-<<<<<<< HEAD
-using NLog.LayoutRenderers;
-=======
-using System.Linq;
->>>>>>> f607920e
+
 
 namespace NLog.Config
 {
@@ -44,6 +40,7 @@
     using System.Collections.Generic;
     using System.Diagnostics;
     using System.Globalization;
+    using System.Linq;
     using System.IO;
     using System.Reflection;
     using System.Xml;
@@ -53,6 +50,7 @@
     using NLog.Layouts;
     using NLog.Targets;
     using NLog.Targets.Wrappers;
+    using NLog.LayoutRenderers;
     using NLog.Time;
 #if SILVERLIGHT
 // ReSharper disable once RedundantUsingDirective
@@ -69,10 +67,8 @@
 
         private readonly ConfigurationItemFactory configurationItemFactory = ConfigurationItemFactory.Default;
         private readonly Dictionary<string, bool> visitedFile = new Dictionary<string, bool>(StringComparer.OrdinalIgnoreCase);
-<<<<<<< HEAD
-=======
+
         private readonly Dictionary<string, string> variables = new Dictionary<string, string>(StringComparer.OrdinalIgnoreCase);
->>>>>>> f607920e
 
         private string originalFileName;
 
