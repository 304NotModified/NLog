--- conflicted
+++ resolved
@@ -195,12 +195,7 @@
         /// <summary>
         /// Parse XML string as NLog configuration
         /// </summary>
-<<<<<<< HEAD
-        /// <param name="xml">NLog configuration as XML string.</param>
-        /// <returns></returns>
-=======
         /// <param name="xml">NLog configuration in XML to be parsed</param>
->>>>>>> cca7dcd3
         public static XmlLoggingConfiguration CreateFromXmlString(string xml)
         {
             return CreateFromXmlString(xml, LogManager.LogFactory);
@@ -209,23 +204,10 @@
         /// <summary>
         /// Parse XML string as NLog configuration
         /// </summary>
-<<<<<<< HEAD
-        /// <param name="xml">NLog configuration</param>
-        /// <param name="logFactory">LogFactory. Not null allowed.</param>
-        /// <returns></returns>
-        public static XmlLoggingConfiguration CreateFromXmlString(string xml, [NotNull] LogFactory logFactory)
-        {
-            if (logFactory == null)
-            {
-                throw new ArgumentNullException(nameof(logFactory));
-            }
-
-=======
         /// <param name="xml">NLog configuration in XML to be parsed</param>
         /// <param name="logFactory">NLog LogFactory</param>
         public static XmlLoggingConfiguration CreateFromXmlString(string xml, LogFactory logFactory)
         {
->>>>>>> cca7dcd3
             return new XmlLoggingConfiguration(xml, string.Empty, logFactory);
         }
 
@@ -358,6 +340,7 @@
             {
                 InitializeSucceeded = null;
                 _originalFileName = fileName;
+                reader.MoveToContent();
                 var content = new NLogXmlElement(reader);
                 if (!string.IsNullOrEmpty(fileName))
                 {
@@ -395,16 +378,10 @@
         {
             if (!_fileMustAutoReloadLookup.ContainsKey(GetFileLookupKey(fileName)))
             {
-<<<<<<< HEAD
-                using (var reader = XmlReader.Create(fileName))
-                {
-                    ParseTopLevel(new NLogXmlElement(reader), fileName, autoReloadDefault);
-=======
                 using (var reader = LogFactory.CurrentAppEnvironment.LoadXmlFile(fileName))
                 {
                     reader.MoveToContent();
                     ParseTopLevel(new NLogXmlElement(reader, true), fileName, autoReloadDefault);
->>>>>>> cca7dcd3
                 }
             }
         }
