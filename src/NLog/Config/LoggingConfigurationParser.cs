// 
// Copyright (c) 2004-2020 Jaroslaw Kowalski <jaak@jkowalski.net>, Kim Christensen, Julian Verdurmen
// 
// All rights reserved.
// 
// Redistribution and use in source and binary forms, with or without 
// modification, are permitted provided that the following conditions 
// are met:
// 
// * Redistributions of source code must retain the above copyright notice, 
//   this list of conditions and the following disclaimer. 
// 
// * Redistributions in binary form must reproduce the above copyright notice,
//   this list of conditions and the following disclaimer in the documentation
//   and/or other materials provided with the distribution. 
// 
// * Neither the name of Jaroslaw Kowalski nor the names of its 
//   contributors may be used to endorse or promote products derived from this
//   software without specific prior written permission. 
// 
// THIS SOFTWARE IS PROVIDED BY THE COPYRIGHT HOLDERS AND CONTRIBUTORS "AS IS"
// AND ANY EXPRESS OR IMPLIED WARRANTIES, INCLUDING, BUT NOT LIMITED TO, THE 
// IMPLIED WARRANTIES OF MERCHANTABILITY AND FITNESS FOR A PARTICULAR PURPOSE 
// ARE DISCLAIMED. IN NO EVENT SHALL THE COPYRIGHT OWNER OR CONTRIBUTORS BE 
// LIABLE FOR ANY DIRECT, INDIRECT, INCIDENTAL, SPECIAL, EXEMPLARY, OR 
// CONSEQUENTIAL DAMAGES (INCLUDING, BUT NOT LIMITED TO, PROCUREMENT OF
// SUBSTITUTE GOODS OR SERVICES; LOSS OF USE, DATA, OR PROFITS; OR BUSINESS 
// INTERRUPTION) HOWEVER CAUSED AND ON ANY THEORY OF LIABILITY, WHETHER IN 
// CONTRACT, STRICT LIABILITY, OR TORT (INCLUDING NEGLIGENCE OR OTHERWISE) 
// ARISING IN ANY WAY OUT OF THE USE OF THIS SOFTWARE, EVEN IF ADVISED OF 
// THE POSSIBILITY OF SUCH DAMAGE.
// 

using System;
using System.Collections;
using System.Collections.Generic;
using System.Globalization;
using System.Linq;
using System.Reflection;
using JetBrains.Annotations;
using NLog.Common;
using NLog.Filters;
using NLog.Internal;
using NLog.Layouts;
using NLog.Targets;
using NLog.Targets.Wrappers;
using NLog.Time;

namespace NLog.Config
{
    /// <summary>
    /// Loads NLog configuration from <see cref="ILoggingConfigurationElement"/>
    /// </summary>
    public abstract class LoggingConfigurationParser : LoggingConfiguration
    {
        private ConfigurationItemFactory _configurationItemFactory;

        /// <summary>
        /// Constructor
        /// </summary>
        /// <param name="logFactory"></param>
        protected LoggingConfigurationParser(LogFactory logFactory)
            : base(logFactory)
        {
        }

        /// <summary>
        /// Loads NLog configuration from provided config section
        /// </summary>
        /// <param name="nlogConfig"></param>
        /// <param name="basePath"></param>
        protected void LoadConfig(ILoggingConfigurationElement nlogConfig, string basePath)
        {
            InternalLogger.Trace("ParseNLogConfig");
            nlogConfig.AssertName("nlog");

            SetNLogElementSettings(nlogConfig);

            var validatedConfig = ValidatedConfigurationElement.Create(nlogConfig, LogFactory); // Validate after having loaded initial settings

            //first load the extensions, as the can be used in other elements (targets etc)
            foreach (var extensionsChild in validatedConfig.ValidChildren)
            {
                if (extensionsChild.MatchesName("extensions"))
                {
                    ParseExtensionsElement(extensionsChild, basePath);
                }
            }

            var rulesList = new List<ValidatedConfigurationElement>();

            //parse all other direct elements
            foreach (var child in validatedConfig.ValidChildren)
            {
                if (child.MatchesName("rules"))
                {
                    //postpone parsing <rules> to the end
                    rulesList.Add(child);
                }
                else if (child.MatchesName("extensions"))
                {
                    //already parsed
                }
                else if (!ParseNLogSection(child))
                {
                    InternalLogger.Warn("Skipping unknown 'NLog' child node: {0}", child.Name);
                }
            }

            foreach (var ruleChild in rulesList)
            {
                ParseRulesElement(ruleChild, LoggingRules);
            }
        }

        private void SetNLogElementSettings(ILoggingConfigurationElement nlogConfig)
        {
            var sortedList = CreateUniqueSortedListFromConfig(nlogConfig);

            bool? parseMessageTemplates = null;
            bool internalLoggerEnabled = false;
            foreach (var configItem in sortedList)
            {
                switch (configItem.Key.ToUpperInvariant())
                {
                    case "THROWEXCEPTIONS":
                        LogFactory.ThrowExceptions = ParseBooleanValue(configItem.Key, configItem.Value, LogFactory.ThrowExceptions);
                        break;
                    case "THROWCONFIGEXCEPTIONS":
                        LogFactory.ThrowConfigExceptions = StringHelpers.IsNullOrWhiteSpace(configItem.Value)
                            ? (bool?)null
                            : ParseBooleanValue(configItem.Key, configItem.Value, false);
                        break;
                    case "INTERNALLOGLEVEL":
                        InternalLogger.LogLevel = ParseLogLevelSafe(configItem.Key, configItem.Value, InternalLogger.LogLevel);
                        internalLoggerEnabled = InternalLogger.LogLevel != LogLevel.Off;
                        break;
                    case "USEINVARIANTCULTURE":
                        if (ParseBooleanValue(configItem.Key, configItem.Value, false))
                            DefaultCultureInfo = CultureInfo.InvariantCulture;
                        break;
                    case "KEEPVARIABLESONRELOAD":
                        LogFactory.KeepVariablesOnReload = ParseBooleanValue(configItem.Key, configItem.Value, LogFactory.KeepVariablesOnReload);
                        break;
                    case "INTERNALLOGTOCONSOLE":
                        InternalLogger.LogToConsole = ParseBooleanValue(configItem.Key, configItem.Value, InternalLogger.LogToConsole);
                        break;
                    case "INTERNALLOGTOCONSOLEERROR":
                        InternalLogger.LogToConsoleError = ParseBooleanValue(configItem.Key, configItem.Value, InternalLogger.LogToConsoleError);
                        break;
                    case "INTERNALLOGFILE":
                        var internalLogFile = configItem.Value?.Trim();
                        if (!string.IsNullOrEmpty(internalLogFile))
                        {
                            internalLogFile = ExpandFilePathVariables(internalLogFile);
                            InternalLogger.LogFile = internalLogFile;
                        }
                        break;
#if !SILVERLIGHT && !__IOS__ && !__ANDROID__
                    case "INTERNALLOGTOTRACE":
                        InternalLogger.LogToTrace = ParseBooleanValue(configItem.Key, configItem.Value, InternalLogger.LogToTrace);
                        break;
#endif
                    case "INTERNALLOGINCLUDETIMESTAMP":
                        InternalLogger.IncludeTimestamp = ParseBooleanValue(configItem.Key, configItem.Value, InternalLogger.IncludeTimestamp);
                        break;
                    case "GLOBALTHRESHOLD":
                        LogFactory.GlobalThreshold = ParseLogLevelSafe(configItem.Key, configItem.Value, LogFactory.GlobalThreshold);
                        break; // expanding variables not possible here, they are created later
                    case "PARSEMESSAGETEMPLATES":
                        parseMessageTemplates = string.IsNullOrEmpty(configItem.Value)
                            ? (bool?)null
                            : ParseBooleanValue(configItem.Key, configItem.Value, true);
                        break;
                    case "AUTOSHUTDOWN":
                        LogFactory.AutoShutdown = StringHelpers.IsNullOrWhiteSpace(configItem.Value)
                                ? true
                                : ParseBooleanValue(configItem.Key, configItem.Value, true);
                        break;
                    case "AUTORELOAD":
                        break;  // Ignore here, used by other logic
                    default:
                        InternalLogger.Debug("Skipping unknown 'NLog' property {0}={1}", configItem.Key, configItem.Value);
                        break;
                }
            }

            if (!internalLoggerEnabled && !InternalLogger.HasActiveLoggers())
            {
                InternalLogger.LogLevel = LogLevel.Off; // Reduce overhead of the InternalLogger when not configured
            }

            _configurationItemFactory = ConfigurationItemFactory.Default;
            _configurationItemFactory.ParseMessageTemplates = parseMessageTemplates;
        }

        /// <summary>
        /// Builds list with unique keys, using last value of duplicates. High priority keys placed first.
        /// </summary>
        /// <param name="nlogConfig"></param>
        /// <returns></returns>
        private static IList<KeyValuePair<string, string>> CreateUniqueSortedListFromConfig(ILoggingConfigurationElement nlogConfig)
        {
            var dict = new Dictionary<string, string>(StringComparer.OrdinalIgnoreCase);
            foreach (var configItem in nlogConfig.Values)
            {
                if (!string.IsNullOrEmpty(configItem.Key))
                {
                    string key = configItem.Key.Trim();
                    if (!dict.ContainsKey(key))
                    {
                        dict[key] = configItem.Value;
                    }
                    else
                    {
                        InternalLogger.Debug("Skipping duplicate value for 'NLog'. PropertyName={0}. Skips Value={1}. Existing Value={2}", configItem.Key, configItem.Value, dict[key]);
                    }
                }
            }

            var sortedList = new List<KeyValuePair<string, string>>(dict.Count);
            var highPriorityList = new[]
            {
                "ThrowExceptions",
                "ThrowConfigExceptions",
                "InternalLogLevel",
                "InternalLogFile",
                "InternalLogToConsole",
            };
            foreach (var highPrioritySetting in highPriorityList)
            {
                if (dict.TryGetValue(highPrioritySetting, out var settingValue))
                {
                    sortedList.Add(new KeyValuePair<string, string>(highPrioritySetting, settingValue));
                    dict.Remove(highPrioritySetting);
                }
            }
            foreach (var configItem in dict)
            {
                sortedList.Add(configItem);
            }
            return sortedList;
        }

        private static string ExpandFilePathVariables(string internalLogFile)
        {
            try
            {
#if !SILVERLIGHT
                if (ContainsSubStringIgnoreCase(internalLogFile, "${currentdir}", out string currentDirToken))
                    internalLogFile = internalLogFile.Replace(currentDirToken, System.IO.Directory.GetCurrentDirectory() + System.IO.Path.DirectorySeparatorChar.ToString());
                if (ContainsSubStringIgnoreCase(internalLogFile, "${basedir}", out string baseDirToken))
                    internalLogFile = internalLogFile.Replace(baseDirToken, LogFactory.CurrentAppDomain.BaseDirectory + System.IO.Path.DirectorySeparatorChar.ToString());
                if (ContainsSubStringIgnoreCase(internalLogFile, "${tempdir}", out string tempDirToken))
                    internalLogFile = internalLogFile.Replace(tempDirToken, System.IO.Path.GetTempPath() + System.IO.Path.DirectorySeparatorChar.ToString());
                if (internalLogFile.IndexOf("%", StringComparison.OrdinalIgnoreCase) >= 0)
                    internalLogFile = Environment.ExpandEnvironmentVariables(internalLogFile);
#endif
                return internalLogFile;
            }
            catch
            {
                return internalLogFile;
            }
        }

        private static bool ContainsSubStringIgnoreCase(string haystack, string needle, out string result)
        {
            int needlePos = haystack.IndexOf(needle, StringComparison.OrdinalIgnoreCase);
            result = needlePos >= 0 ? haystack.Substring(needlePos, needle.Length) : null;
            return result != null;
        }

        /// <summary>
        /// Parse loglevel, but don't throw if exception throwing is disabled
        /// </summary>
        /// <param name="attributeName">Name of attribute for logging.</param>
        /// <param name="attributeValue">Value of parse.</param>
        /// <param name="default">Used if there is an exception</param>
        /// <returns></returns>
        private LogLevel ParseLogLevelSafe(string attributeName, string attributeValue, LogLevel @default)
        {
            try
            {
                var internalLogLevel = LogLevel.FromString(attributeValue?.Trim());
                return internalLogLevel;
            }
            catch (Exception exception)
            {
                if (exception.MustBeRethrownImmediately())
                    throw;

                const string message = "attribute '{0}': '{1}' isn't valid LogLevel. {2} will be used.";
                var configException =
                    new NLogConfigurationException(exception, message, attributeName, attributeValue, @default);
                if (MustThrowConfigException(configException))
                    throw configException;

                return @default;
            }
        }

        /// <summary>
        /// Parses a single config section within the NLog-config
        /// </summary>
        /// <param name="configSection"></param>
        /// <returns>Section was recognized</returns>
        protected virtual bool ParseNLogSection(ILoggingConfigurationElement configSection)
        {
            switch (configSection.Name?.Trim().ToUpperInvariant())
            {
                case "TIME":
                    ParseTimeElement(ValidatedConfigurationElement.Create(configSection, LogFactory));
                    return true;

                case "VARIABLE":
                    ParseVariableElement(ValidatedConfigurationElement.Create(configSection, LogFactory));
                    return true;

                case "VARIABLES":
                    ParseVariablesElement(ValidatedConfigurationElement.Create(configSection, LogFactory));
                    return true;

                case "APPENDERS":
                case "TARGETS":
                    ParseTargetsElement(ValidatedConfigurationElement.Create(configSection, LogFactory));
                    return true;
            }

            return false;
        }

        [System.Diagnostics.CodeAnalysis.SuppressMessage("Microsoft.Reliability",
            "CA2001:AvoidCallingProblematicMethods", MessageId = "System.Reflection.Assembly.LoadFrom",
            Justification = "Need to load external assembly.")]
        private void ParseExtensionsElement(ValidatedConfigurationElement extensionsElement, string baseDirectory)
        {
            extensionsElement.AssertName("extensions");

            foreach (var childItem in extensionsElement.ValidChildren)
            {
                string prefix = null;
                string type = null;
                string assemblyFile = null;
                string assemblyName = null;

                foreach (var childProperty in childItem.Values)
                {
                    if (MatchesName(childProperty.Key, "prefix"))
                    {
                        prefix = childProperty.Value + ".";
                    }
                    else if (MatchesName(childProperty.Key, "type"))
                    {
                        type = childProperty.Value;
                    }
                    else if (MatchesName(childProperty.Key, "assemblyFile"))
                    {
                        assemblyFile = childProperty.Value;
                    }
                    else if (MatchesName(childProperty.Key, "assembly"))
                    {
                        assemblyName = childProperty.Value;
                    }
                    else
                    {
                        InternalLogger.Debug("Skipping unknown property {0} for element {1} in section {2}",
                            childProperty.Key, childItem.Name, extensionsElement.Name);
                    }
                }

                if (!StringHelpers.IsNullOrWhiteSpace(type))
                {
                    RegisterExtension(type, prefix);
                }

#if !NETSTANDARD1_3
                if (!StringHelpers.IsNullOrWhiteSpace(assemblyFile))
                {
                    ParseExtensionWithAssemblyFile(baseDirectory, assemblyFile, prefix);
                    continue;
                }
#endif
                if (!StringHelpers.IsNullOrWhiteSpace(assemblyName))
                {
                    ParseExtensionWithAssembly(assemblyName, prefix);
                }
            }
        }

        private void RegisterExtension(string type, string itemNamePrefix)
        {
            try
            {
                _configurationItemFactory.RegisterType(Type.GetType(type, true), itemNamePrefix);
            }
            catch (Exception exception)
            {
                if (exception.MustBeRethrownImmediately())
                    throw;

                var configException =
                    new NLogConfigurationException("Error loading extensions: " + type, exception);
                if (MustThrowConfigException(configException))
                    throw configException;
            }
        }

#if !NETSTANDARD1_3
        private void ParseExtensionWithAssemblyFile(string baseDirectory, string assemblyFile, string prefix)
        {
            try
            {
                Assembly asm = AssemblyHelpers.LoadFromPath(assemblyFile, baseDirectory);
                _configurationItemFactory.RegisterItemsFromAssembly(asm, prefix);
            }
            catch (Exception exception)
            {
                if (exception.MustBeRethrownImmediately())
                    throw;

                var configException =
                    new NLogConfigurationException("Error loading extensions: " + assemblyFile, exception);
                if (MustThrowConfigException(configException))
                    throw configException;
            }
        }
#endif

        private void ParseExtensionWithAssembly(string assemblyName, string prefix)
        {
            try
            {
                Assembly asm = AssemblyHelpers.LoadFromName(assemblyName);
                _configurationItemFactory.RegisterItemsFromAssembly(asm, prefix);
            }
            catch (Exception exception)
            {
                if (exception.MustBeRethrownImmediately())
                    throw;

                var configException =
                    new NLogConfigurationException("Error loading extensions: " + assemblyName, exception);
                if (MustThrowConfigException(configException))
                    throw configException;
            }
        }

        private void ParseVariableElement(ValidatedConfigurationElement variableElement)
        {
            string variableName = null;
            string variableValue = null;
            foreach (var childProperty in variableElement.Values)
            {
                if (MatchesName(childProperty.Key, "name"))
                    variableName = childProperty.Value;
                else if (MatchesName(childProperty.Key, "value") || MatchesName(childProperty.Key, "layout"))
                    variableValue = childProperty.Value;
                else
                    InternalLogger.Debug("Skipping unknown property {0} for element {1} in section {2}",
                        childProperty.Key, variableElement.Name, "variables");
            }

            if (!AssertNonEmptyValue(variableName, "name", variableElement.Name, "variables"))
                return;

            Layout variableLayout = variableValue != null ? (Layout)ExpandSimpleVariables(variableValue) : null;
            if (variableLayout == null)
            {
                var child = variableElement.ValidChildren.FirstOrDefault();
                if (child != null)
                {
                    variableLayout = TryCreateLayoutInstance(child, typeof(Layout));
                    if (variableLayout != null)
                    {
                        ConfigureFromAttributesAndElements(child, variableLayout);
                    }
                }
            }

            if (!AssertNotNullValue(variableLayout, "value or text", variableElement.Name, "variables"))
                return;

            Variables[variableName] = variableLayout;
        }

        private void ParseVariablesElement(ValidatedConfigurationElement variableElement)
        {
            variableElement.AssertName("variables");

            foreach (var childItem in variableElement.ValidChildren)
            {
                ParseVariableElement(childItem);
            }
        }

        private void ParseTimeElement(ValidatedConfigurationElement timeElement)
        {
            timeElement.AssertName("time");

            string timeSourceType = null;
            foreach (var childProperty in timeElement.Values)
            {
                if (MatchesName(childProperty.Key, "type"))
                    timeSourceType = childProperty.Value;
                else
                    InternalLogger.Debug("Skipping unknown property {0} for element {1} in section {2}",
                        childProperty.Key, timeElement.Name, timeElement.Name);
            }

            if (!AssertNonEmptyValue(timeSourceType, "type", timeElement.Name, string.Empty))
                return;

            TimeSource newTimeSource = _configurationItemFactory.TimeSources.CreateInstance(timeSourceType);
            ConfigureObjectFromAttributes(newTimeSource, timeElement, true);

            InternalLogger.Info("Selecting time source {0}", newTimeSource);
            TimeSource.Current = newTimeSource;
        }

        [ContractAnnotation("value:notnull => true")]
        private static bool AssertNotNullValue(object value, string propertyName, string elementName, string sectionName)
        {
            if (value != null)
                return true;

            return AssertNonEmptyValue(string.Empty, propertyName, elementName, sectionName);
        }

        [ContractAnnotation("value:null => false")]
        private static bool AssertNonEmptyValue(string value, string propertyName, string elementName, string sectionName)
        {
            if (!StringHelpers.IsNullOrWhiteSpace(value))
                return true;

            if (LogManager.ThrowConfigExceptions ?? LogManager.ThrowExceptions)
                throw new NLogConfigurationException(
                    $"Expected property {propertyName} on element name: {elementName} in section: {sectionName}");

            InternalLogger.Warn("Skipping element name: {0} in section: {1} because property {2} is blank", elementName,
                sectionName, propertyName);
            return false;
        }

        /// <summary>
        /// Parse {Rules} xml element
        /// </summary>
        /// <param name="rulesElement"></param>
        /// <param name="rulesCollection">Rules are added to this parameter.</param>
        private void ParseRulesElement(ValidatedConfigurationElement rulesElement, IList<LoggingRule> rulesCollection)
        {
            InternalLogger.Trace("ParseRulesElement");
            rulesElement.AssertName("rules");

            foreach (var childItem in rulesElement.ValidChildren)
            {
                LoggingRule loggingRule = ParseRuleElement(childItem);
                if (loggingRule != null)
                {
                    lock (rulesCollection)
                    {
                        rulesCollection.Add(loggingRule);
                    }
                }
            }
        }

        private LogLevel LogLevelFromString(string text)
        {
            return LogLevel.FromString(ExpandSimpleVariables(text).Trim());
        }

        /// <summary>
        /// Parse {Logger} xml element
        /// </summary>
        /// <param name="loggerElement"></param>
        private LoggingRule ParseRuleElement(ValidatedConfigurationElement loggerElement)
        {
            string minLevel = null;
            string maxLevel = null;
            string enableLevels = null;

            string ruleName = null;
            string namePattern = null;
            bool enabled = true;
            bool final = false;
            string writeTargets = null;
            foreach (var childProperty in loggerElement.Values)
            {
                switch (childProperty.Key?.Trim().ToUpperInvariant())
                {
                    case "NAME":
                        if (loggerElement.MatchesName("logger"))
                            namePattern = childProperty.Value; // Legacy Style
                        else
                            ruleName = childProperty.Value;
                        break;
                    case "RULENAME":
                        ruleName = childProperty.Value; // Legacy Style
                        break;
                    case "LOGGER":
                        namePattern = childProperty.Value;
                        break;
                    case "ENABLED":
                        enabled = ParseBooleanValue(childProperty.Key, childProperty.Value, true);
                        break;
                    case "APPENDTO":
                        writeTargets = childProperty.Value;
                        break;
                    case "WRITETO":
                        writeTargets = childProperty.Value;
                        break;
                    case "FINAL":
                        final = ParseBooleanValue(childProperty.Key, childProperty.Value, false);
                        break;
                    case "LEVEL":
                        enableLevels = childProperty.Value;
                        break;
                    case "LEVELS":
                        enableLevels = StringHelpers.IsNullOrWhiteSpace(childProperty.Value) ? "," : childProperty.Value;
                        break;
                    case "MINLEVEL":
                        minLevel = childProperty.Value;
                        break;
                    case "MAXLEVEL":
                        maxLevel = childProperty.Value;
                        break;
                    default:
                        InternalLogger.Debug("Skipping unknown property {0} for element {1} in section {2}",
                            childProperty.Key, loggerElement.Name, "rules");
                        break;
                }
            }

            if (string.IsNullOrEmpty(ruleName) && string.IsNullOrEmpty(namePattern) &&
                string.IsNullOrEmpty(writeTargets) && !final)
            {
                InternalLogger.Debug("Logging rule without name or filter or targets is ignored");
                return null;
            }

            namePattern = namePattern ?? "*";

            if (!enabled)
            {
                InternalLogger.Debug("Logging rule {0} with filter `{1}` is disabled", ruleName, namePattern);
                return null;
            }

            var rule = new LoggingRule(ruleName)
            {
                LoggerNamePattern = namePattern
            };

            EnableLevelsForRule(rule, enableLevels, minLevel, maxLevel);

            ParseLoggingRuleTargets(writeTargets, rule);

            rule.Final = final;

            ParseLoggingRuleChildren(loggerElement, rule);

            return rule;
        }

        private void EnableLevelsForRule(LoggingRule rule, string enableLevels, string minLevel, string maxLevel)
        {
            if (enableLevels != null)
            {
                enableLevels = ExpandSimpleVariables(enableLevels);
                if (enableLevels.IndexOf('{') >= 0)
                {
                    SimpleLayout simpleLayout = ParseLevelLayout(enableLevels);
                    rule.EnableLoggingForLevels(simpleLayout);
                }
                else
                {
                    if (enableLevels.IndexOf(',') >= 0)
                    {
                        IEnumerable<LogLevel> logLevels = ParseLevels(enableLevels);
                        foreach (var logLevel in logLevels)
                            rule.EnableLoggingForLevel(logLevel);
                    }
                    else
                    {
                        rule.EnableLoggingForLevel(LogLevelFromString(enableLevels));
                    }
                }
            }
            else
            {
                minLevel = minLevel != null ? ExpandSimpleVariables(minLevel) : minLevel;
                maxLevel = maxLevel != null ? ExpandSimpleVariables(maxLevel) : maxLevel;
                if (minLevel?.IndexOf('{') >= 0 || maxLevel?.IndexOf('{') >= 0)
                {
                    SimpleLayout minLevelLayout = ParseLevelLayout(minLevel);
                    SimpleLayout maxLevelLayout = ParseLevelLayout(maxLevel);
                    rule.EnableLoggingForRange(minLevelLayout, maxLevelLayout);
                }
                else
                {
                    LogLevel minLogLevel = minLevel != null ? LogLevelFromString(minLevel) : LogLevel.MinLevel;
                    LogLevel maxLogLevel = maxLevel != null ? LogLevelFromString(maxLevel) : LogLevel.MaxLevel;
                    rule.SetLoggingLevels(minLogLevel, maxLogLevel);
                }
            }
        }

        private SimpleLayout ParseLevelLayout(string levelLayout)
        {
            SimpleLayout simpleLayout = !StringHelpers.IsNullOrWhiteSpace(levelLayout) ? new SimpleLayout(levelLayout, _configurationItemFactory) : null;
            simpleLayout?.Initialize(this);
            return simpleLayout;
        }

        private IEnumerable<LogLevel> ParseLevels(string enableLevels)
        {
            string[] tokens = enableLevels.SplitAndTrimTokens(',');
            var logLevels = tokens.Select(LogLevelFromString);
            return logLevels;
        }

        private void ParseLoggingRuleTargets(string writeTargets, LoggingRule rule)
        {
            if (string.IsNullOrEmpty(writeTargets))
                return;

            foreach (string targetName in writeTargets.SplitAndTrimTokens(','))
            {
                Target target = FindTargetByName(targetName);
                if (target != null)
                {
                    rule.Targets.Add(target);
                }
                else
                {
                    var configException =
                        new NLogConfigurationException($"Target '{targetName}' not found for logging rule: {(string.IsNullOrEmpty(rule.RuleName) ? rule.LoggerNamePattern : rule.RuleName)}.");
                    if (MustThrowConfigException(configException))
                        throw configException;
                }
            }
        }

        private void ParseLoggingRuleChildren(ValidatedConfigurationElement loggerElement, LoggingRule rule)
        {
            foreach (var child in loggerElement.ValidChildren)
            {
                LoggingRule childRule = null;
                if (child.MatchesName("filters"))
                {
                    ParseFilters(rule, child);
                }
                else if (child.MatchesName("logger") && loggerElement.MatchesName("logger"))
                {
                    childRule = ParseRuleElement(child);
                }
                else if (child.MatchesName("rule") && loggerElement.MatchesName("rule"))
                {
                    childRule = ParseRuleElement(child);
                }
                else
                {
                    InternalLogger.Debug("Skipping unknown child {0} for element {1} in section {2}", child.Name,
                        loggerElement.Name, "rules");
                }

                if (childRule != null)
                {
                    lock (rule.ChildRules)
                    {
                        rule.ChildRules.Add(childRule);
                    }
                }
            }
        }

        private void ParseFilters(LoggingRule rule, ValidatedConfigurationElement filtersElement)
        {
            filtersElement.AssertName("filters");

            var defaultActionResult = filtersElement.GetOptionalValue("defaultAction", null);
            if (defaultActionResult != null)
            {
                PropertyHelper.SetPropertyFromString(rule, nameof(rule.DefaultFilterResult), defaultActionResult,
                    _configurationItemFactory);
            }

            foreach (var filterElement in filtersElement.ValidChildren)
            {
                string name = filterElement.Name;

                Filter filter = _configurationItemFactory.Filters.CreateInstance(name);
                ConfigureObjectFromAttributes(filter, filterElement, false);
                rule.Filters.Add(filter);
            }
        }

        private void ParseTargetsElement(ValidatedConfigurationElement targetsElement)
        {
            targetsElement.AssertName("targets", "appenders");

            bool asyncWrap = ParseBooleanValue("async", targetsElement.GetOptionalValue("async", "false"), false);

            ValidatedConfigurationElement defaultWrapperElement = null;
            var typeNameToDefaultTargetParameters =
                new Dictionary<string, ValidatedConfigurationElement>(StringComparer.OrdinalIgnoreCase);

            foreach (var targetElement in targetsElement.ValidChildren)
            {
                string targetTypeName = GetConfigItemTypeAttribute(targetElement, null);
                string targetValueName = targetElement.GetOptionalValue("name", null);
                Target newTarget = null;
                if (!string.IsNullOrEmpty(targetValueName))
                    targetValueName = $"{targetElement.Name}(Name={targetValueName})";
                else
                    targetValueName = targetElement.Name;

                switch (targetElement.Name?.Trim().ToUpperInvariant())
                {
                    case "DEFAULT-WRAPPER":
                        if (AssertNonEmptyValue(targetTypeName, "type", targetValueName, targetsElement.Name))
                        {
                            defaultWrapperElement = targetElement;
                        }
                        break;

                    case "DEFAULT-TARGET-PARAMETERS":
                        if (AssertNonEmptyValue(targetTypeName, "type", targetValueName, targetsElement.Name))
                        {
                            typeNameToDefaultTargetParameters[targetTypeName.Trim()] = targetElement;
                        }
                        break;

                    case "TARGET":
                    case "APPENDER":
                    case "WRAPPER":
                    case "WRAPPER-TARGET":
                    case "COMPOUND-TARGET":
                        if (AssertNonEmptyValue(targetTypeName, "type", targetValueName, targetsElement.Name))
                        {
                            newTarget = CreateTargetType(targetTypeName);
                            if (newTarget != null)
                            {
                                ParseTargetElement(newTarget, targetElement, typeNameToDefaultTargetParameters);
                            }
                        }
                        break;

                    default:
                        InternalLogger.Debug("Skipping unknown element {0} in section {1}", targetValueName,
                            targetsElement.Name);
                        break;
                }

                if (newTarget != null)
                {
                    if (asyncWrap)
                    {
                        newTarget = WrapWithAsyncTargetWrapper(newTarget);
                    }

                    if (defaultWrapperElement != null)
                    {
                        newTarget = WrapWithDefaultWrapper(newTarget, defaultWrapperElement);
                    }

                    InternalLogger.Info("Adding target {0}(Name={1})", newTarget.GetType().Name, newTarget.Name);
                    AddTarget(newTarget.Name, newTarget);
                }
            }
        }

        private Target CreateTargetType(string targetTypeName)
        {
            Target newTarget = null;

            try
            {
                newTarget = _configurationItemFactory.Targets.CreateInstance(targetTypeName);
                if (newTarget == null)
                    throw new NLogConfigurationException($"Factory returned null for target type: {targetTypeName}");
            }
            catch (Exception ex)
            {
                if (ex.MustBeRethrownImmediately())
                    throw;

                var configException = new NLogConfigurationException($"Failed to create target type: {targetTypeName}", ex);
                if (MustThrowConfigException(configException))
                    throw configException;
            }

            return newTarget;
        }

        private void ParseTargetElement(Target target, ValidatedConfigurationElement targetElement,
            Dictionary<string, ValidatedConfigurationElement> typeNameToDefaultTargetParameters = null)
        {
            string targetTypeName = GetConfigItemTypeAttribute(targetElement, "targets");
            if (typeNameToDefaultTargetParameters != null &&
                typeNameToDefaultTargetParameters.TryGetValue(targetTypeName, out var defaults))
            {
                ParseTargetElement(target, defaults, null);
            }

            var compound = target as CompoundTargetBase;
            var wrapper = target as WrapperTargetBase;

            ConfigureObjectFromAttributes(target, targetElement, true);

            foreach (var childElement in targetElement.ValidChildren)
            {
                if (compound != null &&
                    ParseCompoundTarget(compound, childElement, typeNameToDefaultTargetParameters, null))
                {
                    continue;
                }

                if (wrapper != null &&
                    ParseTargetWrapper(wrapper, childElement, typeNameToDefaultTargetParameters))
                {
                    continue;
                }

                SetPropertyFromElement(target, childElement, targetElement);
            }
        }

        private bool ParseTargetWrapper(
            WrapperTargetBase wrapper,
            ValidatedConfigurationElement childElement,
            Dictionary<string, ValidatedConfigurationElement> typeNameToDefaultTargetParameters)
        {
            if (IsTargetRefElement(childElement.Name))
            {
                var targetName = childElement.GetRequiredValue("name", GetName(wrapper));

                Target newTarget = FindTargetByName(targetName);
                if (newTarget == null)
                {
                    var configException = new NLogConfigurationException($"Referenced target '{targetName}' not found.");
                    if (MustThrowConfigException(configException))
                        throw configException;
                }

                wrapper.WrappedTarget = newTarget;
                return true;
            }

            if (IsTargetElement(childElement.Name))
            {
                string targetTypeName = GetConfigItemTypeAttribute(childElement, GetName(wrapper));

                Target newTarget = CreateTargetType(targetTypeName);
                if (newTarget != null)
                {
                    ParseTargetElement(newTarget, childElement, typeNameToDefaultTargetParameters);
                    if (newTarget.Name != null)
                    {
                        // if the new target has name, register it
                        AddTarget(newTarget.Name, newTarget);
                    }

                    if (wrapper.WrappedTarget != null)
                    {
                        var configException = new NLogConfigurationException($"Failed to assign wrapped target {targetTypeName}, because target {wrapper.Name} already has one.");
                        if (MustThrowConfigException(configException))
                            throw configException;
                    }
                }

                wrapper.WrappedTarget = newTarget;
                return true;
            }

            return false;
        }

        private static string GetConfigItemTypeAttribute(ValidatedConfigurationElement element, string sectionNameForRequiredValue = null)
        {
            var typeAttributeValue = sectionNameForRequiredValue != null ? element.GetRequiredValue("type", sectionNameForRequiredValue) : element.GetOptionalValue("type", null);
            return StripOptionalNamespacePrefix(typeAttributeValue);
        }

        private bool ParseCompoundTarget(
            CompoundTargetBase compound,
            ValidatedConfigurationElement childElement,
            Dictionary<string, ValidatedConfigurationElement> typeNameToDefaultTargetParameters,
            string targetName)
        {
            if (MatchesName(childElement.Name, "targets") || MatchesName(childElement.Name, "appenders"))
            {
                foreach (var child in childElement.ValidChildren)
                {
                    ParseCompoundTarget(compound, child, typeNameToDefaultTargetParameters, null);
                }

                return true;
            }

            if (IsTargetRefElement(childElement.Name))
            {
                targetName = childElement.GetRequiredValue("name", GetName(compound));

                Target newTarget = FindTargetByName(targetName);
                if (newTarget == null)
                {
                    throw new NLogConfigurationException("Referenced target '" + targetName + "' not found.");
                }

                compound.Targets.Add(newTarget);
                return true;
            }

            if (IsTargetElement(childElement.Name))
            {
                string targetTypeName = GetConfigItemTypeAttribute(childElement, GetName(compound));

                Target newTarget = CreateTargetType(targetTypeName);
                if (newTarget != null)
                {
                    if (targetName != null)
                        newTarget.Name = targetName;

                    ParseTargetElement(newTarget, childElement, typeNameToDefaultTargetParameters);
                    if (newTarget.Name != null)
                    {
                        // if the new target has name, register it
                        AddTarget(newTarget.Name, newTarget);
                    }

                    compound.Targets.Add(newTarget);
                }

                return true;
            }

            return false;
        }


        private void ConfigureObjectFromAttributes(object targetObject, ValidatedConfigurationElement element, bool ignoreType)
        {
            foreach (var kvp in element.ValueLookup)
            {
                string childName = kvp.Key;
                string childValue = kvp.Value;

                if (ignoreType && MatchesName(childName, "type"))
                {
                    continue;
                }

                try
                {
                    PropertyHelper.SetPropertyFromString(targetObject, childName, ExpandSimpleVariables(childValue),
                        _configurationItemFactory);
                }
                catch (Exception ex)
                {
                    InternalLogger.Warn(ex, "Error when setting '{0}' on attibute '{1}'", childValue, childName);
                    throw;
                }
            }
        }


        private void SetPropertyFromElement(object o, ValidatedConfigurationElement childElement, ILoggingConfigurationElement parentElement)
        {
            if (!PropertyHelper.TryGetPropertyInfo(o, childElement.Name, out var propInfo))
            {
                InternalLogger.Debug("Skipping unknown element {0} in section {1}. Not matching any property on {2} - {3}", childElement.Name, parentElement.Name, o, o?.GetType());
                return;
            }

            if (AddArrayItemFromElement(o, propInfo, childElement))
            {
                return;
            }

            if (SetLayoutFromElement(o, propInfo, childElement))
            {
                return;
            }

            if (SetFilterFromElement(o, propInfo, childElement))
            {
                return;
            }

            SetItemFromElement(o, propInfo, childElement);
        }

        private bool AddArrayItemFromElement(object o, PropertyInfo propInfo, ValidatedConfigurationElement element)
        {
            Type elementType = PropertyHelper.GetArrayItemType(propInfo);
            if (elementType != null)
            {
                IList propertyValue = (IList)propInfo.GetValue(o, null);

                if (string.Equals(propInfo.Name, element.Name, StringComparison.OrdinalIgnoreCase))
                {
                    bool foundChild = false;
                    foreach (var child in element.ValidChildren)
                    {
                        foundChild = true;
                        propertyValue.Add(ParseArrayItemFromElement(elementType, child));
                    }
                    if (foundChild)
                        return true;
                }

                object arrayItem = ParseArrayItemFromElement(elementType, element);
                propertyValue.Add(arrayItem);
                return true;
            }

            return false;
        }

        private object ParseArrayItemFromElement(Type elementType, ValidatedConfigurationElement element)
        {
            object arrayItem = TryCreateLayoutInstance(element, elementType);
            // arrayItem is not a layout
            if (arrayItem == null)
                arrayItem = FactoryHelper.CreateInstance(elementType);

            ConfigureObjectFromAttributes(arrayItem, element, true);
            ConfigureObjectFromElement(arrayItem, element);
            return arrayItem;
        }

        private bool SetLayoutFromElement(object o, PropertyInfo propInfo, ValidatedConfigurationElement element)
        {
            var layout = TryCreateLayoutInstance(element, propInfo.PropertyType);

            // and is a Layout and 'type' attribute has been specified
            if (layout != null)
            {
                SetItemOnProperty(o, propInfo, element, layout);
                return true;
            }

            return false;
        }

        private bool SetFilterFromElement(object o, PropertyInfo propInfo, ValidatedConfigurationElement element)
        {
            var type = propInfo.PropertyType;

            Filter filter = TryCreateFilterInstance(element, type);
            // and is a Filter and 'type' attribute has been specified
            if (filter != null)
            {
                SetItemOnProperty(o, propInfo, element, filter);
                return true;
            }

            return false;
        }

        private Layout TryCreateLayoutInstance(ValidatedConfigurationElement element, Type type)
        {
            return TryCreateInstance(element, type, _configurationItemFactory.Layouts);
        }

        private Filter TryCreateFilterInstance(ValidatedConfigurationElement element, Type type)
        {
            return TryCreateInstance(element, type, _configurationItemFactory.Filters);
        }

        private T TryCreateInstance<T>(ValidatedConfigurationElement element, Type type, INamedItemFactory<T, Type> factory)
            where T : class
        {
            // Check if correct type
            if (!IsAssignableFrom<T>(type))
                return null;

            // Check if the 'type' attribute has been specified
            string layoutTypeName = GetConfigItemTypeAttribute(element);
            if (layoutTypeName == null)
                return null;

            return factory.CreateInstance(ExpandSimpleVariables(layoutTypeName));
        }

        private static bool IsAssignableFrom<T>(Type type)
        {
            return typeof(T).IsAssignableFrom(type);
        }

        private void SetItemOnProperty(object o, PropertyInfo propInfo, ValidatedConfigurationElement element, object properyValue)
        {
            ConfigureFromAttributesAndElements(element, properyValue);
            propInfo.SetValue(o, properyValue, null);
        }

        private void SetItemFromElement(object o, PropertyInfo propInfo, ValidatedConfigurationElement element)
        {
            object item = propInfo.GetValue(o, null);
            ConfigureFromAttributesAndElements(element, item);
        }

        private void ConfigureFromAttributesAndElements(ValidatedConfigurationElement element, object item)
        {
            ConfigureObjectFromAttributes(item, element, true);
            ConfigureObjectFromElement(item, element);
        }

        private void ConfigureObjectFromElement(object targetObject, ValidatedConfigurationElement element)
        {
            foreach (var child in element.ValidChildren)
            {
                SetPropertyFromElement(targetObject, child, element);
            }
        }

        [System.Diagnostics.CodeAnalysis.SuppressMessage("Microsoft.Reliability",
            "CA2000:Dispose objects before losing scope", Justification = "Target is disposed elsewhere.")]
        private static Target WrapWithAsyncTargetWrapper(Target target)
        {
#if !NET3_5 && !SILVERLIGHT4
            if (target is AsyncTaskTarget)
            {
                InternalLogger.Debug("Skip wrapping target '{0}' with AsyncTargetWrapper", target.Name);
                return target;
            }
#endif

            var asyncTargetWrapper = new AsyncTargetWrapper();
            asyncTargetWrapper.WrappedTarget = target;
            asyncTargetWrapper.Name = target.Name;
            target.Name = target.Name + "_wrapped";
            InternalLogger.Debug("Wrapping target '{0}' with AsyncTargetWrapper and renaming to '{1}",
                asyncTargetWrapper.Name, target.Name);
            target = asyncTargetWrapper;
            return target;
        }

<<<<<<< HEAD
        private Target WrapWithDefaultWrapper(Target t, ValidatedConfigurationElement defaultWrapperElement)
=======
        private Target WrapWithDefaultWrapper(Target target, ILoggingConfigurationElement defaultParameters)
>>>>>>> ad8c3f9f
        {
            string wrapperTypeName = GetConfigItemTypeAttribute(defaultWrapperElement, "targets");
            Target wrapperTargetInstance = CreateTargetType(wrapperTypeName);
            WrapperTargetBase wtb = wrapperTargetInstance as WrapperTargetBase;
            if (wtb == null)
            {
                throw new NLogConfigurationException("Target type specified on <default-wrapper /> is not a wrapper.");
            }

            ParseTargetElement(wrapperTargetInstance, defaultWrapperElement);
            while (wtb.WrappedTarget != null)
            {
                wtb = wtb.WrappedTarget as WrapperTargetBase;
                if (wtb == null)
                {
                    throw new NLogConfigurationException(
                        "Child target type specified on <default-wrapper /> is not a wrapper.");
                }
            }

#if !NET3_5 && !SILVERLIGHT4
            if (target is AsyncTaskTarget && wrapperTargetInstance is AsyncTargetWrapper && ReferenceEquals(wrapperTargetInstance, wtb))
            {
                InternalLogger.Debug("Skip wrapping target '{0}' with AsyncTargetWrapper", target.Name);
                return target;
            }
#endif

            wtb.WrappedTarget = target;
            wrapperTargetInstance.Name = target.Name;
            target.Name = target.Name + "_wrapped";

            InternalLogger.Debug("Wrapping target '{0}' with '{1}' and renaming to '{2}", wrapperTargetInstance.Name,
                wrapperTargetInstance.GetType().Name, target.Name);
            return wrapperTargetInstance;
        }

        /// <summary>
        /// Parse boolean
        /// </summary>
        /// <param name="propertyName">Name of the property for logging.</param>
        /// <param name="value">value to parse</param>
        /// <param name="defaultValue">Default value to return if the parse failed</param>
        /// <returns>Boolean attribute value or default.</returns>
        private bool ParseBooleanValue(string propertyName, string value, bool defaultValue)
        {
            try
            {
                return Convert.ToBoolean(value?.Trim(), CultureInfo.InvariantCulture);
            }
            catch (Exception exception)
            {
                if (exception.MustBeRethrownImmediately())
                    throw;

                var configException = new NLogConfigurationException(exception, $"'{propertyName}' hasn't a valid boolean value '{value}'. {defaultValue} will be used");
                if (MustThrowConfigException(configException))
                    throw configException;
                return defaultValue;
            }
        }

        private bool MustThrowConfigException(NLogConfigurationException configException)
        {
            if (configException.MustBeRethrown())
                return true;    // Global LogManager says throw

            if (LogFactory.ThrowConfigExceptions ?? LogFactory.ThrowExceptions)
                return true;    // Local LogFactory says throw

            return false;
        }

        private static bool MatchesName(string key, string expectedKey)
        {
            return string.Equals(key?.Trim(), expectedKey, StringComparison.OrdinalIgnoreCase);
        }

        private static bool IsTargetElement(string name)
        {
            return name.Equals("target", StringComparison.OrdinalIgnoreCase)
                   || name.Equals("wrapper", StringComparison.OrdinalIgnoreCase)
                   || name.Equals("wrapper-target", StringComparison.OrdinalIgnoreCase)
                   || name.Equals("compound-target", StringComparison.OrdinalIgnoreCase);
        }

        private static bool IsTargetRefElement(string name)
        {
            return name.Equals("target-ref", StringComparison.OrdinalIgnoreCase)
                   || name.Equals("wrapper-target-ref", StringComparison.OrdinalIgnoreCase)
                   || name.Equals("compound-target-ref", StringComparison.OrdinalIgnoreCase);
        }

        /// <summary>
        /// Remove the namespace (before :)
        /// </summary>
        /// <example>
        /// x:a, will be a
        /// </example>
        /// <param name="attributeValue"></param>
        /// <returns></returns>
        private static string StripOptionalNamespacePrefix(string attributeValue)
        {
            if (attributeValue == null)
            {
                return null;
            }

            int p = attributeValue.IndexOf(':');
            if (p < 0)
            {
                return attributeValue;
            }

            return attributeValue.Substring(p + 1);
        }

        private static string GetName(Target target)
        {
            return string.IsNullOrEmpty(target.Name) ? target.GetType().Name : target.Name;
        }
<<<<<<< HEAD

        /// <summary>
        /// Config element that's validated and having extra context
        /// </summary>
        private class ValidatedConfigurationElement : ILoggingConfigurationElement
        {
            private static readonly IDictionary<string, string> EmptyDefaultDictionary = new SortHelpers.ReadOnlySingleBucketDictionary<string, string>();

            private readonly ILoggingConfigurationElement _element;
            private readonly bool _throwConfigExceptions;
            private IList<ValidatedConfigurationElement> _validChildren;

            public static ValidatedConfigurationElement Create(ILoggingConfigurationElement element, LogFactory logFactory)
            {
                if (element is ValidatedConfigurationElement validConfig)
                    return validConfig;
                else
                    return new ValidatedConfigurationElement(element, logFactory.ThrowConfigExceptions ?? logFactory.ThrowExceptions);
            }

            public ValidatedConfigurationElement(ILoggingConfigurationElement element, bool throwConfigExceptions)
            {
                _throwConfigExceptions = throwConfigExceptions;
                Name = element.Name.Trim();
                ValueLookup = CreateValueLookup(element, throwConfigExceptions);
                _element = element;
            }

            public string Name { get; }

            public IDictionary<string, string> ValueLookup { get; }

            public IEnumerable<ValidatedConfigurationElement> ValidChildren
            {
                get
                {
                    if (_validChildren != null)
                        return _validChildren;
                    else
                        return YieldAndCacheValidChildren();
                }
            }

            IEnumerable<ValidatedConfigurationElement> YieldAndCacheValidChildren()
            {
                foreach (var child in _element.Children)
                {
                    _validChildren = _validChildren ?? new List<ValidatedConfigurationElement>();
                    var validChild = new ValidatedConfigurationElement(child, _throwConfigExceptions);
                    _validChildren.Add(validChild);
                    yield return validChild;
                }
                _validChildren = _validChildren ?? ArrayHelper.Empty<ValidatedConfigurationElement>();
            }

            public IEnumerable<KeyValuePair<string, string>> Values => ValueLookup;

            /// <remarks>
            /// Explicit cast because net3_5 doesn't support covariance.
            /// </remarks>
            IEnumerable<ILoggingConfigurationElement> ILoggingConfigurationElement.Children => ValidChildren.Cast<ILoggingConfigurationElement>();

            public string GetRequiredValue(string attributeName, string section)
            {
                string value = GetOptionalValue(attributeName, null);
                if (value == null)
                {
                    throw new NLogConfigurationException($"Expected {attributeName} on {Name} in {section}");
                }

                if (StringHelpers.IsNullOrWhiteSpace(value))
                {
                    throw new NLogConfigurationException(
                        $"Expected non-empty {attributeName} on {Name} in {section}");
                }

                return value;
            }

            public string GetOptionalValue(string attributeName, string defaultValue)
            {
                ValueLookup.TryGetValue(attributeName, out string value);
                return value ?? defaultValue;
            }

            private static IDictionary<string, string> CreateValueLookup(ILoggingConfigurationElement element, bool throwConfigExceptions)
            {
                IDictionary<string, string> valueLookup = null;
                List<string> warnings = null;
                foreach (var attribute in element.Values)
                {
                    var attributeKey = attribute.Key?.Trim() ?? string.Empty;
                    valueLookup = valueLookup ?? new Dictionary<string, string>(StringComparer.OrdinalIgnoreCase);
                    if (!string.IsNullOrEmpty(attributeKey) && !valueLookup.ContainsKey(attributeKey))
                    {
                        valueLookup[attributeKey] = attribute.Value;
                    }
                    else
                    {
                        string validationError = string.IsNullOrEmpty(attributeKey) ? $"Invalid property for '{element.Name}' without name. Value={attribute.Value}"
                            : $"Duplicate value for '{element.Name}'. PropertyName={attributeKey}. Skips Value={attribute.Value}. Existing Value={valueLookup[attributeKey]}";
                        InternalLogger.Debug("Skipping {0}", validationError);
                        if (throwConfigExceptions)
                        {
                            warnings = warnings ?? new List<string>();
                            warnings.Add(validationError);
                        }
                    }
                }
                if (throwConfigExceptions && warnings?.Count > 0)
                {
                    throw new NLogConfigurationException(StringHelpers.Join(Environment.NewLine, warnings));
                }
                return valueLookup ?? EmptyDefaultDictionary;
            }
        }
    }

    internal static class LoggingConfigurationSectionExtensions
=======
    }

    internal static class ILoggingConfigurationSectionExtensions
>>>>>>> ad8c3f9f
    {
        public static bool MatchesName(this ILoggingConfigurationElement section, string expectedName)
        {
            return string.Equals(section?.Name?.Trim(), expectedName, StringComparison.OrdinalIgnoreCase);
        }

        public static void AssertName(this ILoggingConfigurationElement section, params string[] allowedNames)
        {
            foreach (var en in allowedNames)
            {
                if (section.MatchesName(en))
                    return;
            }

            throw new InvalidOperationException(
                $"Assertion failed. Expected element name '{string.Join("|", allowedNames)}', actual: '{section?.Name}'.");
        }

        public static string GetRequiredValue(this ILoggingConfigurationElement element, string attributeName, string section)
        {
            string value = element.GetOptionalValue(attributeName, null);
            if (value == null)
            {
                throw new NLogConfigurationException($"Expected {attributeName} on {element.Name} in {section}");
            }

            if (StringHelpers.IsNullOrWhiteSpace(value))
            {
                throw new NLogConfigurationException(
                    $"Expected non-empty {attributeName} on {element.Name} in {section}");
            }

            return value;
        }

        public static string GetOptionalValue(this ILoggingConfigurationElement section, string attributeName, string defaultValue)
        {
            return section.Values
                .Where(configItem => string.Equals(configItem.Key, attributeName, StringComparison.OrdinalIgnoreCase))
                .Select(configItem => configItem.Value).FirstOrDefault() ?? defaultValue;
        }

        /// <summary>
        /// Gets the optional boolean attribute value.
        /// </summary>
        /// <param name="section"></param>
        /// <param name="attributeName">Name of the attribute.</param>
        /// <param name="defaultValue">Default value to return if the attribute is not found or if there is a parse error</param>
        /// <returns>Boolean attribute value or default.</returns>
        public static bool GetOptionalBooleanValue(this ILoggingConfigurationElement section, string attributeName,
            bool defaultValue)
        {
            string value = section.GetOptionalValue(attributeName, null);
            if (string.IsNullOrEmpty(value))
            {
                return defaultValue;
            }

            try
            {
                return Convert.ToBoolean(value.Trim(), CultureInfo.InvariantCulture);
            }
            catch (Exception exception)
            {
                var configException = new NLogConfigurationException(exception, $"'{attributeName}' hasn't a valid boolean value '{value}'. {defaultValue} will be used");
                if (configException.MustBeRethrown())
                {
                    throw configException;
                }
                InternalLogger.Error(exception, configException.Message);
                return defaultValue;
            }
        }
    }
}<|MERGE_RESOLUTION|>--- conflicted
+++ resolved
@@ -1238,11 +1238,7 @@
             return target;
         }
 
-<<<<<<< HEAD
-        private Target WrapWithDefaultWrapper(Target t, ValidatedConfigurationElement defaultWrapperElement)
-=======
-        private Target WrapWithDefaultWrapper(Target target, ILoggingConfigurationElement defaultParameters)
->>>>>>> ad8c3f9f
+        private Target WrapWithDefaultWrapper(Target target, ValidatedConfigurationElement defaultWrapperElement)
         {
             string wrapperTypeName = GetConfigItemTypeAttribute(defaultWrapperElement, "targets");
             Target wrapperTargetInstance = CreateTargetType(wrapperTypeName);
@@ -1364,8 +1360,6 @@
         {
             return string.IsNullOrEmpty(target.Name) ? target.GetType().Name : target.Name;
         }
-<<<<<<< HEAD
-
         /// <summary>
         /// Config element that's validated and having extra context
         /// </summary>
@@ -1484,11 +1478,6 @@
     }
 
     internal static class LoggingConfigurationSectionExtensions
-=======
-    }
-
-    internal static class ILoggingConfigurationSectionExtensions
->>>>>>> ad8c3f9f
     {
         public static bool MatchesName(this ILoggingConfigurationElement section, string expectedName)
         {
