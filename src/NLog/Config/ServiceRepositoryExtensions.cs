--- conflicted
+++ resolved
@@ -40,29 +40,21 @@
 
     internal static class ServiceRepositoryExtensions
     {
-<<<<<<< HEAD
         [NotNull]
         internal static IServiceProvider GetServiceResolver([CanBeNull] this LoggingConfiguration loggingConfiguration)
-=======
-        internal static ServiceRepository GetServiceProvider(this LoggingConfiguration loggingConfiguration)
->>>>>>> bed8fd1c
         {
             return loggingConfiguration?.LogFactory?.ServiceRepository ?? LogManager.LogFactory.ServiceRepository;
         }
 
-<<<<<<< HEAD
         [CanBeNull]
         public static T ResolveService<T>(this IServiceProvider serviceProvider) where T : class
-=======
-        internal static T ResolveService<T>(this ServiceRepository serviceProvider, bool ignoreExternalProvider = true) where T : class
->>>>>>> bed8fd1c
         {
             IServiceProvider externalServiceProvider;
 
             try
             {
                 return serviceProvider.GetService<T>();
-            }
+        }
             catch (NLogResolveException)
             {
                 if (ignoreExternalProvider)
