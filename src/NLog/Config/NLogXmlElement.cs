// 
// Copyright (c) 2004-2020 Jaroslaw Kowalski <jaak@jkowalski.net>, Kim Christensen, Julian Verdurmen
// 
// All rights reserved.
// 
// Redistribution and use in source and binary forms, with or without 
// modification, are permitted provided that the following conditions 
// are met:
// 
// * Redistributions of source code must retain the above copyright notice, 
//   this list of conditions and the following disclaimer. 
// 
// * Redistributions in binary form must reproduce the above copyright notice,
//   this list of conditions and the following disclaimer in the documentation
//   and/or other materials provided with the distribution. 
// 
// * Neither the name of Jaroslaw Kowalski nor the names of its 
//   contributors may be used to endorse or promote products derived from this
//   software without specific prior written permission. 
// 
// THIS SOFTWARE IS PROVIDED BY THE COPYRIGHT HOLDERS AND CONTRIBUTORS "AS IS"
// AND ANY EXPRESS OR IMPLIED WARRANTIES, INCLUDING, BUT NOT LIMITED TO, THE 
// IMPLIED WARRANTIES OF MERCHANTABILITY AND FITNESS FOR A PARTICULAR PURPOSE 
// ARE DISCLAIMED. IN NO EVENT SHALL THE COPYRIGHT OWNER OR CONTRIBUTORS BE 
// LIABLE FOR ANY DIRECT, INDIRECT, INCIDENTAL, SPECIAL, EXEMPLARY, OR 
// CONSEQUENTIAL DAMAGES (INCLUDING, BUT NOT LIMITED TO, PROCUREMENT OF
// SUBSTITUTE GOODS OR SERVICES; LOSS OF USE, DATA, OR PROFITS; OR BUSINESS 
// INTERRUPTION) HOWEVER CAUSED AND ON ANY THEORY OF LIABILITY, WHETHER IN 
// CONTRACT, STRICT LIABILITY, OR TORT (INCLUDING NEGLIGENCE OR OTHERWISE) 
// ARISING IN ANY WAY OUT OF THE USE OF THIS SOFTWARE, EVEN IF ADVISED OF 
// THE POSSIBILITY OF SUCH DAMAGE.
// 

namespace NLog.Config
{
    using System;
    using System.Collections.Generic;
    using System.Linq;
    using System.Xml;
    using NLog.Internal;

    /// <summary>
    /// Represents simple XML element with case-insensitive attribute semantics.
    /// </summary>
    internal class NLogXmlElement : ILoggingConfigurationElement
    {
        /// <summary>
        /// Initializes a new instance of the <see cref="NLogXmlElement"/> class.
        /// </summary>
        /// <param name="reader">The reader to initialize element from.</param>
        public NLogXmlElement(XmlReader reader)
            : this(reader, true)
        {
        }

<<<<<<< HEAD
        private NLogXmlElement(XmlReader reader, bool topElement)
=======
        public NLogXmlElement(XmlReader reader, bool nestedElement)
            : this()
>>>>>>> cca7dcd3
        {
            if (topElement)
                reader.MoveToContent();

            Parse(reader, topElement, out var attributes, out var children);
            AttributeValues = attributes ?? ArrayHelper.Empty<KeyValuePair<string, string>>();
            Children = children ?? ArrayHelper.Empty<NLogXmlElement>();
        }

        /// <summary>
        /// Gets the element name.
        /// </summary>
        public string LocalName { get; private set; }

        /// <summary>
        /// Gets the dictionary of attribute values.
        /// </summary>
        public IList<KeyValuePair<string,string>> AttributeValues { get; }

        /// <summary>
        /// Gets the collection of child elements.
        /// </summary>
        public IList<NLogXmlElement> Children { get; }

        /// <summary>
        /// Gets the value of the element.
        /// </summary>
        public string Value { get; private set; }

        public string Name => LocalName;

        public IEnumerable<KeyValuePair<string, string>> Values
        {
            get
            {
                for (int i = 0; i < Children.Count; ++i)
                {
                    var child = Children[i];
                    if (SingleValueElement(child))
                    {
                        // Values assigned using nested node-elements. Maybe in combination with attributes
                        return AttributeValues.Concat(Children.Where(item => SingleValueElement(item)).Select(item => new KeyValuePair<string, string>(item.Name, item.Value)));
                    }
                }
                return AttributeValues;
            }
        }

        private static bool SingleValueElement(NLogXmlElement child)
        {
            // Node-element that works like an attribute
            return child.Children.Count == 0 && child.AttributeValues.Count == 0 && child.Value != null;
        }

        IEnumerable<ILoggingConfigurationElement> ILoggingConfigurationElement.Children
        {
            get
            {
                for (int i = 0; i < Children.Count; ++i)
                {
                    var child = Children[i];
                    if (!SingleValueElement(child))
                        return Children.Where(item => !SingleValueElement(item)).Cast<ILoggingConfigurationElement>();
                }

                return NLog.Internal.ArrayHelper.Empty<ILoggingConfigurationElement>();
            }
        }

        /// <summary>
        /// Returns children elements with the specified element name.
        /// </summary>
        /// <param name="elementName">Name of the element.</param>
        /// <returns>Children elements with the specified element name.</returns>
        public IEnumerable<NLogXmlElement> Elements(string elementName)
        {
            var result = new List<NLogXmlElement>();

            foreach (var ch in Children)
            {
                if (ch.LocalName.Equals(elementName, StringComparison.OrdinalIgnoreCase))
                {
                    result.Add(ch);
                }
            }

            return result;
        }

        /// <summary>
        /// Asserts that the name of the element is among specified element names.
        /// </summary>
        /// <param name="allowedNames">The allowed names.</param>
        public void AssertName(params string[] allowedNames)
        {
            foreach (var en in allowedNames)
            {
                if (LocalName.Equals(en, StringComparison.OrdinalIgnoreCase))
                {
                    return;
                }
            }

            throw new InvalidOperationException("Assertion failed. Expected element name '" + string.Join("|", allowedNames) + "', actual: '" + LocalName + "'.");
        }

        private void Parse(XmlReader reader, bool topElement, out IList<KeyValuePair<string,string>> attributes, out IList<NLogXmlElement> children)
        {
            ParseAttributes(reader, topElement, out attributes);

            LocalName = reader.LocalName;

            children = null;

            if (!reader.IsEmptyElement)
            {
                while (reader.Read())
                {
                    if (reader.NodeType == XmlNodeType.EndElement)
                    {
                        break;
                    }

                    if (reader.NodeType == XmlNodeType.CDATA || reader.NodeType == XmlNodeType.Text)
                    {
                        Value += reader.Value;
                        continue;
                    }

                    if (reader.NodeType == XmlNodeType.Element)
                    {
                        children = children ?? new List<NLogXmlElement>();
                        children.Add(new NLogXmlElement(reader, false));
                    }
                }
            }
        }

        private void ParseAttributes(XmlReader reader, bool topElement, out IList<KeyValuePair<string, string>> attributes)
        {
            attributes = null;
            if (reader.MoveToFirstAttribute())
            {
                do
                {
                    if (topElement && IsSpecialXmlAttribute(reader))
                    {
                        continue;
                    }

                    attributes = attributes ?? new List<KeyValuePair<string, string>>();
                    attributes.Add(new KeyValuePair<string, string>(reader.LocalName, reader.Value));
                }
                while (reader.MoveToNextAttribute());
                reader.MoveToElement();
            }
        }

        /// <summary>
        /// Special attribute we could ignore
        /// </summary>
        private static bool IsSpecialXmlAttribute(XmlReader reader)
        {
            if (reader.LocalName?.Equals("xmlns", StringComparison.OrdinalIgnoreCase) == true)
                return true;
            if (reader.Prefix?.Equals("xsi", StringComparison.OrdinalIgnoreCase) == true)
                return true;
            if (reader.Prefix?.Equals("xmlns", StringComparison.OrdinalIgnoreCase) == true)
                return true;
            return false;
        }
    }
}<|MERGE_RESOLUTION|>--- conflicted
+++ resolved
@@ -49,21 +49,13 @@
         /// </summary>
         /// <param name="reader">The reader to initialize element from.</param>
         public NLogXmlElement(XmlReader reader)
-            : this(reader, true)
-        {
-        }
-
-<<<<<<< HEAD
-        private NLogXmlElement(XmlReader reader, bool topElement)
-=======
+            : this(reader, false)
+        {
+        }
+
         public NLogXmlElement(XmlReader reader, bool nestedElement)
-            : this()
->>>>>>> cca7dcd3
-        {
-            if (topElement)
-                reader.MoveToContent();
-
-            Parse(reader, topElement, out var attributes, out var children);
+        {
+            Parse(reader, nestedElement, out var attributes, out var children);
             AttributeValues = attributes ?? ArrayHelper.Empty<KeyValuePair<string, string>>();
             Children = children ?? ArrayHelper.Empty<NLogXmlElement>();
         }
@@ -191,20 +183,20 @@
                     if (reader.NodeType == XmlNodeType.Element)
                     {
                         children = children ?? new List<NLogXmlElement>();
-                        children.Add(new NLogXmlElement(reader, false));
-                    }
-                }
-            }
-        }
-
-        private void ParseAttributes(XmlReader reader, bool topElement, out IList<KeyValuePair<string, string>> attributes)
+                        children.Add(new NLogXmlElement(reader, true));
+                    }
+                }
+            }
+        }
+
+        private void ParseAttributes(XmlReader reader, bool nestedElement, out IList<KeyValuePair<string, string>> attributes)
         {
             attributes = null;
             if (reader.MoveToFirstAttribute())
             {
                 do
                 {
-                    if (topElement && IsSpecialXmlAttribute(reader))
+                    if (!nestedElement && IsSpecialXmlAttribute(reader))
                     {
                         continue;
                     }
