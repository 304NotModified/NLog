--- conflicted
+++ resolved
@@ -187,11 +187,7 @@
                     message = string.Format(CultureInfo.InvariantCulture, message, arguments);
                 }
 
-<<<<<<< HEAD
-#if !SILVERLIGHT && !UWP10
-=======
-#if !SILVERLIGHT && !__IOS__ && !__ANDROID__
->>>>>>> 0aac7207
+#if !SILVERLIGHT && !__IOS__ && !__ANDROID__ && !UWP10
                 var oldColor = Console.ForegroundColor;
                 Console.ForegroundColor = logLevel2ConsoleColor[logLevel];
 
