--- conflicted
+++ resolved
@@ -61,13 +61,9 @@
         {
             try
             {
-<<<<<<< HEAD
-                _config = new XmlLoggingConfiguration(reader, AppDomainWrapper.CurrentDomain.ConfigurationFile);
-=======
-                string configFileName = appDomain.ConfigurationFile;
+                string configFileName = AppDomainWrapper.CurrentDomain.ConfigurationFile;
 
-                return new XmlLoggingConfiguration(section.OuterXml, configFileName, LogManager.LogFactory);
->>>>>>> 9358d3db
+                _config = new XmlLoggingConfiguration(reader, configFileName, LogManager.LogFactory);
             }
             catch (Exception exception)
             {
