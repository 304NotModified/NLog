// 
// Copyright (c) 2004-2016 Jaroslaw Kowalski <jaak@jkowalski.net>, Kim Christensen, Julian Verdurmen
// 
// All rights reserved.
// 
// Redistribution and use in source and binary forms, with or without 
// modification, are permitted provided that the following conditions 
// are met:
// 
// * Redistributions of source code must retain the above copyright notice, 
//   this list of conditions and the following disclaimer. 
// 
// * Redistributions in binary form must reproduce the above copyright notice,
//   this list of conditions and the following disclaimer in the documentation
//   and/or other materials provided with the distribution. 
// 
// * Neither the name of Jaroslaw Kowalski nor the names of its 
//   contributors may be used to endorse or promote products derived from this
//   software without specific prior written permission. 
// 
// THIS SOFTWARE IS PROVIDED BY THE COPYRIGHT HOLDERS AND CONTRIBUTORS "AS IS"
// AND ANY EXPRESS OR IMPLIED WARRANTIES, INCLUDING, BUT NOT LIMITED TO, THE 
// IMPLIED WARRANTIES OF MERCHANTABILITY AND FITNESS FOR A PARTICULAR PURPOSE 
// ARE DISCLAIMED. IN NO EVENT SHALL THE COPYRIGHT OWNER OR CONTRIBUTORS BE 
// LIABLE FOR ANY DIRECT, INDIRECT, INCIDENTAL, SPECIAL, EXEMPLARY, OR 
// CONSEQUENTIAL DAMAGES (INCLUDING, BUT NOT LIMITED TO, PROCUREMENT OF
// SUBSTITUTE GOODS OR SERVICES; LOSS OF USE, DATA, OR PROFITS; OR BUSINESS 
// INTERRUPTION) HOWEVER CAUSED AND ON ANY THEORY OF LIABILITY, WHETHER IN 
// CONTRACT, STRICT LIABILITY, OR TORT (INCLUDING NEGLIGENCE OR OTHERWISE) 
// ARISING IN ANY WAY OUT OF THE USE OF THIS SOFTWARE, EVEN IF ADVISED OF 
// THE POSSIBILITY OF SUCH DAMAGE.
// 

namespace NLog.Layouts
{
    using System;
    using System.Collections.Generic;
    using System.Text;
    using NLog.Config;

    /// <summary>
    /// A specialized layout that renders JSON-formatted events.
    /// </summary>
    [Layout("JsonLayout")]
    [ThreadAgnostic]
    [AppDomainFixedOutput]
    public class JsonLayout : Layout
    {
        /// <summary>
        /// Initializes a new instance of the <see cref="JsonLayout"/> class.
        /// </summary>
        public JsonLayout()
        {
            this.Attributes = new List<JsonAttribute>();
            this.RenderEmptyObject = true;
            this.IncludeAllProperties = false;
            this.ExcludeProperties = new HashSet<string>();
        }

        /// <summary>
        /// Gets the array of attributes' configurations.
        /// </summary>
        /// <docgen category='CSV Options' order='10' />
        [ArrayParameter(typeof(JsonAttribute), "attribute")]
        public IList<JsonAttribute> Attributes { get; private set; }

        /// <summary>
        /// Gets or sets the option to suppress the extra spaces in the output json
        /// </summary>
        public bool SuppressSpaces { get; set; }

        /// <summary>
        /// Gets or sets the option to render the empty object value {}
        /// </summary>
        public bool RenderEmptyObject { get; set; }

        /// <summary>
        /// Gets or sets a value indicating whether to include contents of the <see cref="MappedDiagnosticsContext"/> dictionary.
        /// </summary>
        public bool IncludeMdc { get; set; }

#if !SILVERLIGHT && !NETSTANDARD || NETSTANDARD1_3
        /// <summary>
        /// Gets or sets a value indicating whether to include contents of the <see cref="MappedDiagnosticsLogicalContext"/> dictionary.
        /// </summary>
        public bool IncludeMdlc { get; set; }
#endif

        /// <summary>
        /// Gets or sets the option to include all properties from the log events
        /// </summary>
        public bool IncludeAllProperties { get; set; }

        /// <summary>
        /// List of property names to exclude when <see cref="IncludeAllProperties"/> is true
        /// </summary>
#if NET3_5
        public HashSet<string> ExcludeProperties { get; set; }
#else
        public ISet<string> ExcludeProperties { get; set; }
#endif

        /// <summary>
        /// Initializes the layout.
        /// </summary>
        protected override void InitializeLayout()
        {
            base.InitializeLayout();
            if (IncludeMdc)
            {
<<<<<<< HEAD
                ThreadAgnostic = false;
            }
#if !SILVERLIGHT && !NETSTANDARD || NETSTANDARD1_3
            if (IncludeMdlc)
            {
                ThreadAgnostic = false;
=======
                base.ThreadAgnostic = false;
            }
#if NET4_0 || NET4_5
            if (IncludeMdlc)
            {
                base.ThreadAgnostic = false;
>>>>>>> 04aacc1b
            }
#endif
        }

        /// <summary>
        /// Formats the log event as a JSON document for writing.
        /// </summary>
        /// <param name="logEvent">The logging event.</param>
        /// <param name="target">Initially empty <see cref="StringBuilder"/> for the result</param>
        protected override void RenderFormattedMessage(LogEventInfo logEvent, StringBuilder target)
        {
            RenderJsonFormattedMessage(logEvent, target);
            if (target.Length == 0 && RenderEmptyObject)
            {
                target.Append(SuppressSpaces ? "{}" : "{  }");
            }
        }

        /// <summary>
        /// Formats the log event as a JSON document for writing.
        /// </summary>
        /// <param name="logEvent">The log event to be formatted.</param>
        /// <returns>A JSON string representation of the log event.</returns>
        protected override string GetFormattedMessage(LogEventInfo logEvent)
        {
            return RenderAllocateBuilder(logEvent);
        }

        private void RenderJsonFormattedMessage(LogEventInfo logEvent, StringBuilder sb)
        {
            //Memory profiling pointed out that using a foreach-loop was allocating
            //an Enumerator. Switching to a for-loop avoids the memory allocation.
            for (int i = 0; i < this.Attributes.Count; i++)
            {
                var attrib = this.Attributes[i];
                string text = attrib.LayoutWrapper.Render(logEvent);
                if (!string.IsNullOrEmpty(text))
                {
                    AppendJsonAttributeValue(attrib.Name, attrib.Encode, text, sb);
                    }
                }

            if (this.IncludeMdc)
            {
                foreach (string key in MappedDiagnosticsContext.GetNames())
                {
                    if (string.IsNullOrEmpty(key))
                        continue;
                    object propertyValue = MappedDiagnosticsContext.GetObject(key);
                    AppendJsonPropertyValue(key, propertyValue, sb);
                }
            }

#if !SILVERLIGHT && !NETSTANDARD || NETSTANDARD1_3
            if (this.IncludeMdlc)
            {
                foreach (string key in MappedDiagnosticsLogicalContext.GetNames())
                {
                    if (string.IsNullOrEmpty(key))
                        continue;
                    object propertyValue = MappedDiagnosticsLogicalContext.GetObject(key);
                    AppendJsonPropertyValue(key, propertyValue, sb);
                }
            }
#endif

            if (this.IncludeAllProperties && logEvent.HasProperties)
            {
                foreach (var prop in logEvent.Properties)
                {
                    //Determine property name
                    string propName = Internal.XmlHelper.XmlConvertToString(prop.Key ?? string.Empty);
                    if (string.IsNullOrEmpty(propName))
                        continue;

                    //Skips properties in the ExcludeProperties list
                    if (this.ExcludeProperties.Contains(propName))
                        continue;

                    AppendJsonPropertyValue(propName, prop.Value, sb);
                }
            }

            CompleteJsonMessage(sb);
        }

        private void CompleteJsonMessage(StringBuilder sb)
        {
            if (sb.Length > 0)
                sb.Append(SuppressSpaces ? "}" : " }");
        }

        private void AppendJsonPropertyValue(string propName, object propertyValue, StringBuilder sb)
        {
            TypeCode objTypeCode = Convert.GetTypeCode(propertyValue);

            bool propStringEncode;
            string propStringValue = Targets.DefaultJsonSerializer.JsonStringEncode(propertyValue, objTypeCode, true, out propStringEncode);
            if (!string.IsNullOrEmpty(propStringValue))
            {
                AppendJsonAttributeValue(propName, propStringEncode, propStringValue, sb);
            }
        }

        private void AppendJsonAttributeValue(string attributeName, bool attributeEncode, string text, StringBuilder sb)
        {
            bool first = sb.Length == 0;
            if (first)
            {
                sb.Append(SuppressSpaces ? "{" : "{ ");
            }

            if (!first)
            {
                sb.EnsureCapacity(sb.Length + attributeName.Length + text.Length + 12);
                sb.Append(',');
                if (!this.SuppressSpaces)
                    sb.Append(' ');
            }

            sb.Append('"');
            sb.Append(attributeName);
            sb.Append('"');
            sb.Append(':');
            if (!this.SuppressSpaces)
                sb.Append(' ');

            if (attributeEncode)
            {
                // "\"{0}\":{1}\"{2}\""
                sb.Append('"');
                sb.Append(text);
                sb.Append('"');
            }
            else
            {
                //If encoding is disabled for current attribute, do not escape the value of the attribute.
                //This enables user to write arbitrary string value (including JSON).
                // "\"{0}\":{1}{2}"
                sb.Append(text);
            }
        }
            }
}<|MERGE_RESOLUTION|>--- conflicted
+++ resolved
@@ -108,21 +108,12 @@
             base.InitializeLayout();
             if (IncludeMdc)
             {
-<<<<<<< HEAD
-                ThreadAgnostic = false;
+                base.ThreadAgnostic = false;
             }
 #if !SILVERLIGHT && !NETSTANDARD || NETSTANDARD1_3
             if (IncludeMdlc)
             {
-                ThreadAgnostic = false;
-=======
                 base.ThreadAgnostic = false;
-            }
-#if NET4_0 || NET4_5
-            if (IncludeMdlc)
-            {
-                base.ThreadAgnostic = false;
->>>>>>> 04aacc1b
             }
 #endif
         }
