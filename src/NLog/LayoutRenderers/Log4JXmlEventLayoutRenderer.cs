// 
// Copyright (c) 2004-2020 Jaroslaw Kowalski <jaak@jkowalski.net>, Kim Christensen, Julian Verdurmen
// 
// All rights reserved.
// 
// Redistribution and use in source and binary forms, with or without 
// modification, are permitted provided that the following conditions 
// are met:
// 
// * Redistributions of source code must retain the above copyright notice, 
//   this list of conditions and the following disclaimer. 
// 
// * Redistributions in binary form must reproduce the above copyright notice,
//   this list of conditions and the following disclaimer in the documentation
//   and/or other materials provided with the distribution. 
// 
// * Neither the name of Jaroslaw Kowalski nor the names of its 
//   contributors may be used to endorse or promote products derived from this
//   software without specific prior written permission. 
// 
// THIS SOFTWARE IS PROVIDED BY THE COPYRIGHT HOLDERS AND CONTRIBUTORS "AS IS"
// AND ANY EXPRESS OR IMPLIED WARRANTIES, INCLUDING, BUT NOT LIMITED TO, THE 
// IMPLIED WARRANTIES OF MERCHANTABILITY AND FITNESS FOR A PARTICULAR PURPOSE 
// ARE DISCLAIMED. IN NO EVENT SHALL THE COPYRIGHT OWNER OR CONTRIBUTORS BE 
// LIABLE FOR ANY DIRECT, INDIRECT, INCIDENTAL, SPECIAL, EXEMPLARY, OR 
// CONSEQUENTIAL DAMAGES (INCLUDING, BUT NOT LIMITED TO, PROCUREMENT OF
// SUBSTITUTE GOODS OR SERVICES; LOSS OF USE, DATA, OR PROFITS; OR BUSINESS 
// INTERRUPTION) HOWEVER CAUSED AND ON ANY THEORY OF LIABILITY, WHETHER IN 
// CONTRACT, STRICT LIABILITY, OR TORT (INCLUDING NEGLIGENCE OR OTHERWISE) 
// ARISING IN ANY WAY OUT OF THE USE OF THIS SOFTWARE, EVEN IF ADVISED OF 
// THE POSSIBILITY OF SUCH DAMAGE.
// 

namespace NLog.LayoutRenderers
{
    using System;
    using System.Collections.Generic;
    using System.ComponentModel;
    using System.Globalization;
    using System.Reflection;
    using System.Text;
    using System.Xml;
    using NLog.Common;
    using NLog.Config;
    using NLog.Internal;
    using NLog.Internal.Fakeables;
    using NLog.Layouts;
    using NLog.Targets;

    /// <summary>
    /// XML event description compatible with log4j, Chainsaw and NLogViewer.
    /// </summary>
    [LayoutRenderer("log4jxmlevent")]
    [ThreadSafe]
    [MutableUnsafe]
    public class Log4JXmlEventLayoutRenderer : LayoutRenderer, IUsesStackTrace, IIncludeContext
    {
        private static readonly DateTime log4jDateBase = new DateTime(1970, 1, 1);

        private static readonly string dummyNamespace = "http://nlog-project.org/dummynamespace/" + Guid.NewGuid();
        private static readonly string dummyNamespaceRemover = " xmlns:log4j=\"" + dummyNamespace + "\"";

        private static readonly string dummyNLogNamespace = "http://nlog-project.org/dummynamespace/" + Guid.NewGuid();
        private static readonly string dummyNLogNamespaceRemover = " xmlns:nlog=\"" + dummyNLogNamespace + "\"";

        private readonly NdcLayoutRenderer _ndcLayoutRenderer = new NdcLayoutRenderer() { Separator = " " };

#if !SILVERLIGHT
        private readonly NdlcLayoutRenderer _ndlcLayoutRenderer = new NdlcLayoutRenderer() { Separator = " " };
#endif

        /// <summary>
        /// Initializes a new instance of the <see cref="Log4JXmlEventLayoutRenderer" /> class.
        /// </summary>
        public Log4JXmlEventLayoutRenderer() : this(LogFactory.CurrentAppDomain)
        {
        }

        /// <summary>
        /// Initializes a new instance of the <see cref="Log4JXmlEventLayoutRenderer" /> class.
        /// </summary>
        public Log4JXmlEventLayoutRenderer(IAppDomain appDomain)
        {
<<<<<<< HEAD
            NdcItemSeparator = " ";
#if !SILVERLIGHT
            NdlcItemSeparator = " ";
#endif
=======
            IncludeNLogData = true; // TODO NLog ver. 5 - Disable this by default, as mostly duplicate data is added
>>>>>>> ad8c3f9f

#if SILVERLIGHT
            AppInfo = "Silverlight Application";
#elif NETSTANDARD1_3
            AppInfo = "NetCore Application";
#elif __IOS__
            AppInfo = "MonoTouch Application";
#else
            AppInfo = string.Format(
                CultureInfo.InvariantCulture,
                "{0}({1})",
                appDomain.FriendlyName,
                ProcessIDHelper.Instance.CurrentProcessID);
#endif

            Parameters = new List<NLogViewerParameterInfo>();

            try
            {
                _machineName = EnvironmentHelper.GetMachineName();
                if (string.IsNullOrEmpty(_machineName))
                {
                    InternalLogger.Info("MachineName is not available.");
                }
            }
            catch (Exception exception)
            {
                InternalLogger.Error(exception, "Error getting machine name.");
                if (exception.MustBeRethrown())
                {
                    throw;
                }

                _machineName = string.Empty;
            }
        }

        /// <summary>
        /// Initializes the layout renderer.
        /// </summary>
        protected override void InitializeLayoutRenderer()
        {
            base.InitializeLayoutRenderer();

            _xmlWriterSettings = new XmlWriterSettings
            {
                Indent = IndentXml,
                ConformanceLevel = ConformanceLevel.Fragment,
#if !NET3_5
                NamespaceHandling = NamespaceHandling.OmitDuplicates,
#endif
                IndentChars = "  ",
            };
        }

        /// <summary>
        /// Gets or sets a value indicating whether to include NLog-specific extensions to log4j schema.
        /// </summary>
        /// <docgen category='Payload Options' order='10' />
        [DefaultValue(false)]
        public bool IncludeNLogData { get; set; }

        /// <summary>
        /// Gets or sets a value indicating whether the XML should use spaces for indentation.
        /// </summary>
        /// <docgen category='Payload Options' order='10' />
        public bool IndentXml { get; set; }

        /// <summary>
        /// Gets or sets the AppInfo field. By default it's the friendly name of the current AppDomain.
        /// </summary>
        /// <docgen category='Payload Options' order='10' />
        public Layout AppInfo { get; set; }

        /// <summary>
        /// Gets or sets a value indicating whether to include call site (class and method name) in the information sent over the network.
        /// </summary>
        /// <docgen category='Payload Options' order='10' />
        public bool IncludeCallSite { get; set; }

        /// <summary>
        /// Gets or sets a value indicating whether to include source info (file name and line number) in the information sent over the network.
        /// </summary>
        /// <docgen category='Payload Options' order='10' />
        public bool IncludeSourceInfo { get; set; }

        /// <summary>
        /// Gets or sets a value indicating whether to include contents of the <see cref="MappedDiagnosticsContext"/> dictionary.
        /// </summary>
        /// <docgen category='Payload Options' order='10' />
        public bool IncludeMdc { get; set; }

#if !SILVERLIGHT
        /// <summary>
        /// Gets or sets a value indicating whether to include contents of the <see cref="MappedDiagnosticsLogicalContext"/> dictionary.
        /// </summary>
        /// <docgen category='Payload Options' order='10' />
        public bool IncludeMdlc { get; set; }

        /// <summary>
        /// Gets or sets a value indicating whether to include contents of the <see cref="NestedDiagnosticsLogicalContext"/> stack.
        /// </summary>
        /// <docgen category='Payload Options' order='10' />
        public bool IncludeNdlc { get; set; }

        /// <summary>
        /// Gets or sets the NDLC item separator.
        /// </summary>
        /// <docgen category='Payload Options' order='10' />
        [DefaultValue(" ")]
        public string NdlcItemSeparator {
            get => _ndlcLayoutRenderer.Separator;
            set => _ndlcLayoutRenderer.Separator = value;
        }
#endif

        /// <summary>
        /// Gets or sets the option to include all properties from the log events
        /// </summary>
        /// <docgen category='Payload Options' order='10' />
        public bool IncludeAllProperties { get; set; }

        /// <summary>
        /// Gets or sets a value indicating whether to include contents of the <see cref="NestedDiagnosticsContext"/> stack.
        /// </summary>
        /// <docgen category='Payload Options' order='10' />
        public bool IncludeNdc { get; set; }

        /// <summary>   
        /// Gets or sets the NDC item separator.
        /// </summary>
        /// <docgen category='Payload Options' order='10' />
        [DefaultValue(" ")]
        public string NdcItemSeparator {
            get => _ndcLayoutRenderer.Separator;
            set => _ndcLayoutRenderer.Separator = value;
        }

        /// <summary>
        /// Gets or sets the log4j:event logger-xml-attribute (Default ${logger})
        /// </summary>
        /// <docgen category='Payload Options' order='10' />
        public Layout LoggerName { get; set; }

        /// <summary>
        ///  Gets or sets whether the log4j:throwable xml-element should be written as CDATA
        /// </summary>
        public bool WriteThrowableCData { get; set; }

        private readonly string _machineName;

        private XmlWriterSettings _xmlWriterSettings;

        /// <summary>
        /// Gets the level of stack trace information required by the implementing class.
        /// </summary>
        StackTraceUsage IUsesStackTrace.StackTraceUsage => (IncludeCallSite || IncludeSourceInfo) ? StackTraceUsageUtils.GetStackTraceUsage(IncludeSourceInfo, 0) : StackTraceUsage.None;

        internal IList<NLogViewerParameterInfo> Parameters { get; set; }

        internal void AppendToStringBuilder(StringBuilder sb, LogEventInfo logEvent)
        {
            Append(sb, logEvent);
        }

        /// <summary>
        /// Renders the XML logging event and appends it to the specified <see cref="StringBuilder" />.
        /// </summary>
        /// <param name="builder">The <see cref="StringBuilder"/> to append the rendered data to.</param>
        /// <param name="logEvent">Logging event.</param>
        protected override void Append(StringBuilder builder, LogEventInfo logEvent)
        {
            StringBuilder sb = new StringBuilder();
            using (XmlWriter xtw = XmlWriter.Create(sb, _xmlWriterSettings))
            {
                xtw.WriteStartElement("log4j", "event", dummyNamespace);
                bool includeNLogCallsite = (IncludeCallSite || IncludeSourceInfo) && logEvent.CallSiteInformation != null;
                if (includeNLogCallsite && IncludeNLogData)
                {
                    xtw.WriteAttributeString("xmlns", "nlog", null, dummyNLogNamespace);
                }
                xtw.WriteAttributeSafeString("logger", LoggerName != null ? LoggerName.Render(logEvent) : logEvent.LoggerName);
                xtw.WriteAttributeString("level", logEvent.Level.Name.ToUpperInvariant());
                xtw.WriteAttributeString("timestamp", Convert.ToString((long)(logEvent.TimeStamp.ToUniversalTime() - log4jDateBase).TotalMilliseconds, CultureInfo.InvariantCulture));
                xtw.WriteAttributeString("thread", AsyncHelpers.GetManagedThreadId().ToString(CultureInfo.InvariantCulture));

                xtw.WriteElementSafeString("log4j", "message", dummyNamespace, logEvent.FormattedMessage);
                if (logEvent.Exception != null)
                {
                    if (WriteThrowableCData)
                    {
                        // CDATA correctly preserves newlines and indention, but not all viewers support this
                        xtw.WriteStartElement("log4j", "throwable", dummyNamespace);
                        xtw.WriteSafeCData(logEvent.Exception.ToString());
                        xtw.WriteEndElement();
                    }
                    else
                    {
                        xtw.WriteElementSafeString("log4j", "throwable", dummyNamespace, logEvent.Exception.ToString());
                    }
                }

                AppendNdc(xtw, logEvent);

                if (includeNLogCallsite)
                {
                    AppendCallSite(logEvent, xtw);
                }

                xtw.WriteStartElement("log4j", "properties", dummyNamespace);

                AppendMdc(xtw);

                AppendMdlc(xtw);

                if (IncludeAllProperties)
                {
                    AppendProperties("log4j", dummyNamespaceRemover, xtw, logEvent);
                }

                AppendParameters(logEvent, xtw);

                xtw.WriteStartElement("log4j", "data", dummyNamespace);
                xtw.WriteAttributeString("name", "log4japp");
                xtw.WriteAttributeSafeString("value", AppInfo?.Render(logEvent) ?? string.Empty);
                xtw.WriteEndElement();

                xtw.WriteStartElement("log4j", "data", dummyNamespace);
                xtw.WriteAttributeString("name", "log4jmachinename");
                xtw.WriteAttributeSafeString("value", _machineName);
                xtw.WriteEndElement();

                xtw.WriteEndElement();  // properties

                xtw.WriteEndElement();  // event
                xtw.Flush();

                // get rid of 'nlog' and 'log4j' namespace declarations
                sb.Replace(dummyNamespaceRemover, string.Empty);
                if (includeNLogCallsite && IncludeNLogData)
                {
                    sb.Replace(dummyNLogNamespaceRemover, string.Empty);
                }
                sb.CopyTo(builder); // StringBuilder.Replace is not good when reusing the StringBuilder
            }
        }

        private void AppendMdlc(XmlWriter xtw)
        {
#if !SILVERLIGHT
            if (IncludeMdlc)
            {
                foreach (string key in MappedDiagnosticsLogicalContext.GetNames())
                {
                    string propertyValue = XmlHelper.XmlConvertToString(MappedDiagnosticsLogicalContext.GetObject(key));
                    if (propertyValue == null)
                        continue;

                    xtw.WriteStartElement("log4j", "data", dummyNamespace);
                    xtw.WriteAttributeSafeString("name", key);
                    xtw.WriteAttributeSafeString("value", propertyValue);
                    xtw.WriteEndElement();
                }
            }
#endif
        }

        private void AppendNdc(XmlWriter xtw, LogEventInfo logEvent)
        {
            string ndcContent = null;
            if (IncludeNdc)
            {
                ndcContent = _ndcLayoutRenderer.Render(logEvent);
            }

#if !SILVERLIGHT
            if (IncludeNdlc)
            {
                if (ndcContent != null)
                {
                    //extra separator
                    ndcContent += NdcItemSeparator;
                }
                ndcContent += _ndlcLayoutRenderer.Render(logEvent);
            }
#endif

            if (ndcContent != null)
            {
                //NDLC and NDC should be in the same element
                xtw.WriteElementSafeString("log4j", "NDC", dummyNamespace, ndcContent);
            }
        }

        private void AppendParameters(LogEventInfo logEvent, XmlWriter xtw)
        {
            for (int i = 0; i < Parameters?.Count; ++i)
            {
                var parameter = Parameters[i];
                if (string.IsNullOrEmpty(parameter?.Name))
                    continue;

                var parameterValue = parameter.Layout?.Render(logEvent) ?? string.Empty;
                if (!parameter.IncludeEmptyValue && string.IsNullOrEmpty(parameterValue))
                    continue;

                xtw.WriteStartElement("log4j", "data", dummyNamespace);
                xtw.WriteAttributeSafeString("name", parameter.Name);
                xtw.WriteAttributeSafeString("value", parameterValue);
                xtw.WriteEndElement();
            }
        }

        private void AppendMdc(XmlWriter xtw)
        {
            if (IncludeMdc)
            {
                foreach (string key in MappedDiagnosticsContext.GetNames())
                {
                    string propertyValue = XmlHelper.XmlConvertToString(MappedDiagnosticsContext.GetObject(key));
                    if (propertyValue == null)
                        continue;

                    xtw.WriteStartElement("log4j", "data", dummyNamespace);
                    xtw.WriteAttributeSafeString("name", key);
                    xtw.WriteAttributeSafeString("value", propertyValue);
                    xtw.WriteEndElement();
                }
            }
        }

        private void AppendCallSite(LogEventInfo logEvent, XmlWriter xtw)
        {
            MethodBase methodBase = logEvent.CallSiteInformation.GetCallerStackFrameMethod(0);
            string callerClassName = logEvent.CallSiteInformation.GetCallerClassName(methodBase, true, true, true);
            string callerMethodName = logEvent.CallSiteInformation.GetCallerMethodName(methodBase, true, true, true);

            xtw.WriteStartElement("log4j", "locationInfo", dummyNamespace);
            if (!string.IsNullOrEmpty(callerClassName))
            {
                xtw.WriteAttributeSafeString("class", callerClassName);
            }

            xtw.WriteAttributeSafeString("method", callerMethodName);
#if !SILVERLIGHT
            if (IncludeSourceInfo)
            {
                xtw.WriteAttributeSafeString("file", logEvent.CallSiteInformation.GetCallerFilePath(0));
                xtw.WriteAttributeString("line", logEvent.CallSiteInformation.GetCallerLineNumber(0).ToString(CultureInfo.InvariantCulture));
            }
#endif
            xtw.WriteEndElement();

            if (IncludeNLogData)
            {
                xtw.WriteElementSafeString("nlog", "eventSequenceNumber", dummyNLogNamespace, logEvent.SequenceID.ToString(CultureInfo.InvariantCulture));
                xtw.WriteStartElement("nlog", "locationInfo", dummyNLogNamespace);
                var type = methodBase?.DeclaringType;
                if (type != null)
                {
                    xtw.WriteAttributeSafeString("assembly", type.GetAssembly().FullName);
                }
                xtw.WriteEndElement();

                xtw.WriteStartElement("nlog", "properties", dummyNLogNamespace);
                AppendProperties("nlog", dummyNLogNamespace, xtw, logEvent);
                xtw.WriteEndElement();
            }
        }

        private void AppendProperties(string prefix, string propertiesNamespace, XmlWriter xtw, LogEventInfo logEvent)
        {
            if (logEvent.HasProperties)
            {
                foreach (var contextProperty in logEvent.Properties)
                {
                    string propertyKey = XmlHelper.XmlConvertToString(contextProperty.Key);
                    if (string.IsNullOrEmpty(propertyKey))
                        continue;

                    string propertyValue = XmlHelper.XmlConvertToString(contextProperty.Value);
                    if (propertyValue == null)
                        continue;

                    xtw.WriteStartElement(prefix, "data", propertiesNamespace);
                    xtw.WriteAttributeSafeString("name", propertyKey);
                    xtw.WriteAttributeSafeString("value", propertyValue);
                    xtw.WriteEndElement();
                }
            }
        }
    }
}<|MERGE_RESOLUTION|>--- conflicted
+++ resolved
@@ -81,14 +81,6 @@
         /// </summary>
         public Log4JXmlEventLayoutRenderer(IAppDomain appDomain)
         {
-<<<<<<< HEAD
-            NdcItemSeparator = " ";
-#if !SILVERLIGHT
-            NdlcItemSeparator = " ";
-#endif
-=======
-            IncludeNLogData = true; // TODO NLog ver. 5 - Disable this by default, as mostly duplicate data is added
->>>>>>> ad8c3f9f
 
 #if SILVERLIGHT
             AppInfo = "Silverlight Application";
