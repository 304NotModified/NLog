// 
// Copyright (c) 2004-2019 Jaroslaw Kowalski <jaak@jkowalski.net>, Kim Christensen, Julian Verdurmen
// 
// All rights reserved.
// 
// Redistribution and use in source and binary forms, with or without 
// modification, are permitted provided that the following conditions 
// are met:
// 
// * Redistributions of source code must retain the above copyright notice, 
//   this list of conditions and the following disclaimer. 
// 
// * Redistributions in binary form must reproduce the above copyright notice,
//   this list of conditions and the following disclaimer in the documentation
//   and/or other materials provided with the distribution. 
// 
// * Neither the name of Jaroslaw Kowalski nor the names of its 
//   contributors may be used to endorse or promote products derived from this
//   software without specific prior written permission. 
// 
// THIS SOFTWARE IS PROVIDED BY THE COPYRIGHT HOLDERS AND CONTRIBUTORS "AS IS"
// AND ANY EXPRESS OR IMPLIED WARRANTIES, INCLUDING, BUT NOT LIMITED TO, THE 
// IMPLIED WARRANTIES OF MERCHANTABILITY AND FITNESS FOR A PARTICULAR PURPOSE 
// ARE DISCLAIMED. IN NO EVENT SHALL THE COPYRIGHT OWNER OR CONTRIBUTORS BE 
// LIABLE FOR ANY DIRECT, INDIRECT, INCIDENTAL, SPECIAL, EXEMPLARY, OR 
// CONSEQUENTIAL DAMAGES (INCLUDING, BUT NOT LIMITED TO, PROCUREMENT OF
// SUBSTITUTE GOODS OR SERVICES; LOSS OF USE, DATA, OR PROFITS; OR BUSINESS 
// INTERRUPTION) HOWEVER CAUSED AND ON ANY THEORY OF LIABILITY, WHETHER IN 
// CONTRACT, STRICT LIABILITY, OR TORT (INCLUDING NEGLIGENCE OR OTHERWISE) 
// ARISING IN ANY WAY OUT OF THE USE OF THIS SOFTWARE, EVEN IF ADVISED OF 
// THE POSSIBILITY OF SUCH DAMAGE.
// 

namespace NLog.LayoutRenderers
{
    using System;
    using System.Collections.Generic;
    using System.ComponentModel;
    using System.Globalization;
    using System.Reflection;
    using System.Text;
    using System.Xml;
    using NLog.Common;
    using NLog.Config;
    using NLog.Internal;
    using NLog.Internal.Fakeables;
    using NLog.Layouts;
    using NLog.Targets;

    /// <summary>
    /// XML event description compatible with log4j, Chainsaw and NLogViewer.
    /// </summary>
    [LayoutRenderer("log4jxmlevent")]
    [ThreadSafe]
    [MutableUnsafe]
    public class Log4JXmlEventLayoutRenderer : LayoutRenderer, IUsesStackTrace, IIncludeContext
    {
        private static readonly DateTime log4jDateBase = new DateTime(1970, 1, 1);

        private static readonly string dummyNamespace = "http://nlog-project.org/dummynamespace/" + Guid.NewGuid();
        private static readonly string dummyNamespaceRemover = " xmlns:log4j=\"" + dummyNamespace + "\"";

        private static readonly string dummyNLogNamespace = "http://nlog-project.org/dummynamespace/" + Guid.NewGuid();
        private static readonly string dummyNLogNamespaceRemover = " xmlns:nlog=\"" + dummyNLogNamespace + "\"";

        /// <summary>
        /// Initializes a new instance of the <see cref="Log4JXmlEventLayoutRenderer" /> class.
        /// </summary>
        public Log4JXmlEventLayoutRenderer() : this(LogFactory.CurrentAppDomain)
        {
        }
        
        /// <summary>
        /// Initializes a new instance of the <see cref="Log4JXmlEventLayoutRenderer" /> class.
        /// </summary>
        public Log4JXmlEventLayoutRenderer(IAppDomain appDomain)
        {
            NdcItemSeparator = " ";
#if !SILVERLIGHT
            NdlcItemSeparator = " ";
#endif

#if SILVERLIGHT
            AppInfo = "Silverlight Application";
#elif NETSTANDARD1_3
            AppInfo = "NetCore Application";
#elif __IOS__
            AppInfo = "MonoTouch Application";
#else
            AppInfo = string.Format(
                CultureInfo.InvariantCulture,
                "{0}({1})",
                appDomain.FriendlyName,
                ProcessIDHelper.Instance.CurrentProcessID);
#endif

            Parameters = new List<NLogViewerParameterInfo>();

            try
            {
                _machineName = EnvironmentHelper.GetMachineName();
                if (string.IsNullOrEmpty(_machineName))
                {
                    InternalLogger.Info("MachineName is not available.");
                }
            }
            catch (Exception exception)
            {
                InternalLogger.Error(exception, "Error getting machine name.");
                if (exception.MustBeRethrown())
                {
                    throw;
                }

                _machineName = string.Empty;
            }
        }

        /// <summary>
        /// Initializes the layout renderer.
        /// </summary>
        protected override void InitializeLayoutRenderer()
        {
            base.InitializeLayoutRenderer();

            _xmlWriterSettings = new XmlWriterSettings
            {
                Indent = IndentXml,
                ConformanceLevel = ConformanceLevel.Fragment,
#if !NET3_5
                NamespaceHandling = NamespaceHandling.OmitDuplicates,
#endif
                IndentChars = "  ",
            };
        }

        /// <summary>
        /// Gets or sets a value indicating whether to include NLog-specific extensions to log4j schema.
        /// </summary>
        /// <docgen category='Payload Options' order='10' />
        [DefaultValue(false)]
        public bool IncludeNLogData { get; set; }

        /// <summary>
        /// Gets or sets a value indicating whether the XML should use spaces for indentation.
        /// </summary>
        /// <docgen category='Payload Options' order='10' />
        public bool IndentXml { get; set; }

        /// <summary>
        /// Gets or sets the AppInfo field. By default it's the friendly name of the current AppDomain.
        /// </summary>
        /// <docgen category='Payload Options' order='10' />
        public Layout AppInfo { get; set; }

        /// <summary>
        /// Gets or sets a value indicating whether to include call site (class and method name) in the information sent over the network.
        /// </summary>
        /// <docgen category='Payload Options' order='10' />
        public bool IncludeCallSite { get; set; }

        /// <summary>
        /// Gets or sets a value indicating whether to include source info (file name and line number) in the information sent over the network.
        /// </summary>
        /// <docgen category='Payload Options' order='10' />
        public bool IncludeSourceInfo { get; set; }

        /// <summary>
        /// Gets or sets a value indicating whether to include contents of the <see cref="MappedDiagnosticsContext"/> dictionary.
        /// </summary>
        /// <docgen category='Payload Options' order='10' />
        public bool IncludeMdc { get; set; }

#if !SILVERLIGHT
        /// <summary>
        /// Gets or sets a value indicating whether to include contents of the <see cref="MappedDiagnosticsLogicalContext"/> dictionary.
        /// </summary>
        /// <docgen category='Payload Options' order='10' />
        public bool IncludeMdlc { get; set; }

        /// <summary>
        /// Gets or sets a value indicating whether to include contents of the <see cref="NestedDiagnosticsLogicalContext"/> stack.
        /// </summary>
        /// <docgen category='Payload Options' order='10' />
        public bool IncludeNdlc { get; set; }

        /// <summary>
        /// Gets or sets the NDLC item separator.
        /// </summary>
        /// <docgen category='Payload Options' order='10' />
        [DefaultValue(" ")]
        public string NdlcItemSeparator { get; set; }
#endif

        /// <summary>
        /// Gets or sets the option to include all properties from the log events
        /// </summary>
        /// <docgen category='Payload Options' order='10' />
        public bool IncludeAllProperties { get; set; }

        /// <summary>
        /// Gets or sets a value indicating whether to include contents of the <see cref="NestedDiagnosticsContext"/> stack.
        /// </summary>
        /// <docgen category='Payload Options' order='10' />
        public bool IncludeNdc { get; set; }

        /// <summary>   
        /// Gets or sets the NDC item separator.
        /// </summary>
        /// <docgen category='Payload Options' order='10' />
        [DefaultValue(" ")]
        public string NdcItemSeparator { get; set; }

        /// <summary>
        /// Gets or sets the log4j:event logger-xml-attribute (Default ${logger})
        /// </summary>
        /// <docgen category='Payload Options' order='10' />
        public Layout LoggerName { get; set; }

        /// <summary>
        ///  Gets or sets whether the log4j:throwable xml-element should be written as CDATA
        /// </summary>
        public bool WriteThrowableCData { get; set; }

        private readonly string _machineName;

        private XmlWriterSettings _xmlWriterSettings;

        /// <summary>
        /// Gets the level of stack trace information required by the implementing class.
        /// </summary>
        StackTraceUsage IUsesStackTrace.StackTraceUsage
        {
            get
            {
                if (IncludeSourceInfo)
                {
                    return StackTraceUsage.Max;
                }

                if (IncludeCallSite)
                {
                    return StackTraceUsage.WithoutSource;
                }

                return StackTraceUsage.None;
            }
        }

        internal IList<NLogViewerParameterInfo> Parameters { get; set; }

        internal void AppendToStringBuilder(StringBuilder sb, LogEventInfo logEvent)
        {
            Append(sb, logEvent);
        }

        /// <summary>
        /// Renders the XML logging event and appends it to the specified <see cref="StringBuilder" />.
        /// </summary>
        /// <param name="builder">The <see cref="StringBuilder"/> to append the rendered data to.</param>
        /// <param name="logEvent">Logging event.</param>
        protected override void Append(StringBuilder builder, LogEventInfo logEvent)
        {
            StringBuilder sb = new StringBuilder();
            using (XmlWriter xtw = XmlWriter.Create(sb, _xmlWriterSettings))
            {
                xtw.WriteStartElement("log4j", "event", dummyNamespace);
                bool includeNLogCallsite = (IncludeCallSite || IncludeSourceInfo) && logEvent.CallSiteInformation != null;
                if (includeNLogCallsite && IncludeNLogData)
                {
                    xtw.WriteAttributeString("xmlns", "nlog", null, dummyNLogNamespace);
                }
                xtw.WriteAttributeSafeString("logger", LoggerName != null ? LoggerName.Render(logEvent) : logEvent.LoggerName);
                xtw.WriteAttributeString("level", logEvent.Level.Name.ToUpperInvariant());
                xtw.WriteAttributeString("timestamp", Convert.ToString((long)(logEvent.TimeStamp.ToUniversalTime() - log4jDateBase).TotalMilliseconds, CultureInfo.InvariantCulture));
                xtw.WriteAttributeString("thread", AsyncHelpers.GetManagedThreadId().ToString(CultureInfo.InvariantCulture));

                xtw.WriteElementSafeString("log4j", "message", dummyNamespace, logEvent.FormattedMessage);
                if (logEvent.Exception != null)
                {
                    if (WriteThrowableCData)
                    {
                        // CDATA correctly preserves newlines and indention, but not all viewers support this
                        xtw.WriteStartElement("log4j", "throwable", dummyNamespace);
                        xtw.WriteSafeCData(logEvent.Exception.ToString());
                        xtw.WriteEndElement();
                    }
                    else
                    {
                        xtw.WriteElementSafeString("log4j", "throwable", dummyNamespace, logEvent.Exception.ToString());
                    }
                }

                AppendNdc(xtw);

                if (includeNLogCallsite)
                {
                    AppendCallSite(logEvent, xtw);
                }

                xtw.WriteStartElement("log4j", "properties", dummyNamespace);

                AppendMdc(xtw);

                AppendMdlc(xtw);

                if (IncludeAllProperties)
                {
                    AppendProperties("log4j", dummyNamespaceRemover, xtw, logEvent);
                }

                AppendParameters(logEvent, xtw);

                xtw.WriteStartElement("log4j", "data", dummyNamespace);
                xtw.WriteAttributeString("name", "log4japp");
                xtw.WriteAttributeSafeString("value", AppInfo?.Render(logEvent) ?? string.Empty);
                xtw.WriteEndElement();

                xtw.WriteStartElement("log4j", "data", dummyNamespace);
                xtw.WriteAttributeString("name", "log4jmachinename");
                xtw.WriteAttributeSafeString("value", _machineName);
                xtw.WriteEndElement();

                xtw.WriteEndElement();  // properties

                xtw.WriteEndElement();  // event
                xtw.Flush();

                // get rid of 'nlog' and 'log4j' namespace declarations
                sb.Replace(dummyNamespaceRemover, string.Empty);
                if (includeNLogCallsite && IncludeNLogData)
                {
                    sb.Replace(dummyNLogNamespaceRemover, string.Empty);
                }
                sb.CopyTo(builder); // StringBuilder.Replace is not good when reusing the StringBuilder
            }
        }

        private void AppendMdlc(XmlWriter xtw)
        {
#if !SILVERLIGHT
            if (IncludeMdlc)
            {
                foreach (string key in MappedDiagnosticsLogicalContext.GetNames())
                {
                    string propertyValue = XmlHelper.XmlConvertToString(MappedDiagnosticsLogicalContext.GetObject(key));
                    if (propertyValue == null)
                        continue;

                    xtw.WriteStartElement("log4j", "data", dummyNamespace);
                    xtw.WriteAttributeSafeString("name", key);
                    xtw.WriteAttributeSafeString("value", propertyValue);
                    xtw.WriteEndElement();
                }
            }
#endif
        }

        private void AppendNdc(XmlWriter xtw)
        {
            string ndcContent = null;
            if (IncludeNdc)
            {
                ndcContent = string.Join(NdcItemSeparator, NestedDiagnosticsContext.GetAllMessages());
            }

#if !SILVERLIGHT
            if (IncludeNdlc)
            {
                if (ndcContent != null)
                {
                    //extra separator
                    ndcContent += NdcItemSeparator;
                }
                ndcContent += string.Join(NdlcItemSeparator, NestedDiagnosticsLogicalContext.GetAllMessages());
            }
#endif

            if (ndcContent != null)
            {
                //NDLC and NDC should be in the same element
                xtw.WriteElementSafeString("log4j", "NDC", dummyNamespace, ndcContent);
            }
        }

        private void AppendParameters(LogEventInfo logEvent, XmlWriter xtw)
        {
<<<<<<< HEAD
            for (int i = 0; i < Parameters.Count; ++i)
            {
                var parameter = Parameters[i];
                xtw.WriteStartElement("log4j", "data", dummyNamespace);
                xtw.WriteAttributeSafeString("name", parameter.Name);
                xtw.WriteAttributeSafeString("value", parameter.Layout.Render(logEvent));
=======
            for (int i = 0; i < Parameters?.Count; ++i)
            {
                var parameter = Parameters[i];
                if (string.IsNullOrEmpty(parameter?.Name))
                    continue;

                var parameterValue = parameter.Layout?.Render(logEvent) ?? string.Empty;
                if (!parameter.IncludeEmptyValue && string.IsNullOrEmpty(parameterValue))
                    continue;

                xtw.WriteStartElement("log4j", "data", dummyNamespace);
                xtw.WriteAttributeSafeString("name", parameter.Name);
                xtw.WriteAttributeSafeString("value", parameterValue);
>>>>>>> 18309ac3
                xtw.WriteEndElement();
            }
        }

        private void AppendMdc(XmlWriter xtw)
        {
            if (IncludeMdc)
            {
                foreach (string key in MappedDiagnosticsContext.GetNames())
                {
                    string propertyValue = XmlHelper.XmlConvertToString(MappedDiagnosticsContext.GetObject(key));
                    if (propertyValue == null)
                        continue;

                    xtw.WriteStartElement("log4j", "data", dummyNamespace);
                    xtw.WriteAttributeSafeString("name", key);
                    xtw.WriteAttributeSafeString("value", propertyValue);
                    xtw.WriteEndElement();
                }
            }
        }

        private void AppendCallSite(LogEventInfo logEvent, XmlWriter xtw)
        {
            MethodBase methodBase = logEvent.CallSiteInformation.GetCallerStackFrameMethod(0);
            string callerClassName = logEvent.CallSiteInformation.GetCallerClassName(methodBase, true, true, true);
            string callerMemberName = logEvent.CallSiteInformation.GetCallerMemberName(methodBase, true, true, true);

            xtw.WriteStartElement("log4j", "locationInfo", dummyNamespace);
            if (!string.IsNullOrEmpty(callerClassName))
            {
                xtw.WriteAttributeSafeString("class", callerClassName);
            }

            xtw.WriteAttributeSafeString("method", callerMemberName);
#if !SILVERLIGHT
            if (IncludeSourceInfo)
            {
                xtw.WriteAttributeSafeString("file", logEvent.CallSiteInformation.GetCallerFilePath(0));
                xtw.WriteAttributeString("line", logEvent.CallSiteInformation.GetCallerLineNumber(0).ToString(CultureInfo.InvariantCulture));
            }
#endif
            xtw.WriteEndElement();

            if (IncludeNLogData)
            {
                xtw.WriteElementSafeString("nlog", "eventSequenceNumber", dummyNLogNamespace, logEvent.SequenceID.ToString(CultureInfo.InvariantCulture));
                xtw.WriteStartElement("nlog", "locationInfo", dummyNLogNamespace);
                var type = methodBase?.DeclaringType;
                if (type != null)
                {
                    xtw.WriteAttributeSafeString("assembly", type.GetAssembly().FullName);
                }
                xtw.WriteEndElement();

                xtw.WriteStartElement("nlog", "properties", dummyNLogNamespace);
                AppendProperties("nlog", dummyNLogNamespace, xtw, logEvent);
                xtw.WriteEndElement();
            }
        }

        private void AppendProperties(string prefix, string propertiesNamespace, XmlWriter xtw, LogEventInfo logEvent)
        {
            if (logEvent.HasProperties)
            {
                foreach (var contextProperty in logEvent.Properties)
                {
                    string propertyKey = XmlHelper.XmlConvertToString(contextProperty.Key);
                    if (string.IsNullOrEmpty(propertyKey))
                        continue;

                    string propertyValue = XmlHelper.XmlConvertToString(contextProperty.Value);
                    if (propertyValue == null)
                        continue;

                    xtw.WriteStartElement(prefix, "data", propertiesNamespace);
                    xtw.WriteAttributeSafeString("name", propertyKey);
                    xtw.WriteAttributeSafeString("value", propertyValue);
                    xtw.WriteEndElement();
                }
            }
        }
    }
}<|MERGE_RESOLUTION|>--- conflicted
+++ resolved
@@ -385,14 +385,6 @@
 
         private void AppendParameters(LogEventInfo logEvent, XmlWriter xtw)
         {
-<<<<<<< HEAD
-            for (int i = 0; i < Parameters.Count; ++i)
-            {
-                var parameter = Parameters[i];
-                xtw.WriteStartElement("log4j", "data", dummyNamespace);
-                xtw.WriteAttributeSafeString("name", parameter.Name);
-                xtw.WriteAttributeSafeString("value", parameter.Layout.Render(logEvent));
-=======
             for (int i = 0; i < Parameters?.Count; ++i)
             {
                 var parameter = Parameters[i];
@@ -406,7 +398,6 @@
                 xtw.WriteStartElement("log4j", "data", dummyNamespace);
                 xtw.WriteAttributeSafeString("name", parameter.Name);
                 xtw.WriteAttributeSafeString("value", parameterValue);
->>>>>>> 18309ac3
                 xtw.WriteEndElement();
             }
         }
