--- conflicted
+++ resolved
@@ -64,11 +64,9 @@
         {
 #if SILVERLIGHT
             string name;
-<<<<<<< HEAD
 #else
             Assembly assembly;
 #endif
-            
 
             var nameNotEmpty = !string.IsNullOrEmpty(Name);
             if (nameNotEmpty)
@@ -90,33 +88,6 @@
                 assembly = Assembly.GetEntryAssembly();
 
 #endif
-=======
-#else
-            Assembly assembly;
-#endif
-            
-
-            var nameNotEmpty = !string.IsNullOrEmpty(Name);
-            if (nameNotEmpty)
-            {
-#if SILVERLIGHT
-                name = Name;
-#else
-                assembly = Assembly.Load(new AssemblyName(Name));
-#endif
-            }
-            else
-            {
-
-#if SILVERLIGHT
-			    var assembly = Application.Current.GetType().Assembly;
-                
-                name = assembly.FullName;
-#else
-                assembly = Assembly.GetEntryAssembly();
-
-#endif
->>>>>>> 60264493
             }
             var message = string.Format("Could not find {0}", nameNotEmpty ? "assembly " + Name : "entry assembly");
 
