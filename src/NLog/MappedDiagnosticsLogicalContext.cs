--- conflicted
+++ resolved
@@ -63,18 +63,18 @@
         private static IDictionary<string, object> GetLogicalThreadDictionary(bool clone = false)
         {
             var dictionary = CallContext.LogicalGetData(LogicalThreadDictionaryKey) as Dictionary<string, object>;
-            if (dictionary == null)
-            {
+                if (dictionary == null)
+                {
                 dictionary = new Dictionary<string, object>();
-                CallContext.LogicalSetData(LogicalThreadDictionaryKey, dictionary);
-            }
+                    CallContext.LogicalSetData(LogicalThreadDictionaryKey, dictionary);
+                }
             else if (clone)
             {
                 dictionary = new Dictionary<string, object>(dictionary);
                 CallContext.LogicalSetData(LogicalThreadDictionaryKey, dictionary);
             }
-            return dictionary;
-        }
+                return dictionary;
+            }
 
         /// <summary>
         /// Gets the current logical context named item, as <see cref="string"/>.
@@ -179,13 +179,7 @@
             }
             else
             {
-<<<<<<< HEAD
-
-            LogicalThreadDictionary.Clear();
-=======
                 GetLogicalThreadDictionary(true).Clear();
-            }
->>>>>>> 2daa1271
         }
     }
     }
