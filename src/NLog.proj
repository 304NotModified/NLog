<?xml version="1.0" encoding="utf-8" ?>
<Project DefaultTargets="Build" xmlns="http://schemas.microsoft.com/developer/msbuild/2003" ToolsVersion="4.0">

  <UsingTask AssemblyFile="packages\xunit.1.9.1\lib\net20\xunit.runner.msbuild.dll" TaskName="Xunit.Runner.MSBuild.xunit"/>

  <PropertyGroup>
    <MajorMinorVersion>2.0</MajorMinorVersion>
    <BuildLabel Condition=" '$(BuildLabelOverride)' == '' "> (PrivateBuild)</BuildLabel>
    <BuildLabel Condition=" '$(BuildLabelOverride)' == 'NONE' "></BuildLabel>
    <BuildLabel Condition=" '$(BuildLabelOverride)' != '' and '$(BuildLabelOverride)' != 'NONE' "> ($(BuildLabelOverride))</BuildLabel>
    <BuildLabelDash Condition=" '$(BuildLabelOverride)' == '' ">-PrivateBuild</BuildLabelDash>
    <BuildLabelDash Condition=" '$(BuildLabelOverride)' == 'NONE' "></BuildLabelDash>
    <BuildLabelDash Condition=" '$(BuildLabelOverride)' != '' and '$(BuildLabelOverride)' != 'NONE' ">-$(BuildLabelOverride)</BuildLabelDash>
    <BuildVersion Condition=" '$(BuildVersion)' == '' " >$(BUILD_NUMBER)</BuildVersion>
    <BuildVersion Condition=" '$(BuildVersion)' == '' " >3.2.0.0</BuildVersion>
    <BuildVersion Condition=" '$(CCNetLabel)'!='' ">$(CCNetLabel)</BuildVersion>
    <BuildLastMajorVersion Condition=" '$(BuildLastMajorVersion)' == '' ">$(BUILD_NUMBER)</BuildLastMajorVersion>
    <AssemblyFileVersion></AssemblyFileVersion>
    <NuGetVersion>$(BuildVersion)</NuGetVersion>
    <NuGetVersion Condition="'$(NuGetPrelease)' != ''">$(BuildVersion)-$(NuGetPrelease)</NuGetVersion>
    <BuildProductName>NLog v$(BuildVersion)$(BuildLabel)</BuildProductName>
  </PropertyGroup>

  <PropertyGroup>
    <Configuration Condition="'$(Configuration)'==''">Debug</Configuration>
    <BaseOutputDirectory>$(MSBuildProjectDirectory)\..\build\</BaseOutputDirectory>
    <ProjectTarget Condition="'$(ProjectTarget)'==''">Build</ProjectTarget>
    <FrameworksPath>$(MSBuildProjectDirectory)\Frameworks</FrameworksPath>    
    <BuildAllFrameworks>true</BuildAllFrameworks>
    <!--disable "build all" if one or more build framework are passed-->
    <BuildAllFrameworks Condition="'$(BuildMono2)' == 'true'">false</BuildAllFrameworks>
    <BuildAllFrameworks Condition="'$(BuildSL4)' == 'true'">false</BuildAllFrameworks>
    <BuildAllFrameworks Condition="'$(BuildSL5)' == 'true'">false</BuildAllFrameworks>
    <BuildAllFrameworks Condition="'$(BuildNetFX35)' == 'true'">false</BuildAllFrameworks>
    <BuildAllFrameworks Condition="'$(BuildNetFX40)' == 'true'">false</BuildAllFrameworks>
    <BuildAllFrameworks Condition="'$(BuildNetFX45)' == 'true'">false</BuildAllFrameworks>
<<<<<<< HEAD
    <BuildAllFrameworks Condition="'$(BuilUWP10)' == 'true'">false</BuildAllFrameworks>
=======
    <BuildAllFrameworks Condition="'$(BuildWP8)' == 'true'">false</BuildAllFrameworks>
    <BuildAllFrameworks Condition="'$(BuildXamarinAndroid)' == 'true'">false</BuildAllFrameworks>
    <BuildAllFrameworks Condition="'$(BuildXamarinIOS)' == 'true'">false</BuildAllFrameworks>
>>>>>>> 0aac7207
    <IgnoreBuildFailures>false</IgnoreBuildFailures>
    <IgnoreBuildFailures Condition=" '$(BuildAllFrameworks)'=='true' ">true</IgnoreBuildFailures>
    <IgnoreBuildFailures Condition=" '$(IsNightlyBuild)'=='true' ">false</IgnoreBuildFailures>
    <ToolsDir>$(BaseOutputDirectory)\bin\Tools</ToolsDir>
    <SLTestRunner>$(BaseOutputDirectory)\..\src\packages\StatLight.1.6.4375\tools\StatLight.exe</SLTestRunner>
    <DumpApiXml>$(ToolsDir)\DumpApiXml.exe</DumpApiXml>
    <MergeApiXml>$(ToolsDir)\MergeApiXml.exe</MergeApiXml>
    <MakeNLogXSD>$(ToolsDir)\MakeNLogXSD.exe</MakeNLogXSD>
    <BuildDocPages>$(ToolsDir)\BuildDocPages.exe</BuildDocPages>
    <SyncProjectItems>$(ToolsDir)\SyncProjectItems.exe</SyncProjectItems>
    <DisableStyleCop Condition="'$(DisableStyleCop)' == ''">false</DisableStyleCop>
    <InfoZip>$(MSBuildProjectDirectory)\..\tools\zip.exe</InfoZip>
    <Tar>$(MSBuildProjectDirectory)\..\tools\tar.exe</Tar>
    <BZip2>$(MSBuildProjectDirectory)\..\tools\bzip2.exe</BZip2>
    <Git Condition=" '$(Git)' == '' ">git</Git>
    <ArchiveOutputPath>$(BaseOutputDirectory)bin\$(Configuration)\Packages</ArchiveOutputPath>
    <NuGetOutputPath>$(BaseOutputDirectory)bin\$(Configuration)\NuGetPackages</NuGetOutputPath>
    <ConfigurationSuffix Condition="'$(Configuration)' == 'Debug'">-debug</ConfigurationSuffix>
    <WebsiteDir Condition="'$(WebsiteDir)' == ''">$(BaseOutputDirectory)\bin\$(Configuration)\Website</WebsiteDir>
    <BuildInfoFile>$(BaseOutputDirectory)\bin\BuildInfo.cs</BuildInfoFile>
    <NuGetTool>$(BaseOutputDirectory)\..\tools\NuGet.exe</NuGetTool>
    <NuGetBuildPath>$(BaseOutputDirectory)\obj\$(Configuration)\NuGet</NuGetBuildPath>
    <NuGetProperties>BuildVersion=$(NuGetVersion)</NuGetProperties>
  </PropertyGroup>

  <!-- detect location of various SDKs and tools-->
  <PropertyGroup>
    <DotNet4Version>v4.0.30319</DotNet4Version>
    <SL4RefPath Condition="'$(SL4RefPath)' == ''">$(ProgramFiles)\Reference Assemblies\Microsoft\Framework\Silverlight\v4.0</SL4RefPath>
    <SL5RefPath Condition="'$(SL5RefPath)' == ''">$(ProgramFiles)\Reference Assemblies\Microsoft\Framework\Silverlight\v5.0</SL5RefPath>

    <!-- yes, this is broken but MSBuild does not support recursive registry access (where registry path is parameterized)
    so this will have to do. -->
    <MonoDefaultClr>$(Registry:HKEY_LOCAL_MACHINE\SOFTWARE\Novell\Mono@DefaultCLR)</MonoDefaultClr>
    <MonoInstallLocation Condition="'$(MonoInstallLocation)' == '' and $(MonoDefaultClr) != ''">$(ProgramFiles)\Mono-$(MonoDefaultClr)</MonoInstallLocation>

    <MSTest9>$(VS90COMNTOOLS)..\IDE\MSTest.exe</MSTest9>
    <MSTest10>$(VS100COMNTOOLS)..\IDE\MSTest.exe</MSTest10>

    <StyleCopTargetsFile>$(MSBuildExtensionsPath)\StyleCop\v4.5\StyleCop.Targets</StyleCopTargetsFile>
    <StyleCopProperties Condition="'$(DisableStyleCop)' == 'false' and Exists('$(StyleCopTargetsFile)')">StyleCopTargetsFile=$(StyleCopTargetsFile)</StyleCopProperties>
  </PropertyGroup>

  <!-- at this point, if $(BuildAllFrameworks)=='true' it means that the user has not requested 
    any specific framework, so we build all that are available -->
  <PropertyGroup Condition="'$(BuildAllFrameworks)' == 'true'">
    <BuildMono2>true</BuildMono2>
    <BuildSL4>true</BuildSL4>
    <BuildSL5>true</BuildSL5>
    <BuildNetFX35>true</BuildNetFX35>
    <BuildNetFX40>true</BuildNetFX40>
    <BuildNetFX45>true</BuildNetFX45>
<<<<<<< HEAD
    <BuildUWP10>true</BuildUWP10>
    
=======
    <BuildWP8>true</BuildWP8>
    <BuildXamarinAndroid>true</BuildXamarinAndroid>
    <BuildXamarinIOS>true</BuildXamarinIOS>
>>>>>>> 0aac7207

    <!-- now disable those that we know cannot be built -->
    <BuildMono2 Condition="'$(MonoInstallLocation)'==''">false</BuildMono2>
    <BuildSL4 Condition="!Exists('$(SL4RefPath)')">false</BuildSL4>
    <BuildSL5 Condition="!Exists('$(SL5RefPath)')">false</BuildSL5>
    <BuildNetFX35 Condition="!Exists('$(WINDIR)\Microsoft.NET\Framework\v3.5') == ''">false</BuildNetFX35>
    <BuildNetFX40 Condition="!Exists('$(WINDIR)\Microsoft.NET\Framework\$(DotNet4Version)') == ''">false</BuildNetFX40>
    <BuildNetFX45 Condition="$(Registry:HKEY_LOCAL_MACHINE\SOFTWARE\Microsoft\NET Framework Setup\NDP\v4\Full@Release) == ''">false</BuildNetFX45>

    <!-- don't build 4.0 or above if we're using MSBuild 3.5 -->
    <BuildSL4 Condition="'$(MSBuildToolsVersion)'=='3.5'">false</BuildSL4>
    <BuildSL5 Condition="'$(MSBuildToolsVersion)'=='3.5'">false</BuildSL5>
    <BuildNetFX40 Condition="'$(MSBuildToolsVersion)'=='3.5'">false</BuildNetFX40>
    <BuildNetFX45 Condition="'$(MSBuildToolsVersion)'=='3.5'">false</BuildNetFX45>
  
</PropertyGroup>

  <ItemGroup>
    <!--The info for the nuspec-->
    
    <TargetFramework Include="Mono 2.x" Condition="'$(BuildMono2)' == 'true'">
        <ProjectFileSuffix>.mono2</ProjectFileSuffix>
        <ToolsVersion>3.5</ToolsVersion>
    </TargetFramework>
    <TargetFramework Include="Silverlight 4.0" Condition="'$(BuildSL4)'=='true'">
        <ProjectFileSuffix>.sl4</ProjectFileSuffix>
        <NuGetDir>sl4</NuGetDir>
    </TargetFramework>
    <TargetFramework Include="Silverlight 5.0" Condition="'$(BuildSL5)'=='true'">
        <ProjectFileSuffix>.sl5</ProjectFileSuffix>
        <NuGetDir>sl5</NuGetDir>
    </TargetFramework>
    <TargetFramework Include=".NET Framework 3.5" Condition="'$(BuildNetFX35)'=='true'">
        <ProjectFileSuffix>.netfx35</ProjectFileSuffix>
        <ToolsVersion>4.0</ToolsVersion>
        <NuGetDir>net35</NuGetDir>
    </TargetFramework>
    <TargetFramework Include=".NET Framework 4.0" Condition="'$(BuildNetFX40)'=='true'">
        <ProjectFileSuffix>.netfx40</ProjectFileSuffix>
        <ToolsVersion>4.0</ToolsVersion>
        <NuGetDir>net40</NuGetDir>
    </TargetFramework>
    <TargetFramework Include=".NET Framework 4.5" Condition="'$(BuildNetFX45)'=='true'">
        <ProjectFileSuffix>.netfx45</ProjectFileSuffix>
        <ToolsVersion>4.0</ToolsVersion>
        <NuGetDir>net45</NuGetDir>
    </TargetFramework>    
    <TargetFramework Include="UWP10" Condition="'$(BuildUWP10)'=='true'">
        <ProjectFileSuffix>.uwp10</ProjectFileSuffix>
        <ToolsVersion>4.0</ToolsVersion>
        <NuGetDir>uap10.0</NuGetDir>
    </TargetFramework>
    <!--the include attribute is the folder name-->
    <TargetFramework Include="WindowsPhone8" Condition="'$(BuildWP8)'=='true'">
        <ProjectFileSuffix>.wp8</ProjectFileSuffix>
        <ToolsVersion>4.0</ToolsVersion>
        <NuGetDir>wp8</NuGetDir>
    </TargetFramework>
    <TargetFramework Include="Xamarin.Android" Condition="'$(BuildXamarinAndroid)'=='true'">
      <ProjectFileSuffix>.Xamarin.Android</ProjectFileSuffix>
      <ToolsVersion>4.0</ToolsVersion>
      <NuGetDir>MonoAndroid10</NuGetDir>
    </TargetFramework>
    <TargetFramework Include="Xamarin.iOS" Condition="'$(BuildXamarinIOS)'=='true'">
      <ProjectFileSuffix>.Xamarin.iOs</ProjectFileSuffix>
      <ToolsVersion>4.0</ToolsVersion>
      <NuGetDir>MonoTouch10</NuGetDir>
    </TargetFramework>
  </ItemGroup>

  <ItemGroup>
    <WebsiteFiles Include="..\Tools\WebsiteFiles\*.png" />
    <WebsiteFiles Include="..\Tools\WebsiteFiles\*.css" />
    <WebsiteGenFiles Include="..\Tools\WebsiteFiles\*.xsl" />
  </ItemGroup>

  <Target Name="All" DependsOnTargets="DeepClean;Clean;Build;BuildTests;RunTests;Documentation">
  </Target>

  <Target Name="NightlyBuild">
     <PropertyGroup>
       <CommonProperties>BuildLabel=$(BuildLabel);BuildVersion=$(BuildVersion);IsNightlyBuild=true</CommonProperties>
     </PropertyGroup>
     <MSBuild Projects="$(MSBuildProjectFile)" Targets="DeepClean;Clean;Build;DumpApi;XSD;Documentation;Archive;Installer;NuGetPackage;BuildTests;Web" Properties="Configuration=Release;$(CommonProperties)" />
     <MSBuild Projects="$(MSBuildProjectFile)" Targets="Clean;Build;DumpApi;XSD;Documentation;Archive;Installer;NuGetPackage;BuildTests;RunNightlyTests" Properties="Configuration=Debug;$(CommonProperties)" />
     <CallTarget Targets="SourceArchive" />
  </Target>

  <Target Name="Rebuild" DependsOnTargets="Clean;Build">
  </Target>

  <Target Name="Build">
    <PropertyGroup>
        <BuildInfoFileContent>
// automatically generated
[assembly: System.Reflection.AssemblyProduct("$(BuildProductName)")]
[assembly: System.Reflection.AssemblyVersion("$(BuildLastMajorVersion)")]
[assembly: System.Reflection.AssemblyFileVersion("$(AssemblyFileVersion)")]
[assembly: System.Reflection.AssemblyInformationalVersion("$(BuildVersion)")]
</BuildInfoFileContent>
    </PropertyGroup>

    <MakeDir Directories="$(BaseOutputDirectory)\bin" />

    <ReadLinesFromFile File="$(BuildInfoFile)" Condition="Exists('$(BuildInfoFile)')">
        <Output TaskParameter="Lines" ItemName="CurrentBuildInfoFileContent" />
    </ReadLinesFromFile>

    <WriteLinesToFile File="$(BuildInfoFile)" 
            Lines='$(BuildInfoFileContent)'
            Overwrite="true" 
            Condition="'$(BuildInfoFileContent)' != '@(CurrentBuildInfoFileContent)' " />
    <MSBuild Projects="NLog\NLog%(TargetFramework.ProjectFileSuffix).csproj" 
             Targets="Build" 
             Properties="$(StyleCopProperties);%(TargetFramework.Properties);BaseOutputDirectory=$(BaseOutputDirectory);BuildInfoFile=$(BuildInfoFile)" 
             ToolsVersion="%(TargetFramework.ToolsVersion)" 
             ContinueOnError="$(IgnoreBuildFailures)" 
             StopOnFirstFailure="false" />
    <MSBuild Projects="NLog.Extended\NLog.Extended%(TargetFramework.ProjectFileSuffix).csproj" 
             Targets="Build" 
             Properties="$(StyleCopProperties);%(TargetFramework.Properties);BaseOutputDirectory=$(BaseOutputDirectory);BuildInfoFile=$(BuildInfoFile)" 
             ToolsVersion="%(TargetFramework.ToolsVersion)" 
             ContinueOnError="$(IgnoreBuildFailures)" 
             StopOnFirstFailure="false"
             Condition="Exists('NLog.Extended\NLog.Extended%(TargetFramework.ProjectFileSuffix).csproj')" />
  </Target>

  <Target Name="BuildTests">
    <Copy DestinationFolder="$(BaseOutputDirectory)\bin" SourceFiles="$(MSBuildProjectFile);..\tests\CreateTestUsers.cmd;..\tests\DeleteTestUsers.cmd" />
    <MSBuild Projects="..\tests\NLog.UnitTests\NLog.UnitTests%(TargetFramework.ProjectFileSuffix).csproj" 
             Targets="Build" 
             Properties="%(TargetFramework.Properties);BaseOutputDirectory=$(BaseOutputDirectory)" 
             ContinueOnError="$(IgnoreBuildFailures)" 
             StopOnFirstFailure="false" />
  </Target>

  <Target Name="Web" DependsOnTargets="DumpApi;BuildDocPagesTool"
    Inputs="$(BaseOutputDirectory)\bin\$(Configuration)\NLogMerged.api.xml;$(BuildDocPages);@(WebsiteFiles);@(WebsiteGenFiles)"
    Outputs="$(WebsiteDir)\static.tar.bz2;$(WebsiteDir)\generated.tar.bz2;">

    <Copy SourceFiles="@(WebsiteFiles)" DestinationFolder="$(WebsiteDir)\static" />
    <Exec Command='"$(BuildDocPages)" "NLogMerged.api.xml" "$(MSBuildProjectDirectory)\..\tools\WebsiteFiles\style.xsl" "$(WebsiteDir)\generated" "$(MSBuildProjectDirectory)\.." html web'
          WorkingDirectory="$(BaseOutputDirectory)\bin\$(Configuration)" />
    <Exec Command='"$(Tar)" -c -f generated.tar generated' WorkingDirectory="$(WebsiteDir)" />
    <Exec Command='"$(BZip2)" -f generated.tar' WorkingDirectory="$(WebsiteDir)" />
    <Exec Command='"$(Tar)" -c -f ..\static.tar *' WorkingDirectory="$(WebsiteDir)\static" />
    <Exec Command='"$(BZip2)" -f static.tar' WorkingDirectory="$(WebsiteDir)" />
  </Target>

  <Target Name="RunTests">
    <Exec Command="$(BaseOutputDirectory)\bin\CreateTestUsers.cmd" IgnoreExitCode="true" />
    <!-- <CallTarget Targets="Mono2Test" Condition="'$(BuildMono2)'=='true'"/> -->
    <CallTarget Targets="NetFx35Test" Condition="'$(BuildNetFX35)'=='true'"/>
    <CallTarget Targets="NetFx40Test" Condition="'$(BuildNetFX40)'=='true'"/>
    <CallTarget Targets="NetFx45Test" Condition="'$(BuildNetFX45)'=='true'"/>
    <CallTarget Targets="NetUWP10Test" Condition="'$(BuildUWP10)'=='true'"/>
    <CallTarget Targets="SL4Test" Condition="'$(BuildSL4)'=='true'"/>
    <CallTarget Targets="SL5Test" Condition="'$(BuildSL5)'=='true'"/>
    <Exec Command="$(BaseOutputDirectory)\bin\DeleteTestUsers.cmd" IgnoreExitCode="true" />
  </Target>

  <Target Name="RunNightlyTests">
    <Exec Command="$(BaseOutputDirectory)\bin\CreateTestUsers.cmd" IgnoreExitCode="true" />
    <Exec Command='"$(MSTest10)" /nologo /testcontainer:NLog.UnitTests.dll /resultsfile:TestResults.trx'
          WorkingDirectory="$(BaseOutputDirectory)\bin\$(Configuration)\.NET Framework 4.0" 
          Condition="Exists('$(MSTest10)')" />
    <Exec Command="$(BaseOutputDirectory)\bin\DeleteTestUsers.cmd" IgnoreExitCode="true" />
  </Target>

  <Target Name="NetFx35Test">
    <xunit Assembly="$(BaseOutputDirectory)\bin\$(Configuration)\.NET Framework 3.5\NLog.UnitTests.dll" ContinueOnError="true" ShadowCopy="false" />
  </Target>

  <Target Name="NetFx40Test">
    <xunit Assembly="$(BaseOutputDirectory)\bin\$(Configuration)\.NET Framework 4.0\NLog.UnitTests.dll" ContinueOnError="true" ShadowCopy="false" />
  </Target>

  <Target Name="NetFx45Test">
    <xunit Assembly="$(BaseOutputDirectory)\bin\$(Configuration)\.NET Framework 4.5\NLog.UnitTests.dll" ContinueOnError="true" ShadowCopy="false" />
  </Target>
  
  <Target Name="UWP10Test">
    <xunit Assembly="$(BaseOutputDirectory)\bin\$(Configuration)\UWP10\NLog.UnitTests.dll" ContinueOnError="true" ShadowCopy="false" />
  </Target>

  <Target Name="SL4Test">
    <Exec Command='"$(SLTestRunner)" -x=NLog.UnitTests.xap --teamcity'
          WorkingDirectory="$(BaseOutputDirectory)\bin\$(Configuration)\Silverlight 4.0" IgnoreExitCode="true" />
  </Target>

  <Target Name="SL5Test">
    <Exec Command='"$(SLTestRunner)" -x=NLog.UnitTests.xap --teamcity'
          WorkingDirectory="$(BaseOutputDirectory)\bin\$(Configuration)\Silverlight 5.0" IgnoreExitCode="true" />
  </Target>

  <Target Name="CheckinSuite">
    <CallTarget Targets="SyncProjectItems" />
    <CallTarget Targets="DeepClean" />
    <CallTarget Targets="Rebuild" />
    <CallTarget Targets="DumpApi" />
    <CallTarget Targets="BuildTests" />
    <CallTarget Targets="RunTests" />
  </Target>

  <Target Name="BuildMergedDocumentation">
    <MSBuild Projects="NLog.Extended\NLog.Extended.doc.csproj" 
             Targets="Build" 
             Properties="$(StyleCopProperties);BaseOutputDirectory=$(BaseOutputDirectory)" 
             ContinueOnError="$(BuildAllFrameworks)" 
             StopOnFirstFailure="false" />
    <Exec Command='"$(WinDir)\Microsoft.NET\Framework\v3.5\MSBuild.exe" Docs\NLog.shfbproj /p:Framework="Documentation" /p:Configuration=$(Configuration) /p:BuildLabel="$(BuildLabel)" /p:BuildVersion="$(BuildVersion)"' ContinueOnError="$(BuildAllFrameworks)" />
  </Target>

  <Target Name="BuildIndividualDocumentation">
    <Exec Command='"$(WinDir)\Microsoft.NET\Framework\v3.5\MSBuild.exe" Docs\NLog.shfbproj /p:Framework="%(TargetFramework.Identity)" /p:Configuration=$(Configuration) /p:BuildLabel="$(BuildLabel)" /p:BuildVersion="$(BuildVersion)"' ContinueOnError="$(BuildAllFrameworks)" />
  </Target>

  <Target Name="PostProcessDocumentation">
    <MSBuild Projects="$(MSBuildProjectFile)" Targets="PostProcessSingleDoc" Properties="DocBuildDir=$(BaseOutputDirectory)\bin\$(Configuration)\%(TargetFramework.Identity)" ContinueOnError="$(BuildAllFrameworks)" />
  </Target>

  <Target Name="PostProcessSingleDoc">
    <Copy SourceFiles="$(DocBuildDir)\doc\NLog.chm" DestinationFolder="$(DocBuildDir)" />
    <Delete Files="$(DocBuildDir)\doc.tar" />
    <Delete Files="$(DocBuildDir)\doc.tar.bz2" />
    <Exec Command='"$(Tar)" --exclude=*.chm --exclude=*.log -c -f doc.tar doc' WorkingDirectory="$(DocBuildDir)" />
    <Exec Command='"$(BZip2)" doc.tar' WorkingDirectory="$(DocBuildDir)" />
    <RemoveDir Directories="$(DocBuildDir)\doc" />
  </Target>

  <Target Name="IndividualDocumentation" DependsOnTargets="BuildIndividualDocumentation;PostProcessDocumentation">
  </Target>

  <Target Name="Documentation" DependsOnTargets="BuildMergedDocumentation">
    <MSBuild Projects="$(MSBuildProjectFile)" Targets="PostProcessSingleDoc" Properties="DocBuildDir=$(BaseOutputDirectory)\bin\$(Configuration)\Documentation" />
  </Target>

  <Target Name="NuGetPackage" DependsOnTargets="NuGetBasePackage;NuGetExtendedPackage;NuGetConfigPackage;NuGetSchemaPackage;NuGetSnippetsPackage">
  </Target>

  <Target Name="NuGetBasePackage">
    <ItemGroup>
      <NuGetFiles Include="NuGet/NLog/**" />
    </ItemGroup>

    <ItemGroup>
      <NuGetSourceFiles Include="NLog/**/*.cs" />
    </ItemGroup>
	
    <!-- prepare static files -->
    <RemoveDir Directories="$(NuGetBuildPath)\NLog" />
    <Copy SourceFiles="@(NuGetFiles)" DestinationFolder="$(NuGetBuildPath)\NLog\%(RecursiveDir)" />
	
    <!-- copy binaries -->
    <MakeDir Directories="$(NuGetBuildPath)\NLog\lib\%(TargetFramework.NuGetDir)" />
    <Copy DestinationFolder="$(NuGetBuildPath)\NLog\lib\%(TargetFramework.NuGetDir)" SourceFiles="$(BaseOutputDirectory)\bin\$(Configuration)\%(TargetFramework.Identity)\NLog.dll" Condition=" '%(TargetFramework.NuGetDir)' != '' "  />
    <Copy DestinationFolder="$(NuGetBuildPath)\NLog\lib\%(TargetFramework.NuGetDir)" SourceFiles="$(BaseOutputDirectory)\bin\$(Configuration)\%(TargetFramework.Identity)\NLog.pdb"  Condition=" '%(TargetFramework.NuGetDir)' != '' " />
    <Copy DestinationFolder="$(NuGetBuildPath)\NLog\lib\%(TargetFramework.NuGetDir)" SourceFiles="$(BaseOutputDirectory)\bin\$(Configuration)\%(TargetFramework.Identity)\NLog.xml"  Condition=" '%(TargetFramework.NuGetDir)' != '' " />

    <!-- copy sources -->
    <Copy SourceFiles="@(NuGetSourceFiles)" DestinationFolder="$(NuGetBuildPath)\NLog\src\src\NLog\%(RecursiveDir)" />
    <Copy SourceFiles="$(BuildInfoFile)" DestinationFolder="$(NuGetBuildPath)\NLog\src\build\bin" />

    <TokenReplace Path="$(NuGetBuildPath)\NLog\NLog.nuspec" Token="$BuildVersion$" Replacement="$(NuGetVersion)" />
    
    <!-- package -->
    <RemoveDir Directories="$(NuGetOutputPath)" />
    <MakeDir Directories="$(NuGetOutputPath)" />
    <Exec Command='"$(NuGetTool)" pack NLog.nuspec -Symbols -OutputDirectory "$(NuGetOutputPath)"' WorkingDirectory="$(NuGetBuildPath)\NLog" />
  </Target>

  <Target Name="NuGetExtendedPackage">
    <ItemGroup>
      <NuGetExtendedFiles Include="NuGet/NLog.Extended/**" />
    </ItemGroup>
    <ItemGroup>
      <NuGetExtendedSourceFiles Include="NLog.Extended/**/*.cs" />
    </ItemGroup>
	
    <!-- prepare static files -->
    <RemoveDir Directories="$(NuGetBuildPath)\NLog.Extended" />
    <Copy SourceFiles="@(NuGetExtendedFiles)" DestinationFolder="$(NuGetBuildPath)\NLog.Extended\%(RecursiveDir)" />
	
    <!-- copy binaries -->
    <MakeDir Directories="$(NuGetBuildPath)\NLog.Extended\lib\%(TargetFramework.NuGetDir)-full" 
          Condition=" '%(TargetFramework.NuGetDir)' != '' and Exists('$(BaseOutputDirectory)\bin\$(Configuration)\%(TargetFramework.Identity)\NLog.Extended.pdb')" />
    <Copy DestinationFolder="$(NuGetBuildPath)\NLog.Extended\lib\%(TargetFramework.NuGetDir)-full" 
          SourceFiles="$(BaseOutputDirectory)\bin\$(Configuration)\%(TargetFramework.Identity)\NLog.Extended.dll" 
          Condition=" '%(TargetFramework.NuGetDir)' != '' and Exists('$(BaseOutputDirectory)\bin\$(Configuration)\%(TargetFramework.Identity)\NLog.Extended.dll')" />
    <Copy DestinationFolder="$(NuGetBuildPath)\NLog.Extended\lib\%(TargetFramework.NuGetDir)-full" 
          SourceFiles="$(BaseOutputDirectory)\bin\$(Configuration)\%(TargetFramework.Identity)\NLog.Extended.pdb"
          Condition=" '%(TargetFramework.NuGetDir)' != '' and Exists('$(BaseOutputDirectory)\bin\$(Configuration)\%(TargetFramework.Identity)\NLog.Extended.pdb')" />
    <Copy DestinationFolder="$(NuGetBuildPath)\NLog.Extended\lib\%(TargetFramework.NuGetDir)-full" 
          SourceFiles="$(BaseOutputDirectory)\bin\$(Configuration)\%(TargetFramework.Identity)\NLog.Extended.xml"
          Condition=" '%(TargetFramework.NuGetDir)' != '' and Exists('$(BaseOutputDirectory)\bin\$(Configuration)\%(TargetFramework.Identity)\NLog.Extended.xml')" />
		  
    <!-- copy sources -->
    <Copy SourceFiles="@(NuGetExtendedSourceFiles)" DestinationFolder="$(NuGetBuildPath)\NLog.Extended\src\src\NLog.Extended\%(RecursiveDir)" />
    <Copy SourceFiles="$(BuildInfoFile)" DestinationFolder="$(NuGetBuildPath)\NLog.Extended\src\build\bin" />

    <TokenReplace Path="$(NuGetBuildPath)\NLog.Extended\NLog.Extended.nuspec" Token="$BuildVersion$" Replacement="$(NuGetVersion)" />

    <!-- package -->	  
    <MakeDir Directories="$(NuGetOutputPath)" />
    <Exec Command='"$(NuGetTool)" pack NLog.Extended.nuspec -Symbols -OutputDirectory "$(NuGetOutputPath)"' WorkingDirectory="$(NuGetBuildPath)\NLog.Extended" />
  </Target>

  <Target Name="NuGetConfigPackage">
    <ItemGroup>
      <NuGetConfigFiles Include="NuGet/NLog.Config/**" />
    </ItemGroup>
	
    <!-- prepare static files -->
    <RemoveDir Directories="$(NuGetBuildPath)\NLog.Config" />
    <Copy SourceFiles="@(NuGetConfigFiles)" DestinationFolder="$(NuGetBuildPath)\NLog.Config\%(RecursiveDir)" />
	
    <TokenReplace Path="$(NuGetBuildPath)\NLog.Config\NLog.Config.nuspec" Token="$BuildVersion$" Replacement="$(NuGetVersion)" />

    <!-- package -->	  
    <MakeDir Directories="$(NuGetOutputPath)" />
    <Exec Command='"$(NuGetTool)" pack NLog.Config.nuspec -OutputDirectory "$(NuGetOutputPath)"' WorkingDirectory="$(NuGetBuildPath)\NLog.Config" />
  </Target>

  <Target Name="NuGetSchemaPackage">
    <ItemGroup>
      <NuGetSchemaFiles Include="NuGet/NLog.Schema/**" />
    </ItemGroup>
	
    <!-- prepare static files -->
    <RemoveDir Directories="$(NuGetBuildPath)\NLog.Schema" />
    <Copy SourceFiles="@(NuGetSchemaFiles)" DestinationFolder="$(NuGetBuildPath)\NLog.Schema\%(RecursiveDir)" />
    <Copy SourceFiles="$(BaseOutputDirectory)\bin\$(Configuration)\NLog.xsd"
          DestinationFolder="$(NuGetBuildPath)\NLog.Schema\content" />
	
    <TokenReplace Path="$(NuGetBuildPath)\NLog.Schema\NLog.Schema.nuspec" Token="$BuildVersion$" Replacement="$(NuGetVersion)" />

    <!-- package -->	  
    <MakeDir Directories="$(NuGetOutputPath)" />
    <Exec Command='"$(NuGetTool)" pack NLog.Schema.nuspec -OutputDirectory "$(NuGetOutputPath)" -Properties $(NuGetProperties)' WorkingDirectory="$(NuGetBuildPath)\NLog.Schema" />
  </Target>

                                                                                 
  <Target Name="NuGetSnippetsPackage">
    <ItemGroup>
      <NuGetSnippetsFiles Include="NuGet/NLog.Snippets/**" />
    </ItemGroup>
  
    <!-- prepare static files -->
    <RemoveDir Directories="$(NuGetBuildPath)\NLog.Snippets" />
    <Copy SourceFiles="@(NuGetSnippetsFiles)" DestinationFolder="$(NuGetBuildPath)\NLog.Snippets\%(RecursiveDir)" />
    <Copy SourceFiles="$(BaseOutputDirectory)..\src\VSIntegration\Snippets\CSharpLogger.snippet"
          DestinationFolder="$(NuGetBuildPath)\NLog.Snippets\tools\Snippets" />
    <Copy SourceFiles="$(BaseOutputDirectory)..\src\VSIntegration\Snippets\VBLogger.snippet"
          DestinationFolder="$(NuGetBuildPath)\NLog.Snippets\tools\Snippets" />
  
    <TokenReplace Path="$(NuGetBuildPath)\NLog.Snippets\NLog.Snippets.nuspec" Token="$BuildVersion$" Replacement="$(NuGetVersion)" />

    <!-- package -->    
    <MakeDir Directories="$(NuGetOutputPath)" />
    <Exec Command='"$(NuGetTool)" pack NLog.Snippets.nuspec -OutputDirectory "$(NuGetOutputPath)" -Properties $(NuGetProperties)' WorkingDirectory="$(NuGetBuildPath)\NLog.Snippets" />
  </Target> 

  <Target Name="Installer">
     <PropertyGroup>
       <CommonInstallerProperties>Configuration=$(Configuration);BuildLabelDash=$(BuildLabelDash);BuildLabel=$(BuildLabel);BuildVersion=$(BuildVersion)</CommonInstallerProperties>
     </PropertyGroup>
     <MSBuild Projects="..\tools\Installer\Installer.wixproj" Properties="Flavor=NetFx;$(CommonInstallerProperties)" />
     <MSBuild Projects="..\tools\Installer\Installer.wixproj" Properties="Flavor=SL;$(CommonInstallerProperties)" />
     <MSBuild Projects="..\tools\Installer\Installer.wixproj" Properties="Flavor=All;$(CommonInstallerProperties)" />
     <MSBuild Projects="..\tools\Installer\Installer.wixproj" Properties="Flavor=Mono;$(CommonInstallerProperties)" />
     <MSBuild Projects="..\tools\Installer\Installer.wixproj" Properties="Flavor=WP;$(CommonInstallerProperties)" />
  </Target>

  <Target Name="BuildSyncProjectItemsTool">
    <MSBuild Projects="..\tools\SyncProjectItems\SyncProjectItems.csproj" />
  </Target>

  <Target Name="SyncProjectItems" DependsOnTargets="BuildSyncProjectItemsTool">
    <Exec Command='"$(SyncProjectItems)" ProjectFileInfo.xml' WorkingDirectory="NLog" />
    <Exec Command='"$(SyncProjectItems)" ProjectFileInfo.xml' WorkingDirectory="NLog.Extended" />
    <Exec Command='"$(SyncProjectItems)" ProjectFileInfo.xml' WorkingDirectory="..\Tests\NLog.UnitTests" />
    <Exec Command='"$(SyncProjectItems)" ProjectFileInfo.xml' WorkingDirectory="..\Tests\SampleExtensions" />
  </Target>

  <Target Name="BuildApiDumpTool">
    <MSBuild Projects="..\tools\DumpApiXml\DumpApiXml.csproj" />
  </Target>

  <Target Name="BuildApiMergeTool">
    <MSBuild Projects="..\tools\MergeApiXml\MergeApiXml.csproj" />
  </Target>

  <Target Name="BuildDocPagesTool">
    <MSBuild Projects="..\tools\BuildDocPages\BuildDocPages.csproj" />
  </Target>

  <Target Name="BuildDocPages" DependsOnTargets="BuildDocPagesTool">
  </Target>

  <Target Name="Tools" DependsOnTargets="BuildApiDumpTool;BuildDocPagesTool;BuildApiMergeTool;BuildSyncProjectItemsTool;BuildMakeNLogXSDTool">
  </Target>

  <Target Name="DumpApi" DependsOnTargets="BuildApiDumpTool;BuildApiMergeTool"
    Inputs="@(TargetFramework -> '$(BaseOutputDirectory)\bin\$(Configuration)\%(Identity)\NLog.dll');$(DumpApiXml);$(MergeApiXml)"
    Outputs="$(BaseOutputDirectory)\bin\$(Configuration)\NLogMerged.api.xml"
    >
    <Exec Command='"$(DumpApiXml)" -assembly NLog.dll -assembly NLog.Extended.dll -output API\NLog.api'
          WorkingDirectory="$(BaseOutputDirectory)\bin\$(Configuration)\%(TargetFramework.Identity)"
          ContinueOnError="$(BuildAllFrameworks)" />
    <Exec Command='"$(MergeApiXml)" "$(BaseOutputDirectory)\bin\$(Configuration)"' />
  </Target>

  <Target Name="BuildMakeNLogXSDTool">
    <MSBuild Projects="..\tools\MakeNLogXSD\MakeNLogXSD.csproj" />
  </Target>

  <Target Name="XSD" DependsOnTargets="BuildMakeNLogXSDTool;DumpApi"
    Inputs="@(TargetFramework -> '$(BaseOutputDirectory)\bin\$(Configuration)\%(Identity)\API\NLog.api');
         $(BaseOutputDirectory)\bin\$(Configuration)\NLogMerged.api.xml"
    Outputs="@(TargetFramework -> '$(BaseOutputDirectory)\bin\$(Configuration)\%(Identity)\NLog%(ProjectFileSuffix).xsd');
            $(BaseOutputDirectory)\bin\$(Configuration)\NLog.xsd">
    <Exec Command='"$(MakeNLogXSD)" -api API\NLog.api -out NLog%(ProjectFileSuffix).xsd -xmlns http://www.nlog-project.org/schemas/NLog%(ProjectFileSuffix).xsd'
          WorkingDirectory="$(BaseOutputDirectory)\bin\$(Configuration)\%(TargetFramework.Identity)"
          ContinueOnError="$(BuildAllFrameworks)" />
    <Exec Command='"$(MakeNLogXSD)" -api NLogMerged.api.xml -out NLog.xsd'
          WorkingDirectory="$(BaseOutputDirectory)\bin\$(Configuration)"
          ContinueOnError="$(BuildAllFrameworks)" />
  </Target>

  <Target Name="Clean">
     <RemoveDir Directories="@(TargetFramework -> '$(BaseOutputDirectory)bin\$(Configuration)\%(Identity)')" />
     <RemoveDir Directories="@(TargetFramework -> '$(BaseOutputDirectory)obj\$(Configuration)\%(Identity)')" />
  </Target>

  <Target Name="BeforeArchive">
    <PropertyGroup>
      <ArchiveSuffix></ArchiveSuffix>
      <ArchiveSuffix Condition=" '$(BuildLabelDash)' != '' ">$(BuildLabelDash)</ArchiveSuffix>
    </PropertyGroup>
    <MakeDir Directories="$(ArchiveOutputPath)" />
  </Target>

  <Target Name="Archive" DependsOnTargets="BeforeArchive">
    <Exec Command='"$(InfoZip)" "$(ArchiveOutputPath)\NLog2%(TargetFramework.ProjectFileSuffix)$(ArchiveSuffix)$(ConfigurationSuffix).zip" NLog.* -x *Test*' 
          WorkingDirectory="$(BaseOutputDirectory)\bin\$(Configuration)\%(TargetFramework.Identity)" />
    <Exec Command='"$(InfoZip)" "$(ArchiveOutputPath)\NLog2.doc$(ArchiveSuffix)$(ConfigurationSuffix).zip" NLog.chm'
          WorkingDirectory="$(BaseOutputDirectory)\bin\$(Configuration)\Documentation" />
  </Target>

  <Target Name="SourceArchive" DependsOnTargets="BeforeArchive">
    <Exec Command='"$(Git)" archive --format=zip --worktree-attributes -9 head -o build/bin/Release/Packages/NLog2.source$(ArchiveSuffix).zip' WorkingDirectory=".." />
  </Target>

  <UsingTask TaskName="TokenReplace" TaskFactory="CodeTaskFactory" AssemblyFile="$(MSBuildToolsPath)\Microsoft.Build.Tasks.v4.0.dll">
    <ParameterGroup>
      <Path ParameterType="System.String" Required="true" />
      <Token ParameterType="System.String" Required="true" />
      <Replacement ParameterType="System.String" Required="true" />
    </ParameterGroup>
    <Task>
      <Code Type="Fragment" Language="cs"><![CDATA[
string content = File.ReadAllText(Path);
content = content.Replace(Token, Replacement);
File.WriteAllText(Path, content);

]]></Code>
    </Task>
  </UsingTask>

  <ItemGroup>
    <FilesToCleanup Include="..\**\*.suo" />
    <FilesToCleanup Include="..\**\*.ncb" />
    <FilesToCleanup Include="..\**\*.user" />
    <FilesToCleanup Include="..\**\*.cache" />
    <DirectoriesToCleanup Include="_ReSharper.*" />
    <DirectoriesToCleanup Include="..\build\bin" />
    <DirectoriesToCleanup Include="..\build\obj" />
    <DirectoriesToCleanup Include="Docs\Working" />
    <DirectoriesToCleanup Include="TestResults" />
    <ProjectsToCleanup Include="NLog" />
    <ProjectsToCleanup Include="Doc" />
    <ProjectsToCleanup Include="..\tests\NLog.AsyncBenchmark" />
    <ProjectsToCleanup Include="..\tests\NLog.Benchmark" />
    <ProjectsToCleanup Include="..\tests\NLog.Test" />
    <ProjectsToCleanup Include="..\tests\NLog.UnitTests" />
    <ProjectsToCleanup Include="..\tests\NLog.UnitTests.Web" />
    <ProjectsToCleanup Include="..\tools\SilverlightConsoleRunner" />
    <ProjectsToCleanup Include="..\tools\MakeNLogXSD" />
    <ProjectsToCleanup Include="..\tools\DumpApiXml" />
    <SolutionFiles Include="..\**\*.sln" />
  </ItemGroup>

  <Target Name="DeepClean">
     <Delete Files="@(FilesToCleanup)" />
     <RemoveDir Directories="@(DirectoriesToCleanup)" />
     <RemoveDir Directories="@(ProjectsToCleanup -> '%(Identity)\bin')" />
     <RemoveDir Directories="@(ProjectsToCleanup -> '%(Identity)\obj')" />
     <RemoveDir Directories="@(SolutionFiles -> '%(RelativeDir)_ReSharper.%(filename)')" />
  </Target>

  <Import Project="NLog.local" Condition="Exists('NLog.local')" />
</Project><|MERGE_RESOLUTION|>--- conflicted
+++ resolved
@@ -34,13 +34,10 @@
     <BuildAllFrameworks Condition="'$(BuildNetFX35)' == 'true'">false</BuildAllFrameworks>
     <BuildAllFrameworks Condition="'$(BuildNetFX40)' == 'true'">false</BuildAllFrameworks>
     <BuildAllFrameworks Condition="'$(BuildNetFX45)' == 'true'">false</BuildAllFrameworks>
-<<<<<<< HEAD
+    <BuildAllFrameworks Condition="'$(BuildWP8)' == 'true'">false</BuildAllFrameworks>
     <BuildAllFrameworks Condition="'$(BuilUWP10)' == 'true'">false</BuildAllFrameworks>
-=======
-    <BuildAllFrameworks Condition="'$(BuildWP8)' == 'true'">false</BuildAllFrameworks>
     <BuildAllFrameworks Condition="'$(BuildXamarinAndroid)' == 'true'">false</BuildAllFrameworks>
     <BuildAllFrameworks Condition="'$(BuildXamarinIOS)' == 'true'">false</BuildAllFrameworks>
->>>>>>> 0aac7207
     <IgnoreBuildFailures>false</IgnoreBuildFailures>
     <IgnoreBuildFailures Condition=" '$(BuildAllFrameworks)'=='true' ">true</IgnoreBuildFailures>
     <IgnoreBuildFailures Condition=" '$(IsNightlyBuild)'=='true' ">false</IgnoreBuildFailures>
@@ -93,14 +90,12 @@
     <BuildNetFX35>true</BuildNetFX35>
     <BuildNetFX40>true</BuildNetFX40>
     <BuildNetFX45>true</BuildNetFX45>
-<<<<<<< HEAD
+    <BuildWP8>true</BuildWP8>
     <BuildUWP10>true</BuildUWP10>
-    
-=======
-    <BuildWP8>true</BuildWP8>
     <BuildXamarinAndroid>true</BuildXamarinAndroid>
     <BuildXamarinIOS>true</BuildXamarinIOS>
->>>>>>> 0aac7207
+    
+    
 
     <!-- now disable those that we know cannot be built -->
     <BuildMono2 Condition="'$(MonoInstallLocation)'==''">false</BuildMono2>
