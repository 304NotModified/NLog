version: 4.0.{build}
clone_folder: c:\projects\nlog
build_script:
  - Msbuild.exe src/NLog.proj /verbosity:minimal /t:BuildTests /p:BuildSL5=true /p:BuildSL4=true /p:BuildNetFX35=true /p:BuildNetFX40=true /p:BuildNetFX45=true 
  - Msbuild.exe src/NLog.proj /verbosity:minimal /t:rebuild /p:BuildAllFrameworks=false /p:BuildWP8=true            /p:BuildLastMajorVersion=4.0.0 /p:AssemblyFileVersion=4.9.9 /p:BuildVersion=4.9.9
  - if not defined build_with_xamarin appveyor AddCompilationMessage "Warning, Android and iOS compilation were not performed because AppVeyor account must be set" -Category Warning
  - if defined build_with_xamarin Msbuild.exe src/NLog.proj /verbosity:minimal /t:rebuild /p:BuildAllFrameworks=false /p:BuildXamarinAndroid=true /p:BuildLastMajorVersion=4.0.0 /p:AssemblyFileVersion=4.9.9 /p:BuildVersion=4.9.9
  - if defined build_with_xamarin Msbuild.exe src/NLog.proj /verbosity:minimal /t:rebuild /p:BuildAllFrameworks=false /p:BuildXamarinIOS=true     /p:BuildLastMajorVersion=4.0.0 /p:AssemblyFileVersion=4.9.9 /p:BuildVersion=4.9.9
before_test:
  - tests\CreateTestUsers.cmd
test_script:
<<<<<<< HEAD
- ps: .\tests\CreateTestUsers.cmd
- xunit.console.clr4 "build\bin\Debug\.NET Framework 4.0\NLog.UnitTests.dll" /appveyor /noshadow
- xunit.console.clr4 "build\bin\Debug\.NET Framework 4.5\NLog.UnitTests.dll" /appveyor /noshadow
- xunit.console.clr4 "build\bin\Debug\.NET Framework 3.5\NLog.UnitTests.dll" /appveyor /noshadow
deploy: off
=======
  - tools\CheckSourceCode\NLog.SourceCodeTests.exe no-interactive
  - xunit.console.clr4 "build\bin\Debug\.NET Framework 3.5\NLog.UnitTests.dll" /appveyor /noshadow
  - xunit.console.clr4 "build\bin\Debug\.NET Framework 4.0\NLog.UnitTests.dll" /appveyor /noshadow
  - xunit.console.clr4 "build\bin\Debug\.NET Framework 4.5\NLog.UnitTests.dll" /appveyor /noshadow
  - nuget.exe install OpenCover -ExcludeVersion
  - dir
  - OpenCover\tools\OpenCover.Console.exe -register:user -target:"%xunit20%\xunit.console.x86.exe" -targetargs:"\"C:\projects\nlog\build\bin\Debug\.NET Framework 4.5\NLog.UnitTests.dll\" -appveyor -noshadow"  -returntargetcode -filter:"+[NLog]* +[NLog.Extended]* -[NLog]JetBrains.Annotations.*" -excludebyattribute:*.ExcludeFromCodeCoverage* -hideskipped:All -output:coverage.xml
  - "SET PATH=C:\\Python34;C:\\Python34\\Scripts;%PATH%"
  - pip install codecov
  - codecov -f "coverage.xml"
  
after_test:
  - tests\DeleteTestUsers.cmd

deploy: off
# preserve "packages" directory in the root of build folder but will reset it if packages.config is modified
cache:
  - packages -> **\packages.config
>>>>>>> 0aac7207
<|MERGE_RESOLUTION|>--- conflicted
+++ resolved
@@ -9,13 +9,6 @@
 before_test:
   - tests\CreateTestUsers.cmd
 test_script:
-<<<<<<< HEAD
-- ps: .\tests\CreateTestUsers.cmd
-- xunit.console.clr4 "build\bin\Debug\.NET Framework 4.0\NLog.UnitTests.dll" /appveyor /noshadow
-- xunit.console.clr4 "build\bin\Debug\.NET Framework 4.5\NLog.UnitTests.dll" /appveyor /noshadow
-- xunit.console.clr4 "build\bin\Debug\.NET Framework 3.5\NLog.UnitTests.dll" /appveyor /noshadow
-deploy: off
-=======
   - tools\CheckSourceCode\NLog.SourceCodeTests.exe no-interactive
   - xunit.console.clr4 "build\bin\Debug\.NET Framework 3.5\NLog.UnitTests.dll" /appveyor /noshadow
   - xunit.console.clr4 "build\bin\Debug\.NET Framework 4.0\NLog.UnitTests.dll" /appveyor /noshadow
@@ -33,5 +26,4 @@
 deploy: off
 # preserve "packages" directory in the root of build folder but will reset it if packages.config is modified
 cache:
-  - packages -> **\packages.config
->>>>>>> 0aac7207
+  - packages -> **\packages.config