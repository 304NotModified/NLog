--- conflicted
+++ resolved
@@ -524,7 +524,33 @@
         }
 
         [Fact]
-<<<<<<< HEAD
+        public void AsyncTaskTarget_FlushWhenBlocked()
+        {
+            // Arrange
+            var logFactory = new LogFactory();
+            var logConfig = new LoggingConfiguration(logFactory);
+            var asyncTarget = new AsyncTaskBatchTestTarget
+            {
+                Layout = "${level}",
+                TaskDelayMilliseconds = 10000,
+                BatchSize = 10,
+                QueueLimit = 10,
+                OverflowAction = NLog.Targets.Wrappers.AsyncTargetWrapperOverflowAction.Block,
+            };
+            logConfig.AddRuleForAllLevels(asyncTarget);
+            logFactory.Configuration = logConfig;
+            var logger = logFactory.GetLogger(nameof(AsyncTaskTarget_FlushWhenBlocked));
+
+            // Act
+            for (int i = 0; i < 10; ++i)
+                logger.Info("Testing {0}", i);
+            logFactory.Flush(TimeSpan.FromSeconds(5));
+
+            // Assert
+            Assert.Equal(1, asyncTarget.WriteTasks);
+        }
+
+        [Fact]
         public void AsyncTaskTarget_MissingDependency_EnqueueLogEvents()
         {
             using (new NoThrowNLogExceptions())
@@ -556,32 +582,6 @@
         private class MisingDependencyClass : IMisingDependencyClass
         {
 
-=======
-        public void AsyncTaskTarget_FlushWhenBlocked()
-        {
-            // Arrange
-            var logFactory = new LogFactory();
-            var logConfig = new LoggingConfiguration(logFactory);
-            var asyncTarget = new AsyncTaskBatchTestTarget
-            {
-                Layout = "${level}",
-                TaskDelayMilliseconds = 10000,
-                BatchSize = 10,
-                QueueLimit = 10,
-                OverflowAction = NLog.Targets.Wrappers.AsyncTargetWrapperOverflowAction.Block,
-            };
-            logConfig.AddRuleForAllLevels(asyncTarget);
-            logFactory.Configuration = logConfig;
-            var logger = logFactory.GetLogger(nameof(AsyncTaskTarget_FlushWhenBlocked));
-
-            // Act
-            for (int i = 0; i < 10; ++i)
-                logger.Info("Testing {0}", i);
-            logFactory.Flush(TimeSpan.FromSeconds(5));
-
-            // Assert
-            Assert.Equal(1, asyncTarget.WriteTasks);
->>>>>>> e16065c1
         }
     }
 #endif
