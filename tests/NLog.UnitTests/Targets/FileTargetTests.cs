--- conflicted
+++ resolved
@@ -735,12 +735,8 @@
 
                 TimeSource.Current = timeSource;
 
-<<<<<<< HEAD
                 string archiveFolder = Path.Combine(tempPath, "archive");
-                var archiveFileNameTemplate = Path.Combine(archiveFolder, "{#}.txt");
-=======
-                var archiveFileNameTemplate = Path.Combine(tempPath, "archive", "{#}.txt");
->>>>>>> 66d1dae0
+                string archiveFileNameTemplate = Path.Combine(archiveFolder, "{#}.txt");
                 var ft = new FileTarget
                 {
                     FileName = tempFile,
@@ -896,8 +892,77 @@
             }
         }
 
-        public static IEnumerable<object[]> DateArchive_AllLoggersTransferToCurrentLogFile_TestParameters
-        {
+        public static IEnumerable<object[]> DateArchive_SkipPeriod_TestParameters
+        {
+            get
+            {
+                var timeKindValues = new[] { DateTimeKind.Utc, DateTimeKind.Local };
+                var archivePeriodValues = new[] { FileArchivePeriod.Day, FileArchivePeriod.Hour };
+                var booleanValues = new[] { true, false };
+                return
+                    from timeKind in timeKindValues
+                    from archivePeriod in archivePeriodValues
+                    from includeSequenceInArchive in booleanValues
+                    select new object[] { timeKind, archivePeriod, includeSequenceInArchive };
+            }
+        }
+
+        [Theory]
+        [PropertyData("DateArchive_SkipPeriod_TestParameters")]
+        public void DateArchive_SkipPeriod(DateTimeKind timeKind, FileArchivePeriod archivePeriod, bool includeSequenceInArchive)
+        {
+            var tempPath = Path.Combine(Path.GetTempPath(), Guid.NewGuid().ToString());
+            var tempFile = Path.Combine(tempPath, "file.txt");
+            var defaultTimeSource = TimeSource.Current;
+            try
+            {
+                var timeSource = new TimeSourceTests.ShiftedTimeSource(timeKind);
+                if (timeSource.Time.Minute == 59)
+                {
+                    // Avoid double-archive due to overflow of the hour.
+                    timeSource.AddToLocalTime(TimeSpan.FromMinutes(1));
+                    timeSource.AddToSystemTime(TimeSpan.FromMinutes(1));
+                }
+                TimeSource.Current = timeSource;
+                
+                var ft = new FileTarget
+                {
+                    FileName = tempFile,
+                    ArchiveFileName = Path.Combine(tempPath, "archive/{#}.txt"),
+                    LineEnding = LineEndingMode.LF,
+                    ArchiveNumbering = includeSequenceInArchive ? ArchiveNumberingMode.DateAndSequence : ArchiveNumberingMode.Date,
+                    ArchiveEvery = archivePeriod,
+                    ArchiveDateFormat = "yyyyMMddHHmm",
+                    Layout = "${date:format=O}|${message}",
+                };
+                SimpleConfigurator.ConfigureForTargetLogging(ft, LogLevel.Debug);
+                
+                logger.Debug("1234567890");
+                timeSource.AddToLocalTime(TimeSpan.FromMinutes(1));
+                logger.Debug("1234567890");
+                // The archive file name must be based on the last time the file was written.
+                string archiveFileName = string.Format("{0}.txt", timeSource.Time.ToString(ft.ArchiveDateFormat) + (includeSequenceInArchive ? ".0" : string.Empty));
+                // Effectively update the file's last-write-time.
+                timeSource.AddToSystemTime(TimeSpan.FromMinutes(1));
+
+                timeSource.AddToLocalTime(TimeSpan.FromDays(2));
+                logger.Debug("1234567890");
+                LogManager.Configuration = null;
+
+                string archivePath = Path.Combine(tempPath, "archive");
+                var archiveFiles = Directory.GetFiles(archivePath);
+                Assert.Equal(1, archiveFiles.Length);
+                Assert.Equal(archiveFileName, Path.GetFileName(archiveFiles[0]));
+            }
+            finally
+            {
+                TimeSource.Current = defaultTimeSource; // restore default time source
+                LogManager.Configuration = null;
+                if (Directory.Exists(tempPath))
+                    Directory.Delete(tempPath, true);
+            }
+        }
+        public static IEnumerable<object[]> DateArchive_AllLoggersTransferToCurrentLogFile_TestParameters    {
             get
             {
                 var booleanValues = new[] { true, false };
@@ -979,78 +1044,6 @@
                     Directory.Delete(tempPath, true);
             }
         }
-
-        public static IEnumerable<object[]> DateArchive_SkipPeriod_TestParameters
-        {
-            get
-            {
-                var timeKindValues = new[] { DateTimeKind.Utc, DateTimeKind.Local };
-                var archivePeriodValues = new[] { FileArchivePeriod.Day, FileArchivePeriod.Hour };
-                var booleanValues = new[] { true, false };
-                return
-                    from timeKind in timeKindValues
-                    from archivePeriod in archivePeriodValues
-                    from includeSequenceInArchive in booleanValues
-                    select new object[] { timeKind, archivePeriod, includeSequenceInArchive };
-            }
-        }
-
-        [Theory]
-        [PropertyData("DateArchive_SkipPeriod_TestParameters")]
-        public void DateArchive_SkipPeriod(DateTimeKind timeKind, FileArchivePeriod archivePeriod, bool includeSequenceInArchive)
-        {
-            var tempPath = Path.Combine(Path.GetTempPath(), Guid.NewGuid().ToString());
-            var tempFile = Path.Combine(tempPath, "file.txt");
-            var defaultTimeSource = TimeSource.Current;
-            try
-            {
-                var timeSource = new TimeSourceTests.ShiftedTimeSource(timeKind);
-                if (timeSource.Time.Minute == 59)
-                {
-                    // Avoid double-archive due to overflow of the hour.
-                    timeSource.AddToLocalTime(TimeSpan.FromMinutes(1));
-                    timeSource.AddToSystemTime(TimeSpan.FromMinutes(1));
-                }
-                TimeSource.Current = timeSource;
-                
-                var ft = new FileTarget
-                {
-                    FileName = tempFile,
-                    ArchiveFileName = Path.Combine(tempPath, "archive/{#}.txt"),
-                    LineEnding = LineEndingMode.LF,
-                    ArchiveNumbering = includeSequenceInArchive ? ArchiveNumberingMode.DateAndSequence : ArchiveNumberingMode.Date,
-                    ArchiveEvery = archivePeriod,
-                    ArchiveDateFormat = "yyyyMMddHHmm",
-                    Layout = "${date:format=O}|${message}",
-                };
-                SimpleConfigurator.ConfigureForTargetLogging(ft, LogLevel.Debug);
-                
-                logger.Debug("1234567890");
-                timeSource.AddToLocalTime(TimeSpan.FromMinutes(1));
-                logger.Debug("1234567890");
-                // The archive file name must be based on the last time the file was written.
-                string archiveFileName = string.Format("{0}.txt", timeSource.Time.ToString(ft.ArchiveDateFormat) + (includeSequenceInArchive ? ".0" : string.Empty));
-                // Effectively update the file's last-write-time.
-                timeSource.AddToSystemTime(TimeSpan.FromMinutes(1));
-
-                timeSource.AddToLocalTime(TimeSpan.FromDays(2));
-                logger.Debug("1234567890");
-                LogManager.Configuration = null;
-
-                string archivePath = Path.Combine(tempPath, "archive");
-                var archiveFiles = Directory.GetFiles(archivePath);
-                Assert.Equal(1, archiveFiles.Length);
-                Assert.Equal(archiveFileName, Path.GetFileName(archiveFiles[0]));
-            }
-            finally
-            {
-                TimeSource.Current = defaultTimeSource; // restore default time source
-                LogManager.Configuration = null;
-                if (Directory.Exists(tempPath))
-                    Directory.Delete(tempPath, true);
-            }
-        }
-
         [Fact]
         public void DeleteArchiveFilesByDate_MaxArchiveFiles_0()
         {
@@ -2396,18 +2389,11 @@
             var tempFile = Path.Combine(tempPath, "file.txt");
             try
             {
-<<<<<<< HEAD
                 string archiveFolder = Path.Combine(tempPath, "archive");
                 var ft = new FileTarget
                 {
                     FileName = tempFile,
                     ArchiveFileName = Path.Combine(archiveFolder, "{####}.txt"),
-=======
-                var ft = new FileTarget
-                {
-                    FileName = tempFile,
-                    ArchiveFileName = Path.Combine(tempPath, "archive/{####}.txt"),
->>>>>>> 66d1dae0
                     ArchiveAboveSize = 1000,
                     LineEnding = LineEndingMode.LF,
                     ArchiveNumbering = ArchiveNumberingMode.Sequence,
@@ -2432,46 +2418,26 @@
                     Encoding.UTF8);
 
                 AssertFileContents(
-<<<<<<< HEAD
                    Path.Combine(archiveFolder, "0000.txt"),
-=======
-                   Path.Combine(tempPath, "archive/0000.txt"),
->>>>>>> 66d1dae0
                    StringRepeat(250, "aaa\n"),
                    Encoding.UTF8);
 
                 AssertFileContents(
-<<<<<<< HEAD
                     Path.Combine(archiveFolder, "0001.txt"),
-=======
-                    Path.Combine(tempPath, "archive/0001.txt"),
->>>>>>> 66d1dae0
                     StringRepeat(250, "bbb\n"),
                     Encoding.UTF8);
 
                 AssertFileContents(
-<<<<<<< HEAD
                     Path.Combine(archiveFolder, "0002.txt"),
-=======
-                    Path.Combine(tempPath, "archive/0002.txt"),
->>>>>>> 66d1dae0
                     StringRepeat(250, "ccc\n"),
                     Encoding.UTF8);
 
                 AssertFileContents(
-<<<<<<< HEAD
                     Path.Combine(archiveFolder, "0003.txt"),
                     StringRepeat(250, "ddd\n"),
                     Encoding.UTF8);
 
                 Assert.True(!File.Exists(Path.Combine(archiveFolder, "0004.txt")));
-=======
-                    Path.Combine(tempPath, "archive/0003.txt"),
-                    StringRepeat(250, "ddd\n"),
-                    Encoding.UTF8);
-
-                Assert.True(!File.Exists(Path.Combine(tempPath, "archive/0004.txt")));
->>>>>>> 66d1dae0
             }
             finally
             {
@@ -2481,8 +2447,7 @@
                 if (Directory.Exists(tempPath))
                     Directory.Delete(tempPath, true);
             }
-        }
-    }
+        }    }
 
 }
 
