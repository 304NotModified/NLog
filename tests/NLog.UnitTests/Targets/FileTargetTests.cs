// 
// Copyright (c) 2004-2016 Jaroslaw Kowalski <jaak@jkowalski.net>, Kim Christensen, Julian Verdurmen
// 
// All rights reserved.
// 
// Redistribution and use in source and binary forms, with or without 
// modification, are permitted provided that the following conditions 
// are met:
// 
// * Redistributions of source code must retain the above copyright notice, 
//   this list of conditions and the following disclaimer. 
// 
// * Redistributions in binary form must reproduce the above copyright notice,
//   this list of conditions and the following disclaimer in the documentation
//   and/or other materials provided with the distribution. 
// 
// * Neither the name of Jaroslaw Kowalski nor the names of its 
//   contributors may be used to endorse or promote products derived from this
//   software without specific prior written permission. 
// 
// THIS SOFTWARE IS PROVIDED BY THE COPYRIGHT HOLDERS AND CONTRIBUTORS "AS IS"
// AND ANY EXPRESS OR IMPLIED WARRANTIES, INCLUDING, BUT NOT LIMITED TO, THE 
// IMPLIED WARRANTIES OF MERCHANTABILITY AND FITNESS FOR A PARTICULAR PURPOSE 
// ARE DISCLAIMED. IN NO EVENT SHALL THE COPYRIGHT OWNER OR CONTRIBUTORS BE 
// LIABLE FOR ANY DIRECT, INDIRECT, INCIDENTAL, SPECIAL, EXEMPLARY, OR 
// CONSEQUENTIAL DAMAGES (INCLUDING, BUT NOT LIMITED TO, PROCUREMENT OF
// SUBSTITUTE GOODS OR SERVICES; LOSS OF USE, DATA, OR PROFITS; OR BUSINESS 
// INTERRUPTION) HOWEVER CAUSED AND ON ANY THEORY OF LIABILITY, WHETHER IN 
// CONTRACT, STRICT LIABILITY, OR TORT (INCLUDING NEGLIGENCE OR OTHERWISE) 
// ARISING IN ANY WAY OUT OF THE USE OF THIS SOFTWARE, EVEN IF ADVISED OF 
// THE POSSIBILITY OF SUCH DAMAGE.
// 

<<<<<<< HEAD
#if !SILVERLIGHT && !NETSTANDARD || NETSTANDARD_1plus

=======
>>>>>>> d99f718f
namespace NLog.UnitTests.Targets
{
    using System;
    using System.Collections.Generic;
    using System.IO;
    using System.Linq;
    using System.Text;
    using System.Threading;
    using Xunit;
    using Xunit.Extensions;

    using Mocks;
    using NLog.Config;
    using NLog.Layouts;
    using NLog.Targets;
    using NLog.Targets.Wrappers;
    using NLog.Time;
    using System.Globalization;

    public abstract class FileTargetTests : NLogTestBase
    {
        private readonly ILogger logger = LogManager.GetLogger("NLog.UnitTests.Targets.FileTargetTests");

        public static IEnumerable<object[]> SimpleFileTest_TestParameters
        {
            get
            {
                var booleanValues = new[] { true, false };
                return
                    from concurrentWrites in booleanValues
                    from keepFileOpen in booleanValues
                    from networkWrites in booleanValues
                    from forceMutexConcurrentWrites in booleanValues
                    where UniqueBaseAppender(concurrentWrites, keepFileOpen, networkWrites, forceMutexConcurrentWrites)
                    from forceManaged in booleanValues
                    select new object[] { concurrentWrites, keepFileOpen, networkWrites, forceManaged, forceMutexConcurrentWrites };
            }
        }
<<<<<<< HEAD
        
=======

        private static bool UniqueBaseAppender(bool concurrentWrites, bool keepFileOpen, bool networkWrites, bool forceMutexConcurrentWrites)
        {
            if (!concurrentWrites && !networkWrites && !forceMutexConcurrentWrites)
                return true;    // Allow keepFileOpen = true / false, Allow forceManaged = true / false
            if (concurrentWrites && !networkWrites)
                return true;    // Allow keepFileOpen = true / false, forceManaged = true / false, forceMutexConcurrentWrites = true / false
            if (networkWrites && keepFileOpen && !concurrentWrites && !forceMutexConcurrentWrites)
                return true;    // Allow forceManaged = true / false
            return false;
        }

>>>>>>> d99f718f
        [Theory]
#if XUNIT2
        [MemberData("SimpleFileTest_TestParameters")]
#else
        [PropertyData("SimpleFileTest_TestParameters")]
<<<<<<< HEAD
#endif
        public void SimpleFileTest(bool concurrentWrites, bool keepFileOpen, bool networkWrites)
=======
        public void SimpleFileTest(bool concurrentWrites, bool keepFileOpen, bool networkWrites, bool forceManaged, bool forceMutexConcurrentWrites)
>>>>>>> d99f718f
        {
            var logFile = Path.GetTempFileName();
            try
            {
                var fileTarget = WrapFileTarget(new FileTarget
                                    {
                    FileName = SimpleLayout.Escape(logFile),
<<<<<<< HEAD
                                        LineEnding = LineEndingMode.LF,
                                        Layout = "${level} ${message}",
                                        OpenFileCacheTimeout = 0,
                                        ConcurrentWrites = concurrentWrites,
                                        KeepFileOpen = keepFileOpen,
                                        NetworkWrites = networkWrites
=======
                    LineEnding = LineEndingMode.LF,
                    Layout = "${level} ${message}",
                    OpenFileCacheTimeout = 0,
                    ConcurrentWrites = concurrentWrites,
                    KeepFileOpen = keepFileOpen,
                    NetworkWrites = networkWrites,
                    ForceManaged = forceManaged,
                    ForceMutexConcurrentWrites = forceMutexConcurrentWrites
>>>>>>> d99f718f
                });

                SimpleConfigurator.ConfigureForTargetLogging(fileTarget, LogLevel.Debug);

                logger.Debug("aaa");
                logger.Info("bbb");
                logger.Warn("ccc");
                LogManager.Configuration = null;
                AssertFileContents(logFile, "Debug aaa\nInfo bbb\nWarn ccc\n", Encoding.UTF8);
            }
            finally
            {
                if (File.Exists(logFile))
                    File.Delete(logFile);
            }
        }

        /// <summary>
        /// There was a bug when creating the file in the root.
        /// 
        /// Please note that this test can fail because the unit test doesn't have write access in the root.
        /// </summary>
        [Fact]
        public void SimpleFileTestInRoot()
        {

            if (NLog.Internal.PlatformDetector.IsWin32)
            {
                var logFile = "c:\\nlog-test.log";
                try
                {
                    var fileTarget = WrapFileTarget(new FileTarget
                    {
                        FileName = SimpleLayout.Escape(logFile),
                        LineEnding = LineEndingMode.LF,
                        Layout = "${level} ${message}",
                    });

                    SimpleConfigurator.ConfigureForTargetLogging(fileTarget, LogLevel.Debug);

                    logger.Debug("aaa");
                    logger.Info("bbb");
                    logger.Warn("ccc");
                    LogManager.Configuration = null;
                    AssertFileContents(logFile, "Debug aaa\nInfo bbb\nWarn ccc\n", Encoding.UTF8);
                }
                finally
                {
                    if (File.Exists(logFile))
                        File.Delete(logFile);
                }
            }
        }

<<<<<<< HEAD
#if !SILVERLIGHT && !MONO && !NETSTANDARD
=======
#if  !MONO
>>>>>>> d99f718f
        const int FIVE_SECONDS = 5000;

        /// <summary>
        /// If a drive doesn't existing, before repeatatly creating a dir was tried. This test was taking +60 seconds 
        /// </summary>
<<<<<<< HEAD
        [Theory(Skip = "Xunit2 has no timeout..")]
        [MemberData("SimpleFileTest_TestParameters")]
        public void NonExistingDriveShouldNotDelayMuch(bool concurrentWrites, bool keepFileOpen, bool networkWrites)
=======
        [Theory(Timeout = FIVE_SECONDS)]
        [PropertyData("SimpleFileTest_TestParameters")]
        public void NonExistingDriveShouldNotDelayMuch(bool concurrentWrites, bool keepFileOpen, bool networkWrites, bool forceManaged, bool forceMutexConcurrentWrites)
>>>>>>> d99f718f
        {
            var nonExistingDrive = GetFirstNonExistingDriveWindows();

            var logFile = nonExistingDrive + "://dont-extist/no-timeout.log";

            try
            {
                var fileTarget = WrapFileTarget(new FileTarget
                {
                    FileName = logFile,
                    Layout = "${level} ${message}",
                    ConcurrentWrites = concurrentWrites,
                    KeepFileOpen = keepFileOpen,
                    NetworkWrites = networkWrites,
                    ForceManaged = forceManaged,
                    ForceMutexConcurrentWrites = forceMutexConcurrentWrites
                });

                SimpleConfigurator.ConfigureForTargetLogging(fileTarget, LogLevel.Debug);
                for (int i = 0; i < 300; i++)
                {
                    logger.Debug("aaa");
                }
            }
            finally
            {
                //should not be necessary
                if (File.Exists(logFile))
                    File.Delete(logFile);
            }
        }

        /// <summary>
        /// Get first drive letter of non-existing drive
        /// </summary>
        /// <returns></returns>
        private static char GetFirstNonExistingDriveWindows()
        {
            var existingDrives = new HashSet<string>(Environment.GetLogicalDrives().Select(d => d[0].ToString()),
                StringComparer.OrdinalIgnoreCase);
            var nonExistingDrive =
                "ABCDEFGHIJKLMNOPQRSTUVWXYZ".ToList().First(driveLetter => !existingDrives.Contains(driveLetter.ToString()));
            return nonExistingDrive;
        }

#endif

        [Fact]
        public void CsvHeaderTest()
        {
            var logFile = Path.GetTempFileName();
            try
            {

                for (var i = 0; i < 2; i++)
                {
                    var layout = new CsvLayout
                    {
                        Delimiter = CsvColumnDelimiterMode.Semicolon,
                        WithHeader = true,
                        Columns =
                        {
                            new CsvColumn("name", "${logger}"),
                            new CsvColumn("level", "${level}"),
                            new CsvColumn("message", "${message}"),
                        }
                    };

                    var fileTarget = WrapFileTarget(new FileTarget
                        {
                        FileName = SimpleLayout.Escape(logFile),
                            LineEnding = LineEndingMode.LF,
                            Layout = layout,
                            OpenFileCacheTimeout = 0,
                            ReplaceFileContentsOnEachWrite = false
                    });
                    SimpleConfigurator.ConfigureForTargetLogging(fileTarget, LogLevel.Debug);

                    logger.Debug("aaa");
                    LogManager.Configuration = null;
                }
                AssertFileContents(logFile, "name;level;message\nNLog.UnitTests.Targets.FileTargetTests;Debug;aaa\nNLog.UnitTests.Targets.FileTargetTests;Debug;aaa\n", Encoding.UTF8);
            }
            finally
            {
                if (File.Exists(logFile))
                    File.Delete(logFile);
            }
        }

        [Fact]
        public void DeleteFileOnStartTest()
        {
            var logFile = Path.GetTempFileName();
            try
            {
                var fileTarget = WrapFileTarget(new FileTarget
                                    {
                                        DeleteOldFileOnStartup = false,
                    FileName = SimpleLayout.Escape(logFile),
                                        LineEnding = LineEndingMode.LF,
                                        Layout = "${level} ${message}"
                });

                SimpleConfigurator.ConfigureForTargetLogging(fileTarget, LogLevel.Debug);

                logger.Debug("aaa");
                logger.Info("bbb");
                logger.Warn("ccc");

                LogManager.Configuration = null;

                AssertFileContents(logFile, "Debug aaa\nInfo bbb\nWarn ccc\n", Encoding.UTF8);

                // configure again, without
                // DeleteOldFileOnStartup

                fileTarget = WrapFileTarget(new FileTarget
                         {
                             DeleteOldFileOnStartup = false,
                    FileName = SimpleLayout.Escape(logFile),
                             LineEnding = LineEndingMode.LF,
                             Layout = "${level} ${message}"
                });

                SimpleConfigurator.ConfigureForTargetLogging(fileTarget, LogLevel.Debug);

                logger.Debug("aaa");
                logger.Info("bbb");
                logger.Warn("ccc");

                LogManager.Configuration = null;
                AssertFileContents(logFile, "Debug aaa\nInfo bbb\nWarn ccc\nDebug aaa\nInfo bbb\nWarn ccc\n", Encoding.UTF8);

                // configure again, this time with
                // DeleteOldFileOnStartup

                fileTarget = WrapFileTarget(new FileTarget
                         {
                    FileName = SimpleLayout.Escape(logFile),
                             LineEnding = LineEndingMode.LF,
                             Layout = "${level} ${message}",
                             DeleteOldFileOnStartup = true
                });

                SimpleConfigurator.ConfigureForTargetLogging(fileTarget, LogLevel.Debug);
                logger.Debug("aaa");
                logger.Info("bbb");
                logger.Warn("ccc");

                LogManager.Configuration = null;
                AssertFileContents(logFile, "Debug aaa\nInfo bbb\nWarn ccc\n", Encoding.UTF8);
            }
            finally
            {
                if (File.Exists(logFile))
                    File.Delete(logFile);
            }
        }

        /// <summary>
        /// todo not needed to execute twice.
        /// </summary>
        [Fact]
        public void DeleteFileOnStartTest_noExceptionWhenMissing()
        {
            LogManager.Configuration = CreateConfigurationFromString(@"<nlog throwExceptions='true'>
    <targets>
      <target name='file1' encoding='UTF-8' type='File'  deleteOldFileOnStartup='true' fileName='c://temp2/logs/i-dont-exist.log' layout='${message} ' />
    </targets>
    <rules>
      <logger name='*' minlevel='Trace' writeTo='file1' />
    </rules>
</nlog>
");
            var logger = LogManager.GetCurrentClassLogger();
            logger.Trace("running test");
        }

#if NET3_5 || NET4_0 || NET4_5
        public static IEnumerable<object[]> ArchiveFileOnStartTests_TestParameters
        {
            get
            {
                var enableCompressionValues = new[] { true, false };
#if NETSTANDARD_1plus
                //dotnet-zip doesn't work on .NET Core
                var customFileCompressorValues = new[] {  false };
#else
                var customFileCompressorValues = new[] { true, false };
#endif
                return
                    from enableCompression in enableCompressionValues
                    from customFileCompressor in customFileCompressorValues
                    select new object[] { enableCompression, customFileCompressor };
            }
        }
#else
        public static IEnumerable<object[]> ArchiveFileOnStartTests_TestParameters
        {
            get
            {
                var booleanValues = new[] { true, false };
                return
                    from enableCompression in booleanValues
                    select new object[] { enableCompression, false };
            }
        }
#endif
        [Theory]
        [MemberData("ArchiveFileOnStartTests_TestParameters")]
        public void ArchiveFileOnStartTests(bool enableCompression, bool customFileCompressor)
        {
            var logFile = Path.GetTempFileName();
            var tempArchiveFolder = Path.Combine(Path.GetTempPath(), "Archive");
            var archiveExtension = enableCompression ? "zip" : "txt";
            IFileCompressor fileCompressor = null;
            try
            {
                if (customFileCompressor)
                {
                    fileCompressor = FileTarget.FileCompressor;
                    FileTarget.FileCompressor = new CustomFileCompressor();
                }

                // Configure first time with ArchiveOldFileOnStartup = false. 
                var fileTarget = WrapFileTarget(new FileTarget
                {
                    ArchiveOldFileOnStartup = false,
                    FileName = SimpleLayout.Escape(logFile),
                    LineEnding = LineEndingMode.LF,
                    Layout = "${level} ${message}"
                });

                SimpleConfigurator.ConfigureForTargetLogging(fileTarget, LogLevel.Debug);

                logger.Debug("aaa");
                logger.Info("bbb");
                logger.Warn("ccc");

                LogManager.Configuration = null;

                AssertFileContents(logFile, "Debug aaa\nInfo bbb\nWarn ccc\n", Encoding.UTF8);

                // Configure second time with ArchiveOldFileOnStartup = false again. 
                // Expected behavior: Extra content to be appended to the file.
                fileTarget = WrapFileTarget(new FileTarget
                {
                    ArchiveOldFileOnStartup = false,
                    FileName = SimpleLayout.Escape(logFile),
                    LineEnding = LineEndingMode.LF,
                    Layout = "${level} ${message}"
                });

                SimpleConfigurator.ConfigureForTargetLogging(fileTarget, LogLevel.Debug);

                logger.Debug("aaa");
                logger.Info("bbb");
                logger.Warn("ccc");

                LogManager.Configuration = null;
                AssertFileContents(logFile, "Debug aaa\nInfo bbb\nWarn ccc\nDebug aaa\nInfo bbb\nWarn ccc\n", Encoding.UTF8);


                // Configure third time with ArchiveOldFileOnStartup = true again. 
                // Expected behavior: Extra content will be stored in a new file; the 
                //      old content should be moved into a new location.

                var archiveTempName = Path.Combine(tempArchiveFolder, "archive." + archiveExtension);

                FileTarget ft;
                fileTarget = WrapFileTarget(ft = new FileTarget
                {
                    EnableArchiveFileCompression = enableCompression,
                    FileName = SimpleLayout.Escape(logFile),
                    LineEnding = LineEndingMode.LF,
                    Layout = "${level} ${message}",
                    ArchiveOldFileOnStartup = true,
                    ArchiveFileName = archiveTempName,
                    ArchiveNumbering = ArchiveNumberingMode.Sequence,
                    MaxArchiveFiles = 1
                });

                SimpleConfigurator.ConfigureForTargetLogging(fileTarget, LogLevel.Debug);
                logger.Debug("ddd");
                logger.Info("eee");
                logger.Warn("fff");

                LogManager.Configuration = null;
                AssertFileContents(logFile, "Debug ddd\nInfo eee\nWarn fff\n", Encoding.UTF8);
                Assert.True(File.Exists(archiveTempName));

                var assertFileContents = ft.EnableArchiveFileCompression ?
                    new Action<string, string, Encoding>(AssertZipFileContents) :
                    AssertFileContents;

                assertFileContents(archiveTempName, "Debug aaa\nInfo bbb\nWarn ccc\nDebug aaa\nInfo bbb\nWarn ccc\n",
                    Encoding.UTF8);
            }
            finally
            {
                if (customFileCompressor)
                    FileTarget.FileCompressor = fileCompressor;
                if (File.Exists(logFile))
                    File.Delete(logFile);
                if (Directory.Exists(tempArchiveFolder))
                    Directory.Delete(tempArchiveFolder, true);
            }
        }

        public static IEnumerable<object[]> ReplaceFileContentsOnEachWriteTest_TestParameters
        {
            get
            {
                bool[] boolValues = new[] { false, true };
                return
                    from useHeader in boolValues
                    from useFooter in boolValues
                    select new object[] { useHeader, useFooter };
            }
        }

        [Theory]
        [MemberData("ReplaceFileContentsOnEachWriteTest_TestParameters")]
        public void ReplaceFileContentsOnEachWriteTest(bool useHeader, bool useFooter)
        {
            const string header = "Headerline", footer = "Footerline";

            var logFile = Path.GetTempFileName();
            try
            {
                var innerFileTarget = new FileTarget
                {
                    DeleteOldFileOnStartup = false,
                    FileName = SimpleLayout.Escape(logFile),
                    ReplaceFileContentsOnEachWrite = true,
                    LineEnding = LineEndingMode.LF,
                    Layout = "${level} ${message}"
                };
                if (useHeader)
                    innerFileTarget.Header = header;
                if (useFooter)
                    innerFileTarget.Footer = footer;
                var fileTarget = WrapFileTarget(innerFileTarget);

                SimpleConfigurator.ConfigureForTargetLogging(fileTarget, LogLevel.Debug);

                string headerPart = useHeader ? header + LineEndingMode.LF.NewLineCharacters : string.Empty;
                string footerPart = useFooter ? footer + LineEndingMode.LF.NewLineCharacters : string.Empty;

                logger.Debug("aaa");
                AssertFileContents(logFile, headerPart + "Debug aaa\n" + footerPart, Encoding.UTF8);
                logger.Info("bbb");
                AssertFileContents(logFile, headerPart + "Info bbb\n" + footerPart, Encoding.UTF8);
                logger.Warn("ccc");
                AssertFileContents(logFile, headerPart + "Warn ccc\n" + footerPart, Encoding.UTF8);

            }
            finally
            {
                if (File.Exists(logFile))
                    File.Delete(logFile);
            }
        }


        [Theory]
        [InlineData(true)]
        [InlineData(false)]
        public void ReplaceFileContentsOnEachWrite_CreateDirs(bool createDirs)
        {

            LogManager.ThrowExceptions = false;

            var tempPath = Path.Combine(Path.GetTempPath(), "dir_" + Guid.NewGuid().ToString());
            var logfile = Path.Combine(tempPath, "log.log");

            try
            {
                var target = new FileTarget
                {
                    FileName = logfile,
                    ReplaceFileContentsOnEachWrite = true,
                    CreateDirs = createDirs
                };
                var config = new LoggingConfiguration();

                config.AddTarget("logfile", target);

                config.AddRuleForAllLevels(target);

                LogManager.Configuration = config;

                ILogger logger = LogManager.GetLogger("A");
                logger.Info("a");

                Assert.Equal(createDirs, Directory.Exists(tempPath));
            }
            finally
            {
                if (File.Exists(logfile))
                    File.Delete(logfile);
                if (Directory.Exists(tempPath))
                    Directory.Delete(tempPath, true);
            }
        }

        [Fact]
        public void CreateDirsTest()
        {
            var tempPath = Path.Combine(Path.GetTempPath(), Guid.NewGuid().ToString());
            var logFile = Path.Combine(tempPath, "file.txt");
            try
            {
                var fileTarget = WrapFileTarget(new FileTarget
                                    {
                    FileName = logFile,
                                        LineEnding = LineEndingMode.LF,
                                        Layout = "${level} ${message}"
                });

                SimpleConfigurator.ConfigureForTargetLogging(fileTarget, LogLevel.Debug);

                logger.Debug("aaa");
                logger.Info("bbb");
                logger.Warn("ccc");
                LogManager.Configuration = null;
                AssertFileContents(logFile, "Debug aaa\nInfo bbb\nWarn ccc\n", Encoding.UTF8);
            }
            finally
            {
                LogManager.Configuration = null;
                if (File.Exists(logFile))
                    File.Delete(logFile);
                if (Directory.Exists(tempPath))
                    Directory.Delete(tempPath, true);
            }
        }

        [Fact]
        public void SequentialArchiveTest()
        {
            var tempPath = Path.Combine(Path.GetTempPath(), Guid.NewGuid().ToString());
            var logFile = Path.Combine(tempPath, "file.txt");
            try
            {
                string archiveFolder = Path.Combine(tempPath, "archive");
                var fileTarget = WrapFileTarget(new FileTarget
                                    {
                    FileName = logFile,
<<<<<<< HEAD
                                        ArchiveFileName = Path.Combine(archiveFolder, "{####}.txt"),
                                        ArchiveAboveSize = 1000,
                                        LineEnding = LineEndingMode.LF,
                                        Layout = "${message}",
                                        MaxArchiveFiles = 3,
                                        ArchiveNumbering = ArchiveNumberingMode.Sequence
=======
                    ArchiveFileName = Path.Combine(archiveFolder, "{####}.txt"),
                    ArchiveAboveSize = 100,
                    LineEnding = LineEndingMode.LF,
                    Layout = "${message}",
                    MaxArchiveFiles = 3,
                    ArchiveNumbering = ArchiveNumberingMode.Sequence
>>>>>>> d99f718f
                });

                SimpleConfigurator.ConfigureForTargetLogging(fileTarget, LogLevel.Debug);

                // we emit 5 * 25 *(3 x aaa + \n) bytes
                // so that we should get a full file + 3 archives
                Generate100BytesLog('a');
                Generate100BytesLog('b');
                Generate100BytesLog('c');
                Generate100BytesLog('d');
                Generate100BytesLog('e');

                LogManager.Configuration = null;

                var times = 25;
                AssertFileContents(logFile,
                    StringRepeat(times, "eee\n"),
                    Encoding.UTF8);

                AssertFileContents(
                    Path.Combine(archiveFolder, "0001.txt"),
                    StringRepeat(times, "bbb\n"),
                    Encoding.UTF8);

                AssertFileContents(
                    Path.Combine(archiveFolder, "0002.txt"),
                    StringRepeat(times, "ccc\n"),
                    Encoding.UTF8);

                AssertFileContents(
                    Path.Combine(archiveFolder, "0003.txt"),
                    StringRepeat(times, "ddd\n"),
                    Encoding.UTF8);
                //0000 should not extists because of MaxArchiveFiles=3
                Assert.True(!File.Exists(Path.Combine(archiveFolder, "0000.txt")));
                Assert.True(!File.Exists(Path.Combine(archiveFolder, "0004.txt")));
            }
            finally
            {
                if (File.Exists(logFile))
                    File.Delete(logFile);
                if (Directory.Exists(tempPath))
                    Directory.Delete(tempPath, true);
            }
        }

        [Fact]
        public void SequentialArchiveTest_MaxArchiveFiles_0()
        {
            var tempPath = Path.Combine(Path.GetTempPath(), Guid.NewGuid().ToString());
            var logFile = Path.Combine(tempPath, "file.txt");
            try
            {
                string archiveFolder = Path.Combine(tempPath, "archive");
                var fileTarget = WrapFileTarget(new FileTarget
                {
                    FileName = logFile,
                    ArchiveFileName = Path.Combine(archiveFolder, "{####}.txt"),
                    ArchiveAboveSize = 100,
                    LineEnding = LineEndingMode.LF,
                    ArchiveNumbering = ArchiveNumberingMode.Sequence,
                    Layout = "${message}",
                    MaxArchiveFiles = 0
                });

                SimpleConfigurator.ConfigureForTargetLogging(fileTarget, LogLevel.Debug);

                // we emit 5 * 25 *(3 x aaa + \n) bytes
                // so that we should get a full file + 4 archives
                Generate100BytesLog('a');
                Generate100BytesLog('b');
                Generate100BytesLog('c');
                Generate100BytesLog('d');
                Generate100BytesLog('e');

                LogManager.Configuration = null;

                AssertFileContents(logFile,
                    StringRepeat(25, "eee\n"),
                    Encoding.UTF8);

                AssertFileContents(
                   Path.Combine(archiveFolder, "0000.txt"),
                   StringRepeat(25, "aaa\n"),
                   Encoding.UTF8);

                AssertFileContents(
                    Path.Combine(archiveFolder, "0001.txt"),
                    StringRepeat(25, "bbb\n"),
                    Encoding.UTF8);

                AssertFileContents(
                    Path.Combine(archiveFolder, "0002.txt"),
                    StringRepeat(25, "ccc\n"),
                    Encoding.UTF8);

                AssertFileContents(
                    Path.Combine(archiveFolder, "0003.txt"),
                    StringRepeat(25, "ddd\n"),
                    Encoding.UTF8);

                Assert.True(!File.Exists(Path.Combine(archiveFolder, "0004.txt")));
            }
            finally
            {
                if (File.Exists(logFile))
                    File.Delete(logFile);
                if (Directory.Exists(tempPath))
                    Directory.Delete(tempPath, true);
            }
        }

        [Fact(Skip = "this is not supported, because we cannot create multiple archive files with  ArchiveNumberingMode.Date (for one day)")]
        public void ArchiveAboveSizeWithArchiveNumberingModeDate_maxfiles_o()
        {
            var tempPath = Path.Combine(Path.GetTempPath(), "ArchiveEveryCombinedWithArchiveAboveSize_" + Guid.NewGuid().ToString());
            var logFile = Path.Combine(tempPath, "file.txt");
            try
            {
                string archiveFolder = Path.Combine(tempPath, "archive");
                var fileTarget = WrapFileTarget(new FileTarget
                {
                    FileName = logFile,
                    ArchiveFileName = Path.Combine(archiveFolder, "{####}.txt"),
                    ArchiveAboveSize = 100,
                    LineEnding = LineEndingMode.LF,
                    Layout = "${message}",
                    ArchiveNumbering = ArchiveNumberingMode.Date
                });

                SimpleConfigurator.ConfigureForTargetLogging(fileTarget, LogLevel.Debug);

                //e.g. 20150804
                var archiveFileName = DateTime.Now.ToString("yyyyMMdd");

                // we emit 5 * 25 *(3 x aaa + \n) bytes
                // so that we should get a full file + 3 archives
                var times = 25;
                for (var i = 0; i < times; ++i)
                {
                    logger.Debug("aaa");
                }

                for (var i = 0; i < times; ++i)
                {
                    logger.Debug("bbb");
                }
                for (var i = 0; i < times; ++i)
                {
                    logger.Debug("ccc");
                }
                for (var i = 0; i < times; ++i)
                {
                    logger.Debug("ddd");
                }
                for (var i = 0; i < times; ++i)
                {
                    logger.Debug("eee");
                }

                LogManager.Configuration = null;


                //we expect only eee and all other in the archive
                AssertFileContents(logFile,
                    StringRepeat(times, "eee\n"),
                    Encoding.UTF8);

                //DUNNO what to expected!
                //try (which fails)
                AssertFileContents(
                    Path.Combine(archiveFolder, string.Format("{0}.txt", archiveFileName)),
                   StringRepeat(times, "aaa\n") + StringRepeat(times, "bbb\n") + StringRepeat(times, "ccc\n") + StringRepeat(times, "ddd\n"),
                    Encoding.UTF8);

            }
            finally
            {
                if (File.Exists(logFile))
                    File.Delete(logFile);
                if (Directory.Exists(tempPath))
                    Directory.Delete(tempPath, true);
            }
        }


        [Fact]
        public void DeleteArchiveFilesByDate()
        {
            const int maxArchiveFiles = 3;

            var tempPath = Path.Combine(Path.GetTempPath(), Guid.NewGuid().ToString());
            var logFile = Path.Combine(tempPath, "file.txt");
            try
            {
                string archiveFolder = Path.Combine(tempPath, "archive");
                var fileTarget = WrapFileTarget(new FileTarget
                {
                    FileName = logFile,
                    ArchiveFileName = Path.Combine(archiveFolder, "{#}.txt"),
                    ArchiveAboveSize = 50,
                    LineEnding = LineEndingMode.LF,
                    ArchiveNumbering = ArchiveNumberingMode.Date,
                    ArchiveDateFormat = "yyyyMMddHHmmssfff", //make sure the milliseconds are set in the filename
                    Layout = "${message}",
                    MaxArchiveFiles = maxArchiveFiles
                });

                SimpleConfigurator.ConfigureForTargetLogging(fileTarget, LogLevel.Debug);
                //writing 19 times 10 bytes (9 char + linefeed) will result in 3 archive files and 1 current file
                for (var i = 0; i < 19; ++i)
                {
                    logger.Debug("123456789");
                    //build in a small sleep to make sure the current time is reflected in the filename
                    //do this every 5 entries
                    if (i % 5 == 0)
                        Thread.Sleep(50);
                }
                //Setting the Configuration to [null] will result in a 'Dump' of the current log entries
                LogManager.Configuration = null;
                
                var files = Directory.GetFiles(archiveFolder).OrderBy(s => s);
                //the amount of archived files may not exceed the set 'MaxArchiveFiles'
                Assert.Equal(maxArchiveFiles, files.Count());


                SimpleConfigurator.ConfigureForTargetLogging(fileTarget, LogLevel.Debug);
                //writing just one line of 11 bytes will trigger the cleanup of old archived files
                //as stated by the MaxArchiveFiles property, but will only delete the oldest file
                logger.Debug("1234567890");
                LogManager.Configuration = null;

                var files2 = Directory.GetFiles(archiveFolder).OrderBy(s => s);
                Assert.Equal(maxArchiveFiles, files2.Count());

                //the oldest file should be deleted
                Assert.DoesNotContain(files.ElementAt(0), files2);
                //two files should still be there
                Assert.Equal(files.ElementAt(1), files2.ElementAt(0));
                Assert.Equal(files.ElementAt(2), files2.ElementAt(1));
                //one new archive file shoud be created
                Assert.DoesNotContain(files2.ElementAt(2), files);
            }
            finally
            {
                if (File.Exists(logFile))
                    File.Delete(logFile);
                if (Directory.Exists(tempPath))
                    Directory.Delete(tempPath, true);
            }
        }

        [Fact]
        public void DeleteArchiveFilesByDateWithDateName()
        {
            const int maxArchiveFiles = 3;
            LogManager.ThrowExceptions = true;
            var tempPath = Path.Combine(Path.GetTempPath(), Guid.NewGuid().ToString());
            var logFile = Path.Combine(tempPath, "${date:format=yyyyMMddHHmmssfff}.txt");
            try
            {
                var fileTarget = WrapFileTarget(new FileTarget
                {
                    FileName = logFile,
                    ArchiveFileName = Path.Combine(tempPath, "{#}.txt"),
                    ArchiveEvery = FileArchivePeriod.Minute,
                    LineEnding = LineEndingMode.LF,
                    ArchiveNumbering = ArchiveNumberingMode.Date,
                    ArchiveDateFormat = "yyyyMMddHHmmssfff", //make sure the milliseconds are set in the filename
                    Layout = "${message}",
                    MaxArchiveFiles = maxArchiveFiles
                });

                SimpleConfigurator.ConfigureForTargetLogging(fileTarget, LogLevel.Debug);
                for (var i = 0; i < 4; ++i)
                {
                    logger.Debug("123456789");
                    //build in a  sleep to make sure the current time is reflected in the filename
                    Thread.Sleep(50);
                }
                //Setting the Configuration to [null] will result in a 'Dump' of the current log entries
                LogManager.Configuration = null;

                var files = Directory.GetFiles(tempPath).OrderBy(s => s);
                //we expect 3 archive files, plus one current file
                Assert.Equal(maxArchiveFiles + 1, files.Count());


                SimpleConfigurator.ConfigureForTargetLogging(fileTarget, LogLevel.Debug);
                //writing 50ms later will trigger the cleanup of old archived files
                //as stated by the MaxArchiveFiles property, but will only delete the oldest file
                Thread.Sleep(50);
                logger.Debug("123456789");
                LogManager.Configuration = null;

                var files2 = Directory.GetFiles(tempPath).OrderBy(s => s);
                Assert.Equal(maxArchiveFiles + 1, files2.Count());

                //the oldest file should be deleted
                Assert.DoesNotContain(files.ElementAt(0), files2);
                //two files should still be there
                Assert.Equal(files.ElementAt(1), files2.ElementAt(0));
                Assert.Equal(files.ElementAt(2), files2.ElementAt(1));
                Assert.Equal(files.ElementAt(3), files2.ElementAt(2));
                //one new file should be created
                Assert.DoesNotContain(files2.ElementAt(3), files);
            }
            finally
            {
                if (File.Exists(logFile))
                    File.Delete(logFile);
                if (Directory.Exists(tempPath))
                    Directory.Delete(tempPath, true);
            }
        }
        
        public static IEnumerable<object[]> DateArchive_UsesDateFromCurrentTimeSource_TestParameters
        {
            get
            {
                var booleanValues = new[] { true, false };
                var timeKindValues = new[] { DateTimeKind.Utc, DateTimeKind.Local };
                return
                    from timeKind in timeKindValues
                    from includeDateInLogFilePath in booleanValues
                    from concurrentWrites in booleanValues
                    from keepFileOpen in booleanValues
                    from networkWrites in booleanValues
                    from forceMutexConcurrentWrites in booleanValues
                    where UniqueBaseAppender(concurrentWrites, keepFileOpen, networkWrites, forceMutexConcurrentWrites)
                    from includeSequenceInArchive in booleanValues
                    from forceManaged in booleanValues
                    select new object[] { timeKind, includeDateInLogFilePath, concurrentWrites, keepFileOpen, networkWrites, includeSequenceInArchive, forceManaged, forceMutexConcurrentWrites };
            }
        }
        
        [Theory]
#if XUNIT2
        [MemberData("DateArchive_UsesDateFromCurrentTimeSource_TestParameters")]
#else
        [PropertyData("DateArchive_UsesDateFromCurrentTimeSource_TestParameters")]
<<<<<<< HEAD
#endif
        public void DateArchive_UsesDateFromCurrentTimeSource(DateTimeKind timeKind, bool includeDateInLogFilePath, bool concurrentWrites, bool keepFileOpen, bool networkWrites, bool includeSequenceInArchive)
=======
        public void DateArchive_UsesDateFromCurrentTimeSource(DateTimeKind timeKind, bool includeDateInLogFilePath, bool concurrentWrites, bool keepFileOpen, bool networkWrites, bool includeSequenceInArchive, bool forceManaged, bool forceMutexConcurrentWrites)
>>>>>>> d99f718f
        {
            const string archiveDateFormat = "yyyyMMdd";
            const int maxArchiveFiles = 3;

            var tempPath = Path.Combine(Path.GetTempPath(), Guid.NewGuid().ToString());
            var logFile = Path.Combine(tempPath, includeDateInLogFilePath ? "file_${shortdate}.txt" : "file.txt");
            var defaultTimeSource = TimeSource.Current;
            try
            {
                var timeSource = new TimeSourceTests.ShiftedTimeSource(timeKind);

                TimeSource.Current = timeSource;

                string archiveFolder = Path.Combine(tempPath, "archive");
                string archiveFileNameTemplate = Path.Combine(archiveFolder, "{#}.txt");
                var fileTarget = WrapFileTarget(new FileTarget
                {
                    FileName = logFile,
                    ArchiveFileName = archiveFileNameTemplate,
                    LineEnding = LineEndingMode.LF,
                    ArchiveNumbering = includeSequenceInArchive ? ArchiveNumberingMode.DateAndSequence : ArchiveNumberingMode.Date,
                    ArchiveEvery = FileArchivePeriod.Day,
                    ArchiveDateFormat = archiveDateFormat,
                    Layout = "${date:format=O}|${message}",
                    MaxArchiveFiles = maxArchiveFiles,
                    ConcurrentWrites = concurrentWrites,
                    KeepFileOpen = keepFileOpen,
                    NetworkWrites = networkWrites,
                    ForceManaged = forceManaged,
                    ForceMutexConcurrentWrites = forceMutexConcurrentWrites
                });

                SimpleConfigurator.ConfigureForTargetLogging(fileTarget, LogLevel.Debug);

                logger.Debug("123456789");
                DateTime previousWriteTime = timeSource.Time;

                const int daysToTestLogging = 3;
                const int intervalsPerDay = 24;
                var loggingInterval = TimeSpan.FromHours(1);
                for (var i = 0; i < daysToTestLogging * intervalsPerDay; ++i)
                {
                    timeSource.AddToLocalTime(loggingInterval);

                    if (timeSource.Time.Date != previousWriteTime.Date)
                    {
                        string currentLogFile = includeDateInLogFilePath
                            ? logFile.Replace("${shortdate}", timeSource.Time.ToString("yyyy-MM-dd", CultureInfo.InvariantCulture))
                            : logFile;
                        // Simulate that previous file write began in previous day and ended on current day.
                        try
                        {
                            File.SetLastWriteTime(currentLogFile, timeSource.SystemTime);
                        }
                        catch { }
                    }

                    var eventInfo = new LogEventInfo(LogLevel.Debug, logger.Name, "123456789");
                    logger.Log(eventInfo);

                    var dayIsChanged = eventInfo.TimeStamp.Date != previousWriteTime.Date;
                    // ensure new archive is created only when the day part of time is changed
                    var archiveFileName = archiveFileNameTemplate.Replace("{#}", previousWriteTime.ToString(archiveDateFormat) + (includeSequenceInArchive ? ".0" : string.Empty));
                    var archiveExists = File.Exists(archiveFileName);
                    if (dayIsChanged)
                        Assert.True(archiveExists, string.Format("new archive should be created when the day part of {0} time is changed", timeKind));
                    else
                        Assert.False(archiveExists, string.Format("new archive should not be create when day part of {0} time is unchanged", timeKind));

                    previousWriteTime = eventInfo.TimeStamp.Date;
                    if (dayIsChanged)
                        timeSource.AddToSystemTime(TimeSpan.FromDays(1));
                }
                //Setting the Configuration to [null] will result in a 'Dump' of the current log entries
                LogManager.Configuration = null;
<<<<<<< HEAD
                
                var files = Directory.GetFiles(archiveFolder).OrderBy(s => s).ToList();
=======

                var files = Directory.GetFiles(archiveFolder);
>>>>>>> d99f718f
                //the amount of archived files may not exceed the set 'MaxArchiveFiles'
                Assert.Equal(maxArchiveFiles, files.Length);


                SimpleConfigurator.ConfigureForTargetLogging(fileTarget, LogLevel.Debug);
                //writing one line on a new day will trigger the cleanup of old archived files
                //as stated by the MaxArchiveFiles property, but will only delete the oldest file
                timeSource.AddToLocalTime(TimeSpan.FromDays(1));
                logger.Debug("1234567890");
                LogManager.Configuration = null;

                var files2 = Directory.GetFiles(archiveFolder);
                Assert.Equal(maxArchiveFiles, files2.Length);

                //the oldest file should be deleted
                Assert.DoesNotContain(files[0], files2);
                //two files should still be there
                Assert.Equal(files[1], files2[0]);
                Assert.Equal(files[2], files2[1]);
                //one new archive file should be created
                Assert.DoesNotContain(files2[2], files);
            }
            finally
            {
                TimeSource.Current = defaultTimeSource; // restore default time source
                if (Directory.Exists(tempPath))
                    Directory.Delete(tempPath, true);
            }
        }

        public static IEnumerable<object[]> DateArchive_ArchiveOnceOnly_TestParameters
        {
            get
            {
                var booleanValues = new[] { true, false };
                return
                    from concurrentWrites in booleanValues
                    from keepFileOpen in booleanValues
                    from networkWrites in booleanValues
                    where AllowsExternalFileModification(concurrentWrites, keepFileOpen, networkWrites)
                    from forceMutexConcurrentWrites in booleanValues
                    where UniqueBaseAppender(concurrentWrites, keepFileOpen, networkWrites, forceMutexConcurrentWrites)
                    from includeDateInLogFilePath in booleanValues
                    from includeSequenceInArchive in booleanValues
                    from forceManaged in booleanValues
                    select new object[] { concurrentWrites, keepFileOpen, networkWrites, includeDateInLogFilePath, includeSequenceInArchive, forceManaged, forceMutexConcurrentWrites };
            }
        }

        private static bool AllowsExternalFileModification(bool concurrentWrites, bool keepFileOpen, bool networkWrites)
        {
            return (concurrentWrites) || (!keepFileOpen) || (networkWrites);
        }

        [Theory]
#if XUNIT2
        [MemberData("DateArchive_ArchiveOnceOnly_TestParameters")]
#else
        [PropertyData("DateArchive_ArchiveOnceOnly_TestParameters")]
<<<<<<< HEAD
#endif
        public void DateArchive_ArchiveOnceOnly(bool concurrentWrites, bool keepFileOpen, bool networkWrites, bool dateInLogFilePath, bool includeSequenceInArchive)
=======
        public void DateArchive_ArchiveOnceOnly(bool concurrentWrites, bool keepFileOpen, bool networkWrites, bool dateInLogFilePath, bool includeSequenceInArchive, bool forceManaged, bool forceMutexConcurrentWrites)
>>>>>>> d99f718f
        {
            var tempPath = Path.Combine(Path.GetTempPath(), Guid.NewGuid().ToString());
            var logFile = Path.Combine(tempPath, dateInLogFilePath ? "file_${shortdate}.txt" : "file.txt");
            try
            {
                string archiveFolder = Path.Combine(tempPath, "archive");
                var fileTarget = WrapFileTarget(new FileTarget
                {
                    FileName = logFile,
                    ArchiveFileName = Path.Combine(archiveFolder, "{#}.txt"),
                    LineEnding = LineEndingMode.LF,
                    ArchiveNumbering = includeSequenceInArchive ? ArchiveNumberingMode.DateAndSequence : ArchiveNumberingMode.Date,
                    ArchiveEvery = FileArchivePeriod.Day,
                    ArchiveDateFormat = "yyyyMMdd",
                    Layout = "${message}",
                    ConcurrentWrites = concurrentWrites,
                    KeepFileOpen = keepFileOpen,
                    NetworkWrites = networkWrites,
                    ForceManaged = forceManaged,
                    ForceMutexConcurrentWrites = forceMutexConcurrentWrites
                });
                
                SimpleConfigurator.ConfigureForTargetLogging(fileTarget, LogLevel.Debug);

                logger.Debug("123456789");
                string currentLogFile = Directory.GetFiles(tempPath)[0];
                File.SetCreationTime(currentLogFile, File.GetCreationTime(currentLogFile).AddDays(-1));
                File.SetLastWriteTime(currentLogFile, File.GetLastWriteTime(currentLogFile).AddDays(-1));
                // This should archive the log before logging.
                logger.Debug("123456789");
                // This must not archive.
                logger.Debug("123456789");

                LogManager.Configuration = null;
                File.Equals(1, Directory.GetFiles(archiveFolder).Length);
                AssertFileContents(currentLogFile, StringRepeat(2, "123456789\n"), Encoding.UTF8);
            }
            finally
            {
                if (Directory.Exists(tempPath))
                    Directory.Delete(tempPath, true);
            }
        }

        public static IEnumerable<object[]> DateArchive_SkipPeriod_TestParameters
        {
            get
            {
                var timeKindValues = new[] { DateTimeKind.Utc, DateTimeKind.Local };
                var archivePeriodValues = new[] { FileArchivePeriod.Day, FileArchivePeriod.Hour };
                var booleanValues = new[] { true, false };
                return
                    from timeKind in timeKindValues
                    from archivePeriod in archivePeriodValues
                    from includeDateInLogFilePath in booleanValues
                    from includeSequenceInArchive in booleanValues
                    select new object[] { timeKind, archivePeriod, includeDateInLogFilePath, includeSequenceInArchive };
            }
        }

        [Theory]
#if XUNIT2
        [MemberData("DateArchive_SkipPeriod_TestParameters")]
#else
        [PropertyData("DateArchive_SkipPeriod_TestParameters")]
#endif
        public void DateArchive_SkipPeriod(DateTimeKind timeKind, FileArchivePeriod archivePeriod, bool includeDateInLogFilePath, bool includeSequenceInArchive)
        {
            var tempPath = Path.Combine(Path.GetTempPath(), Guid.NewGuid().ToString());
            var logFile = Path.Combine(tempPath, includeDateInLogFilePath ? "file_${shortdate}.txt" : "file.txt");
            var defaultTimeSource = TimeSource.Current;
            try
            {
                // Avoid inconsistency in file's last-write-time due to overflow of the minute during test run.
                while (DateTime.Now.Second > 55)
                    Thread.Sleep(1000);

                var timeSource = new TimeSourceTests.ShiftedTimeSource(timeKind);
                if (timeSource.Time.Minute == 59)
                {
                    // Avoid double-archive due to overflow of the hour.
                    timeSource.AddToLocalTime(TimeSpan.FromMinutes(1));
                    timeSource.AddToSystemTime(TimeSpan.FromMinutes(1));
                }
                TimeSource.Current = timeSource;
                
                var innerFileTarget = new FileTarget
                {
                    FileName = logFile,
                    ArchiveFileName = Path.Combine(tempPath, "archive", "{#}.txt"),
                    LineEnding = LineEndingMode.LF,
                    ArchiveNumbering = includeSequenceInArchive ? ArchiveNumberingMode.DateAndSequence : ArchiveNumberingMode.Date,
                    ArchiveEvery = archivePeriod,
                    ArchiveDateFormat = "yyyyMMddHHmm",
                    Layout = "${date:format=O}|${message}",
                };
                string archiveDateFormat = innerFileTarget.ArchiveDateFormat;
                var fileTarget = WrapFileTarget(innerFileTarget);
                SimpleConfigurator.ConfigureForTargetLogging(fileTarget, LogLevel.Debug);
                
                logger.Debug("1234567890");
                timeSource.AddToLocalTime(TimeSpan.FromMinutes(1));
                logger.Debug("1234567890");
                // The archive file name must be based on the last time the file was written.
                string archiveFileName = string.Format("{0}.txt", timeSource.Time.ToString(archiveDateFormat) + (includeSequenceInArchive ? ".0" : string.Empty));
                // Effectively update the file's last-write-time.
                timeSource.AddToSystemTime(TimeSpan.FromMinutes(1));

                timeSource.AddToLocalTime(TimeSpan.FromDays(2));
                logger.Debug("1234567890");
                LogManager.Configuration = null;

                string archivePath = Path.Combine(tempPath, "archive");
                var archiveFiles = Directory.GetFiles(archivePath);
                Assert.Equal(1, archiveFiles.Length);
                Assert.Equal(archiveFileName, Path.GetFileName(archiveFiles[0]));
            }
            finally
            {
                TimeSource.Current = defaultTimeSource; // restore default time source
                if (Directory.Exists(tempPath))
                    Directory.Delete(tempPath, true);
            }
        }

        public static IEnumerable<object[]> DateArchive_AllLoggersTransferToCurrentLogFile_TestParameters
        {
            get
            {
                var booleanValues = new[] { true, false };
                return
                    from concurrentWrites in booleanValues
                    from keepFileOpen in booleanValues
                    from networkWrites in booleanValues
                    where AllowsExternalFileModification(concurrentWrites, keepFileOpen, networkWrites)
                    from forceMutexConcurrentWrites in booleanValues
                    where UniqueBaseAppender(concurrentWrites, keepFileOpen, networkWrites, forceMutexConcurrentWrites)
                    from includeDateInLogFilePath in booleanValues
                    from includeSequenceInArchive in booleanValues
                    from enableArchiveCompression in booleanValues
                    from forceManaged in booleanValues
                    select new object[] { concurrentWrites, keepFileOpen, networkWrites, includeDateInLogFilePath, includeSequenceInArchive, enableArchiveCompression, forceManaged, forceMutexConcurrentWrites };
            }
        }
        
        [Theory]
#if XUNIT2
        [MemberData("DateArchive_AllLoggersTransferToCurrentLogFile_TestParameters")]
#else
        [PropertyData("DateArchive_AllLoggersTransferToCurrentLogFile_TestParameters")]
<<<<<<< HEAD
#endif
        public void DateArchive_AllLoggersTransferToCurrentLogFile(bool concurrentWrites, bool keepFileOpen, bool networkWrites, bool includeDateInLogFilePath, bool includeSequenceInArchive, bool enableArchiveCompression)
=======
        public void DateArchive_AllLoggersTransferToCurrentLogFile(bool concurrentWrites, bool keepFileOpen, bool networkWrites, bool includeDateInLogFilePath, bool includeSequenceInArchive, bool enableArchiveCompression, bool forceManaged, bool forceMutexConcurrentWrites)
>>>>>>> d99f718f
        {
            var tempPath = Path.Combine(Path.GetTempPath(), Guid.NewGuid().ToString());
            var logfile = Path.Combine(tempPath, includeDateInLogFilePath ? "file_${shortdate}.txt" : "file.txt");
            try
            {
                var config = new LoggingConfiguration();

                string archiveFolder = Path.Combine(tempPath, "archive");
                var fileTarget1 = WrapFileTarget(new FileTarget
                {
                    FileName = logfile,
                    ArchiveFileName = Path.Combine(archiveFolder, "{#}.txt"),
                    LineEnding = LineEndingMode.LF,
                    ArchiveNumbering = includeSequenceInArchive ? ArchiveNumberingMode.DateAndSequence : ArchiveNumberingMode.Date,
                    ArchiveEvery = FileArchivePeriod.Day,
                    ArchiveDateFormat = "yyyyMMdd",
#if NET4_5
                    EnableArchiveFileCompression = enableArchiveCompression,
#endif
                    Layout = "${message}",
                    ConcurrentWrites = concurrentWrites,
                    KeepFileOpen = keepFileOpen,
                    NetworkWrites = networkWrites,
                    ForceManaged = forceManaged,
                    ForceMutexConcurrentWrites = forceMutexConcurrentWrites
                });
                var logger1Rule = new LoggingRule("logger1", LogLevel.Debug, fileTarget1);
                config.LoggingRules.Add(logger1Rule);

                var fileTarget2 = WrapFileTarget(new FileTarget
                {
                    FileName = logfile,
                    ArchiveFileName = Path.Combine(archiveFolder, "{#}.txt"),
                    LineEnding = LineEndingMode.LF,
                    ArchiveNumbering = includeSequenceInArchive ? ArchiveNumberingMode.DateAndSequence : ArchiveNumberingMode.Date,
                    ArchiveEvery = FileArchivePeriod.Day,
                    ArchiveDateFormat = "yyyyMMdd",
#if NET4_5
                    EnableArchiveFileCompression = enableArchiveCompression,
#endif
                    Layout = "${message}",
                    ConcurrentWrites = concurrentWrites,
                    KeepFileOpen = keepFileOpen,
                    NetworkWrites = networkWrites,
                    ForceManaged = forceManaged,
                    ForceMutexConcurrentWrites = forceMutexConcurrentWrites
                });
                var logger2Rule = new LoggingRule("logger2", LogLevel.Debug, fileTarget2);
                config.LoggingRules.Add(logger2Rule);
                
                LogManager.Configuration = config;

                var logger1 = LogManager.GetLogger("logger1");
                var logger2 = LogManager.GetLogger("logger2");
                
                logger1.Debug("123456789");
                logger2.Debug("123456789");
                string currentLogFile = Directory.GetFiles(tempPath)[0];
                File.SetCreationTime(currentLogFile, File.GetCreationTime(currentLogFile).AddDays(-1));
                File.SetLastWriteTime(currentLogFile, File.GetLastWriteTime(currentLogFile).AddDays(-1));
                logger1.Debug("123456789");
                Thread.Sleep(10);
                logger2.Debug("123456789");

                LogManager.Configuration = null;
                var files = Directory.GetFiles(archiveFolder);
                Assert.Equal(1, files.Length);
                AssertFileContents(currentLogFile, StringRepeat(2, "123456789\n"), Encoding.UTF8);
            }
            finally
            {
                if (Directory.Exists(tempPath))
                    Directory.Delete(tempPath, true);
            }
        }

        [Fact]
        public void DeleteArchiveFilesByDate_MaxArchiveFiles_0()
        {
            var tempPath = Path.Combine(Path.GetTempPath(), Guid.NewGuid().ToString());
            var logFile = Path.Combine(tempPath, "file.txt");
            try
            {
                string archiveFolder = Path.Combine(tempPath, "archive");
                var fileTarget = WrapFileTarget(new FileTarget
                {
                    FileName = logFile,
                    ArchiveFileName = Path.Combine(archiveFolder, "{#}.txt"),
                    ArchiveAboveSize = 50,
                    LineEnding = LineEndingMode.LF,
                    ArchiveNumbering = ArchiveNumberingMode.Date,
                    ArchiveDateFormat = "yyyyMMddHHmmssfff", //make sure the milliseconds are set in the filename
                    Layout = "${message}",
                    MaxArchiveFiles = 0
                });

                SimpleConfigurator.ConfigureForTargetLogging(fileTarget, LogLevel.Debug);
                //writing 19 times 10 bytes (9 char + linefeed) will result in 3 archive files and 1 current file
                for (var i = 0; i < 19; ++i)
                {
                    logger.Debug("123456789");
                    //build in a small sleep to make sure the current time is reflected in the filename
                    //do this every 5 entries
                    if (i % 5 == 0)
                    {
                        Thread.Sleep(50);
                    }
                }

                //Setting the Configuration to [null] will result in a 'Dump' of the current log entries
                LogManager.Configuration = null;
                
                var fileCount = Directory.EnumerateFiles(archiveFolder).Count();

                Assert.Equal(3, fileCount);

                SimpleConfigurator.ConfigureForTargetLogging(fileTarget, LogLevel.Debug);
                //create 1 new file for archive
                logger.Debug("1234567890");
                LogManager.Configuration = null;

                var fileCount2 = Directory.EnumerateFiles(archiveFolder).Count();
                //there should be 1 more file
                Assert.Equal(4, fileCount2);
            }
            finally
            {

                if (File.Exists(logFile))
                {
                    File.Delete(logFile);
                }

                if (Directory.Exists(tempPath))
                {
                    Directory.Delete(tempPath, true);
                }
            }
        }

        [Fact]
        public void DeleteArchiveFilesByDate_AlteredMaxArchive()
        {
            var tempPath = Path.Combine(Path.GetTempPath(), Guid.NewGuid().ToString());
            var logFile = Path.Combine(tempPath, "file.txt");
            try
            {
                string archiveFolder = Path.Combine(tempPath, "archive");
                var innerFileTarget = new FileTarget
                {
                    FileName = logFile,
                    ArchiveFileName = Path.Combine(archiveFolder, "{#}.txt"),
                    ArchiveAboveSize = 50,
                    LineEnding = LineEndingMode.LF,
                    ArchiveNumbering = ArchiveNumberingMode.Date,
                    ArchiveDateFormat = "yyyyMMddHHmmssfff", //make sure the milliseconds are set in the filename
                    Layout = "${message}",
                    MaxArchiveFiles = 5
                };
                var fileTarget = WrapFileTarget(innerFileTarget);

                SimpleConfigurator.ConfigureForTargetLogging(fileTarget, LogLevel.Debug);
                //writing 29 times 10 bytes (9 char + linefeed) will result in 3 archive files and 1 current file
                for (var i = 0; i < 29; ++i)
                {
                    logger.Debug("123456789");
                    //build in a small sleep to make sure the current time is reflected in the filename
                    //do this every 5 entries
                    if (i % 5 == 0)
                        Thread.Sleep(50);
                }
                //Setting the Configuration to [null] will result in a 'Dump' of the current log entries
                LogManager.Configuration = null;
                
                var files = Directory.GetFiles(archiveFolder).OrderBy(s => s);
                //the amount of archived files may not exceed the set 'MaxArchiveFiles'
                Assert.Equal(innerFileTarget.MaxArchiveFiles, files.Count());


                //alter the MaxArchivedFiles
                innerFileTarget.MaxArchiveFiles = 2;
                SimpleConfigurator.ConfigureForTargetLogging(fileTarget, LogLevel.Debug);
                //writing just one line of 11 bytes will trigger the cleanup of old archived files
                //as stated by the MaxArchiveFiles property, but will only delete the oldest files
                logger.Debug("1234567890");
                LogManager.Configuration = null;

                var files2 = Directory.GetFiles(archiveFolder).OrderBy(s => s);
                Assert.Equal(innerFileTarget.MaxArchiveFiles, files2.Count());

                //the oldest files should be deleted
                Assert.DoesNotContain(files.ElementAt(0), files2);
                Assert.DoesNotContain(files.ElementAt(1), files2);
                Assert.DoesNotContain(files.ElementAt(2), files2);
                Assert.DoesNotContain(files.ElementAt(3), files2);
                //one files should still be there
                Assert.Equal(files.ElementAt(4), files2.ElementAt(0));
                //one new archive file shoud be created
                Assert.DoesNotContain(files2.ElementAt(1), files);
            }
            finally
            {
                if (File.Exists(logFile))
                    File.Delete(logFile);
                if (Directory.Exists(tempPath))
                    Directory.Delete(tempPath, true);
            }
        }

        [Fact]
        public void RepeatingHeaderTest()
        {
            var tempPath = Path.Combine(Path.GetTempPath(), Guid.NewGuid().ToString());
            var logFile = Path.Combine(tempPath, "file.txt");
            try
            {
                const string header = "Headerline";

                string archiveFolder = Path.Combine(tempPath, "archive");
                var fileTarget = WrapFileTarget(new FileTarget
                {
                    FileName = logFile,
                    ArchiveFileName = Path.Combine(archiveFolder, "{####}.txt"),
                    ArchiveAboveSize = 51,
                    LineEnding = LineEndingMode.LF,
                    ArchiveNumbering = ArchiveNumberingMode.Sequence,
                    Layout = "${message}",
                    Header = header,
                    MaxArchiveFiles = 2,
                });

                SimpleConfigurator.ConfigureForTargetLogging(fileTarget, LogLevel.Debug);

                for (var i = 0; i < 16; ++i)
                {
                    logger.Debug("123456789");
                }

                LogManager.Configuration = null;

                AssertFileContentsStartsWith(logFile, header, Encoding.UTF8);

                AssertFileContentsStartsWith(Path.Combine(archiveFolder, "0002.txt"), header, Encoding.UTF8);

                AssertFileContentsStartsWith(Path.Combine(archiveFolder, "0001.txt"), header, Encoding.UTF8);

                Assert.True(!File.Exists(Path.Combine(archiveFolder, "0000.txt")));
            }
            finally
            {
                if (File.Exists(logFile))
                    File.Delete(logFile);
                if (Directory.Exists(tempPath))
                    Directory.Delete(tempPath, true);
            }
        }

        [Theory]
        [InlineData(false)]
        [InlineData(true)]
        public void RepeatingFooterTest(bool writeFooterOnArchivingOnly)
        {
            var tempPath = Path.Combine(Path.GetTempPath(), Guid.NewGuid().ToString());
            var logFile = Path.Combine(tempPath, "file.txt");
            try
            {
                const string footer = "Footerline";

                string archiveFolder = Path.Combine(tempPath, "archive");
                var ft = new FileTarget
                {
                    FileName = logFile,
                    ArchiveFileName = Path.Combine(archiveFolder, "{####}.txt"),
                    ArchiveAboveSize = 51,
                    LineEnding = LineEndingMode.LF,
                    ArchiveNumbering = ArchiveNumberingMode.Sequence,
                    Layout = "${message}",
                    Footer = footer,
                    MaxArchiveFiles = 2,
                    WriteFooterOnArchivingOnly = writeFooterOnArchivingOnly
                };

                SimpleConfigurator.ConfigureForTargetLogging(ft, LogLevel.Debug);

                for (var i = 0; i < 16; ++i)
                {
                    logger.Debug("123456789");
                }

                LogManager.Configuration = null;

                string expectedEnding = footer + ft.LineEnding.NewLineCharacters;
                if (writeFooterOnArchivingOnly)
                    Assert.False(File.ReadAllText(logFile).EndsWith(expectedEnding), "Footer was unexpectedly written to log file.");
                else
                AssertFileContentsEndsWith(logFile, expectedEnding, Encoding.UTF8);
                AssertFileContentsEndsWith(Path.Combine(archiveFolder, "0002.txt"), expectedEnding, Encoding.UTF8);
                AssertFileContentsEndsWith(Path.Combine(archiveFolder, "0001.txt"), expectedEnding, Encoding.UTF8);
                Assert.False(File.Exists(Path.Combine(archiveFolder, "0000.txt")));
            }
            finally
            {
                LogManager.Configuration = null;
                if (File.Exists(logFile))
                    File.Delete(logFile);
                if (Directory.Exists(tempPath))
                    Directory.Delete(tempPath, true);
            }
        }

        [Theory]
        [InlineData(false)]
        [InlineData(true)]
        public void RollingArchiveTest(bool specifyArchiveFileName)
        {
            RollingArchiveTests(enableCompression: false, specifyArchiveFileName: specifyArchiveFileName);
        }

#if NET4_5
        [Theory]
        [InlineData(false)]
        [InlineData(true)]
        public void RollingArchiveCompressionTest(bool specifyArchiveFileName)
        {
            RollingArchiveTests(enableCompression: true, specifyArchiveFileName: specifyArchiveFileName);
        }
#endif

        private void RollingArchiveTests(bool enableCompression, bool specifyArchiveFileName)
        {
            var tempPath = Path.Combine(Path.GetTempPath(), Guid.NewGuid().ToString());
            var logFile = Path.Combine(tempPath, "file.txt");
            var archiveExtension = enableCompression ? "zip" : "txt";
            try
            {
                var innerFileTarget = new FileTarget
                {
#if NET4_5
                    EnableArchiveFileCompression = enableCompression,
#endif
                    FileName = logFile,
                    ArchiveAboveSize = 100,
                    LineEnding = LineEndingMode.LF,
                    ArchiveNumbering = ArchiveNumberingMode.Rolling,
                    Layout = "${message}",
                    MaxArchiveFiles = 3
                };
                if (specifyArchiveFileName)
                    innerFileTarget.ArchiveFileName = Path.Combine(tempPath, "archive", "{####}." + archiveExtension);
                var fileTarget = WrapFileTarget(innerFileTarget);

                SimpleConfigurator.ConfigureForTargetLogging(fileTarget, LogLevel.Debug);

                // we emit 5 * 25 * (3 x aaa + \n) bytes
                // so that we should get a full file + 3 archives
                Generate100BytesLog('a');
                Generate100BytesLog('b');
                Generate100BytesLog('c');
                Generate100BytesLog('d');
                Generate100BytesLog('e');

                LogManager.Configuration = null;

                var assertFileContents =
#if NET4_5
 enableCompression ? new Action<string, string, Encoding>(AssertZipFileContents) : AssertFileContents;
#else
 new Action<string, string, Encoding>(AssertFileContents);
#endif

                var times = 25;
                AssertFileContents(logFile,
                    StringRepeat(times, "eee\n"),
                    Encoding.UTF8);

                string archiveFileNameFormat = specifyArchiveFileName
                    ? Path.Combine("archive", "000{0}." + archiveExtension)
                    : "file.{0}." + archiveExtension;

                assertFileContents(
                    Path.Combine(tempPath, string.Format(archiveFileNameFormat, 0)),
                    StringRepeat(times, "ddd\n"),
                    Encoding.UTF8);

                assertFileContents(
                    Path.Combine(tempPath, string.Format(archiveFileNameFormat, 1)),
                    StringRepeat(times, "ccc\n"),
                    Encoding.UTF8);

                assertFileContents(
                    Path.Combine(tempPath, string.Format(archiveFileNameFormat, 2)),
                    StringRepeat(times, "bbb\n"),
                    Encoding.UTF8);

                Assert.True(!File.Exists(Path.Combine(tempPath, string.Format(archiveFileNameFormat, 3))));
            }
            finally
            {
                if (File.Exists(logFile))
                    File.Delete(logFile);
                if (Directory.Exists(tempPath))
                    Directory.Delete(tempPath, true);
            }
        }

        [InlineData("/")]
        [InlineData("\\")]
        [Theory]
        public void RollingArchiveTest_MaxArchiveFiles_0(string slash)
        {
            var tempPath = Path.Combine(Path.GetTempPath(), Guid.NewGuid().ToString());
            var logFile = Path.Combine(tempPath, "file.txt");
            try
            {
                var fileTarget = WrapFileTarget(new FileTarget
                {
                    FileName = logFile,
                    ArchiveFileName = Path.Combine(tempPath, "archive" + slash + "{####}.txt"),
                    ArchiveAboveSize = 100,
                    LineEnding = LineEndingMode.LF,
                    ArchiveNumbering = ArchiveNumberingMode.Rolling,
                    Layout = "${message}",
                    MaxArchiveFiles = 0
                });

                SimpleConfigurator.ConfigureForTargetLogging(fileTarget, LogLevel.Debug);

                // we emit 5 * 25 * (3 x aaa + \n) bytes
                // so that we should get a full file + 4 archives
                Generate100BytesLog('a');
                Generate100BytesLog('b');
                Generate100BytesLog('c');
                Generate100BytesLog('d');
                Generate100BytesLog('e');

                LogManager.Configuration = null;

                var times = 25;
                AssertFileContents(logFile,
                    StringRepeat(times, "eee\n"),
                    Encoding.UTF8);

                AssertFileContents(
                    Path.Combine(tempPath, "archive" + slash + "0000.txt"),
                    StringRepeat(times, "ddd\n"),
                    Encoding.UTF8);

                AssertFileContents(
                    Path.Combine(tempPath, "archive" + slash + "0001.txt"),
                    StringRepeat(times, "ccc\n"),
                    Encoding.UTF8);

                AssertFileContents(
                    Path.Combine(tempPath, "archive" + slash + "0002.txt"),
                    StringRepeat(times, "bbb\n"),
                    Encoding.UTF8);

                AssertFileContents(
                    Path.Combine(tempPath, "archive" + slash + "0003.txt"),
                    StringRepeat(times, "aaa\n"),
                    Encoding.UTF8);
            }
            finally
            {

                if (File.Exists(logFile))
                {
                    File.Delete(logFile);
                }

                if (Directory.Exists(tempPath))
                {
                    Directory.Delete(tempPath, true);
                }
            }
        }

        [Fact]
        public void MultiFileWrite()
        {
            var tempPath = Path.Combine(Path.GetTempPath(), Guid.NewGuid().ToString());
            try
            {
                var fileTarget = WrapFileTarget(new FileTarget
                                    {
                                        FileName = Path.Combine(tempPath, "${level}.txt"),
                                        LineEnding = LineEndingMode.LF,
                                        Layout = "${message}"
                });

                SimpleConfigurator.ConfigureForTargetLogging(fileTarget, LogLevel.Debug);

                var times = 25;
                for (var i = 0; i < times; ++i)
                {
                    logger.Trace("@@@");
                    logger.Debug("aaa");
                    logger.Info("bbb");
                    logger.Warn("ccc");
                    logger.Error("ddd");
                    logger.Fatal("eee");
                }

                LogManager.Configuration = null;

                Assert.False(File.Exists(Path.Combine(tempPath, "Trace.txt")));

                AssertFileContents(Path.Combine(tempPath, "Debug.txt"),
                    StringRepeat(times, "aaa\n"), Encoding.UTF8);

                AssertFileContents(Path.Combine(tempPath, "Info.txt"),
                    StringRepeat(times, "bbb\n"), Encoding.UTF8);

                AssertFileContents(Path.Combine(tempPath, "Warn.txt"),
                    StringRepeat(times, "ccc\n"), Encoding.UTF8);

                AssertFileContents(Path.Combine(tempPath, "Error.txt"),
                    StringRepeat(times, "ddd\n"), Encoding.UTF8);

                AssertFileContents(Path.Combine(tempPath, "Fatal.txt"),
                    StringRepeat(times, "eee\n"), Encoding.UTF8);
            }
            finally
            {
                if (Directory.Exists(tempPath))
                    Directory.Delete(tempPath, true);
            }
        }

        [Fact]
        public void BufferedMultiFileWrite()
        {
            var tempPath = Path.Combine(Path.GetTempPath(), Guid.NewGuid().ToString());
            try
            {
                var fileTarget = WrapFileTarget(new FileTarget
                                    {
                                        FileName = Path.Combine(tempPath, "${level}.txt"),
                                        LineEnding = LineEndingMode.LF,
                                        Layout = "${message}"
                });

                SimpleConfigurator.ConfigureForTargetLogging(new BufferingTargetWrapper(fileTarget, 10), LogLevel.Debug);

                var times = 25;
                for (var i = 0; i < times; ++i)
                {
                    logger.Trace("@@@");
                    logger.Debug("aaa");
                    logger.Info("bbb");
                    logger.Warn("ccc");
                    logger.Error("ddd");
                    logger.Fatal("eee");
                }

                LogManager.Configuration = null;

                Assert.False(File.Exists(Path.Combine(tempPath, "Trace.txt")));

                AssertFileContents(Path.Combine(tempPath, "Debug.txt"),
                    StringRepeat(times, "aaa\n"), Encoding.UTF8);

                AssertFileContents(Path.Combine(tempPath, "Info.txt"),
                    StringRepeat(times, "bbb\n"), Encoding.UTF8);

                AssertFileContents(Path.Combine(tempPath, "Warn.txt"),
                    StringRepeat(times, "ccc\n"), Encoding.UTF8);

                AssertFileContents(Path.Combine(tempPath, "Error.txt"),
                    StringRepeat(times, "ddd\n"), Encoding.UTF8);

                AssertFileContents(Path.Combine(tempPath, "Fatal.txt"),
                    StringRepeat(times, "eee\n"), Encoding.UTF8);
            }
            finally
            {
                if (Directory.Exists(tempPath))
                    Directory.Delete(tempPath, true);
            }
        }

        [Fact]
        public void AsyncMultiFileWrite()
        {
            var tempPath = Path.Combine(Path.GetTempPath(), Guid.NewGuid().ToString());
            try
            {
                var fileTarget = WrapFileTarget(new FileTarget
                                    {
                                        FileName = Path.Combine(tempPath, "${level}.txt"),
                                        LineEnding = LineEndingMode.LF,
                                        Layout = "${message} ${threadid}"
                });

                // this also checks that thread-volatile layouts
                // such as ${threadid} are properly cached and not recalculated
                // in logging threads.

                var threadID = Thread.CurrentThread.ManagedThreadId.ToString();

                SimpleConfigurator.ConfigureForTargetLogging(new AsyncTargetWrapper(fileTarget, 10, AsyncTargetWrapperOverflowAction.Grow)
                {
                    Name = "AsyncMultiFileWrite_wrapper"
                }, LogLevel.Debug);
                LogManager.ThrowExceptions = true;

                var times = 25;
                for (var i = 0; i < times; ++i)
                {
                    logger.Trace("@@@");
                    logger.Debug("aaa");
                    logger.Info("bbb");
                    logger.Warn("ccc");
                    logger.Error("ddd");
                    logger.Fatal("eee");
                }
#if (NETSTANDARD_1plus || NETSTANDARD) && !NETSTANDARD1_3
                LogManager.Flush(null);
#else
                LogManager.Flush();
#endif
                LogManager.Configuration = null;

                Assert.False(File.Exists(Path.Combine(tempPath, "Trace.txt")));

                AssertFileContents(Path.Combine(tempPath, "Debug.txt"),
                    StringRepeat(times, "aaa " + threadID + "\n"), Encoding.UTF8);

                AssertFileContents(Path.Combine(tempPath, "Info.txt"),
                    StringRepeat(times, "bbb " + threadID + "\n"), Encoding.UTF8);

                AssertFileContents(Path.Combine(tempPath, "Warn.txt"),
                    StringRepeat(times, "ccc " + threadID + "\n"), Encoding.UTF8);

                AssertFileContents(Path.Combine(tempPath, "Error.txt"),
                    StringRepeat(times, "ddd " + threadID + "\n"), Encoding.UTF8);

                AssertFileContents(Path.Combine(tempPath, "Fatal.txt"),
                    StringRepeat(times, "eee " + threadID + "\n"), Encoding.UTF8);
            }
            finally
            {
                if (Directory.Exists(tempPath))
                    Directory.Delete(tempPath, true);

                // Clean up configuration change, breaks onetimeonlyexceptioninhandlertest
                LogManager.ThrowExceptions = true;
            }
        }

        [Fact]
        public void DisposingFileTarget_WhenNotIntialized_ShouldNotThrow()
        {
            var exceptionThrown = false;
            var fileTarget = WrapFileTarget(new FileTarget());

            try
            {
                fileTarget.Dispose();
            }
            catch
            {
                exceptionThrown = true;
            }

            Assert.False(exceptionThrown);
        }

        [Fact]
        public void FileTarget_ArchiveNumbering_DateAndSequence()
        {
            FileTarget_ArchiveNumbering_DateAndSequenceTests(enableCompression: false, fileTxt: "file.txt", archiveFileName: Path.Combine("archive", "{#}.txt"));
        }

        [Fact]
        public void FileTarget_ArchiveNumbering_DateAndSequence_archive_same_as_log_name()
        {
            FileTarget_ArchiveNumbering_DateAndSequenceTests(enableCompression: false, fileTxt: "file-${date:format=yyyy-MM-dd}.txt", archiveFileName: "file-{#}.txt");
        }

#if NET4_5
        [Fact]
        public void FileTarget_ArchiveNumbering_DateAndSequence_WithCompression()
        {
            FileTarget_ArchiveNumbering_DateAndSequenceTests(enableCompression: true, fileTxt: "file.txt", archiveFileName: Path.Combine("archive", "{#}.zip"));
        }
#endif

        private void FileTarget_ArchiveNumbering_DateAndSequenceTests(bool enableCompression, string fileTxt, string archiveFileName)
        {
            const string archiveDateFormat = "yyyy-MM-dd";
            const int archiveAboveSize = 100;

            var tempPath = ArchiveFileNameHelper.GenerateTempPath();
            Layout logFile = Path.Combine(tempPath, fileTxt);
            var logFileName = logFile.Render(LogEventInfo.CreateNullEvent());
            try
            {
                var fileTarget = WrapFileTarget(new FileTarget
                {
#if NET4_5
                    EnableArchiveFileCompression = enableCompression,
#endif
                    FileName = logFile,
                    ArchiveFileName = Path.Combine(tempPath, archiveFileName),
                    ArchiveDateFormat = archiveDateFormat,
                    ArchiveAboveSize = archiveAboveSize,
                    LineEnding = LineEndingMode.LF,
                    Layout = "${message}",
                    MaxArchiveFiles = 3,
                    ArchiveNumbering = ArchiveNumberingMode.DateAndSequence,
                    ArchiveEvery = FileArchivePeriod.Day
                });

                SimpleConfigurator.ConfigureForTargetLogging(fileTarget, LogLevel.Debug);

                // we emit 5 * 25 *(3 x aaa + \n) bytes
                // so that we should get a full file + 3 archives
                Generate100BytesLog('a');
                Generate100BytesLog('b');
                Generate100BytesLog('c');
                Generate100BytesLog('d');
                Generate100BytesLog('e');

                string renderedArchiveFileName = archiveFileName.Replace("{#}", DateTime.Now.ToString(archiveDateFormat));

                LogManager.Configuration = null;


#if NET4_5
                var assertFileContents = enableCompression ? new Action<string, string, Encoding>(AssertZipFileContents) : AssertFileContents;
#else
                var assertFileContents = new Action<string, string, Encoding>(AssertFileContents);
#endif
                var extension = Path.GetExtension(renderedArchiveFileName);
                var fileNameWithoutExt = renderedArchiveFileName.Substring(0, renderedArchiveFileName.Length - extension.Length);
                ArchiveFileNameHelper helper = new ArchiveFileNameHelper(tempPath, fileNameWithoutExt, extension);


                var times = 25;
                AssertFileContents(logFileName,
                    StringRepeat(times, "eee\n"),
                    Encoding.UTF8);

                assertFileContents(helper.GetFullPath(1), StringRepeat(times, "bbb\n"), Encoding.UTF8);
                assertFileContents(helper.GetFullPath(2), StringRepeat(times, "ccc\n"), Encoding.UTF8);
                assertFileContents(helper.GetFullPath(3), StringRepeat(times, "ddd\n"), Encoding.UTF8);

                Assert.False(helper.Exists(0), "First archive should have been deleted due to max archive count.");
                Assert.False(helper.Exists(4), "Fifth archive must not have been created yet.");
            }
            finally
            {
                if (File.Exists(logFileName))
                    File.Delete(logFileName);
                if (Directory.Exists(tempPath))
                    Directory.Delete(tempPath, true);
            }
        }
        
        [Theory]
        [InlineData("/")]
        [InlineData("\\")]
        public void FileTarget_WithArchiveFileNameEndingInNumberPlaceholder_ShouldArchiveFile(string slash)
        {
            var tempPath = Path.Combine(Path.GetTempPath(), Guid.NewGuid().ToString());
            var logFile = Path.Combine(tempPath, "file.txt");
            try
            {
                var fileTarget = WrapFileTarget(new FileTarget
                {
                    FileName = logFile,
                    ArchiveFileName = Path.Combine(tempPath, "archive" + slash + "test.log.{####}"),
                    ArchiveAboveSize = 1000
                });

                SimpleConfigurator.ConfigureForTargetLogging(fileTarget, LogLevel.Debug);

                for (var i = 0; i < 100; ++i)
                {
                    logger.Debug("a");
                }

                LogManager.Configuration = null;
                Assert.True(File.Exists(logFile));
                Assert.True(File.Exists(Path.Combine(tempPath, "archive" + slash + "test.log.0000")));
            }
            finally
            {
                if (File.Exists(logFile))
                    File.Delete(logFile);
                if (Directory.Exists(tempPath))
                    Directory.Delete(tempPath, true);
            }
        }

        [Fact]
        public void FileTarget_InvalidFileNameCorrection()
        {
            var tempFile = Path.GetTempFileName();
            var invalidLogFileName = tempFile + Path.GetInvalidFileNameChars()[0];
            var expectedCorrectedTempFile = tempFile + "_";

            try
            {
                var fileTarget = WrapFileTarget(new FileTarget
                {
                    FileName = SimpleLayout.Escape(invalidLogFileName),
                    LineEnding = LineEndingMode.LF,
                    Layout = "${level} ${message}",
                    OpenFileCacheTimeout = 0
                });

                SimpleConfigurator.ConfigureForTargetLogging(fileTarget, LogLevel.Fatal);

                logger.Fatal("aaa");
                LogManager.Configuration = null;
                AssertFileContents(expectedCorrectedTempFile, "Fatal aaa\n", Encoding.UTF8);
            }
            finally
            {
                if (File.Exists(invalidLogFileName))
                    File.Delete(invalidLogFileName);
                if (File.Exists(expectedCorrectedTempFile))
                    File.Delete(expectedCorrectedTempFile);
            }
        }

        [Fact]
        public void FileTarget_LogAndArchiveFilesWithSameName_ShouldArchive()
        {
            var tempPath = Path.Combine(Path.GetTempPath(), Guid.NewGuid().ToString());
            var logFile = Path.Combine(tempPath, "Application.log");
            var tempDirectory = new DirectoryInfo(tempPath);
            try
            {

                var archiveFile = Path.Combine(tempPath, "Application{#}.log");
                var archiveFileMask = "Application*.log";

                var fileTarget = WrapFileTarget(new FileTarget
                {
                    FileName = logFile,
                    ArchiveFileName = archiveFile,
                    ArchiveAboveSize = 1, //Force immediate archival
                    ArchiveNumbering = ArchiveNumberingMode.DateAndSequence,
                    MaxArchiveFiles = 5
                });

                SimpleConfigurator.ConfigureForTargetLogging(fileTarget, LogLevel.Debug);

                //Creates 5 archive files.
                for (int i = 0; i <= 5; i++)
                {
                    logger.Debug("a");
                }

                Assert.True(File.Exists(logFile));

                //Five archive files, plus the log file itself.
                Assert.True(tempDirectory.GetFiles(archiveFileMask).Count() == 5 + 1);
            }
            finally
            {
                if (tempDirectory.Exists)
                {
                    tempDirectory.Delete(true);
                }
            }

        }
    
        [Fact]
        public void FileTarget_Handle_Other_Files_That_Match_Archive_Format()
        {
            var tempPath = Path.Combine(Path.GetTempPath(), Guid.NewGuid().ToString());
            var logFile = Path.Combine(tempPath, "Application.log");
            var tempDirectory = new DirectoryInfo(tempPath);

            try
            {
                string archiveFileLayout = Path.Combine(Path.GetDirectoryName(logFile), Path.GetFileNameWithoutExtension(logFile) + "{#}" + Path.GetExtension(logFile));

                var fileTarget = WrapFileTarget(new FileTarget
                {
                    FileName = logFile,
                    Layout = "${message}",
                    EnableFileDelete = false,
                    Encoding = Encoding.UTF8,
                    ArchiveFileName = archiveFileLayout,
                    ArchiveEvery = FileArchivePeriod.Day,
                    ArchiveNumbering = ArchiveNumberingMode.Date,
                    ArchiveDateFormat = "___________yyyyMMddHHmm",
                    MaxArchiveFiles = 10   // Get past the optimization to avoid deleting old files.
                });
        
                SimpleConfigurator.ConfigureForTargetLogging(fileTarget, LogLevel.Debug);


                string existingFile = archiveFileLayout.Replace("{#}", "notadate");
                Directory.CreateDirectory(Path.GetDirectoryName(logFile));
                var fileStream = File.Create(existingFile);

                //dispose for close
                fileStream.Dispose();

                logger.Debug("test");

                AssertFileContents(logFile, "test" + LineEndingMode.Default.NewLineCharacters, Encoding.UTF8);
                Assert.True(File.Exists(existingFile));
            }
            finally
            {
                if (tempDirectory.Exists)
                {
                   tempDirectory.Delete(true);
                }
            }

        }
    
        [Fact]
        public void SingleArchiveFileRollsCorrectly()
        {
            var tempPath = Path.Combine(Path.GetTempPath(), Guid.NewGuid().ToString());
            var logFile = Path.Combine(tempPath, "file.txt");
            try
            {
                var fileTarget = WrapFileTarget(new FileTarget
                {
                    FileName = logFile,
                    ArchiveFileName = Path.Combine(tempPath, "archive", "file.txt2"),
                    ArchiveAboveSize = 100,
                    LineEnding = LineEndingMode.LF,
                    Layout = "${message}",
                    MaxArchiveFiles = 1,
                });

                SimpleConfigurator.ConfigureForTargetLogging(fileTarget, LogLevel.Debug);

                // we emit 2 * 25 *(aaa + \n) bytes
                // so that we should get a full file + 1 archives
                var times = 25;
                for (var i = 0; i < times; ++i)
                {
                    logger.Debug("aaa");
                }
                for (var i = 0; i < times; ++i)
                {
                    logger.Debug("bbb");
                }

                AssertFileContents(logFile,
                    StringRepeat(times, "bbb\n"),
                    Encoding.UTF8);
                AssertFileContents(
                    Path.Combine(tempPath, "archive", "file.txt2"),
                    StringRepeat(times, "aaa\n"),
                    Encoding.UTF8);

                for (var i = 0; i < times; ++i)
                {
                    logger.Debug("ccc");
                }

                LogManager.Configuration = null;

                AssertFileContents(logFile,
                    StringRepeat(times, "ccc\n"),
                    Encoding.UTF8);
                AssertFileContents(
                    Path.Combine(tempPath, "archive", "file.txt2"),
                    StringRepeat(times, "bbb\n"),
                    Encoding.UTF8);
            }
            finally
            {
                if (File.Exists(logFile))
                    File.Delete(logFile);
                if (Directory.Exists(tempPath))
                    Directory.Delete(tempPath, true);
            }
        }

        [Fact]
        public void ArchiveFileRollsCorrectly()
        {
            var tempPath = Path.Combine(Path.GetTempPath(), Guid.NewGuid().ToString());
            var logFile = Path.Combine(tempPath, "file.txt");
            try
            {
                var fileTarget = WrapFileTarget(new FileTarget
                {
                    FileName = logFile,
                    ArchiveFileName = Path.Combine(tempPath, "archive", "file.txt2"),
                    ArchiveAboveSize = 100,
                    LineEnding = LineEndingMode.LF,
                    Layout = "${message}",
                    MaxArchiveFiles = 2,
                });

                SimpleConfigurator.ConfigureForTargetLogging(fileTarget, LogLevel.Debug);

                // we emit 3 * 25 *(aaa + \n) bytes
                // so that we should get a full file + 2 archives
                var times = 25;
                for (var i = 0; i < times; ++i)
                {
                    logger.Debug("aaa");
                }
                for (var i = 0; i < times; ++i)
                {
                    logger.Debug("bbb");
                }
                for (var i = 0; i < times; ++i)
                {
                    logger.Debug("ccc");
                }

                AssertFileContents(logFile,
                    StringRepeat(times, "ccc\n"),
                    Encoding.UTF8);
                AssertFileContents(
                    Path.Combine(tempPath, "archive", "file.1.txt2"),
                    StringRepeat(times, "bbb\n"),
                    Encoding.UTF8);
                AssertFileContents(
                    Path.Combine(tempPath, "archive", "file.txt2"),
                    StringRepeat(times, "aaa\n"),
                    Encoding.UTF8);

                for (var i = 0; i < times; ++i)
                {
                    logger.Debug("ddd");
                }

                LogManager.Configuration = null;

                AssertFileContents(logFile,
                    StringRepeat(times, "ddd\n"),
                    Encoding.UTF8);
                AssertFileContents(
                    Path.Combine(tempPath, "archive", "file.2.txt2"),
                    StringRepeat(times, "ccc\n"),
                    Encoding.UTF8);
                AssertFileContents(
                    Path.Combine(tempPath, "archive", "file.1.txt2"),
                    StringRepeat(times, "bbb\n"),
                    Encoding.UTF8);
                Assert.False(File.Exists(Path.Combine(tempPath, "archive", "file.txt2")));
            }
            finally
            {
                if (File.Exists(logFile))
                    File.Delete(logFile);
                if (Directory.Exists(tempPath))
                    Directory.Delete(tempPath, true);
            }
        }

        [Fact]
        public void ArchiveFileRollsCorrectly_ExistingArchives()
        {
            var tempPath = Path.Combine(Path.GetTempPath(), Guid.NewGuid().ToString());
            var logFile = Path.Combine(tempPath, "file.txt");
            try
            {
                Directory.CreateDirectory(Path.Combine(tempPath, "archive"));
                File.Create(Path.Combine(tempPath, "archive", "file.10.txt2")).Dispose();
                File.Create(Path.Combine(tempPath, "archive", "file.9.txt2")).Dispose();

                var fileTarget = WrapFileTarget(new FileTarget
                {
                    FileName = logFile,
                    ArchiveFileName = Path.Combine(tempPath, "archive", "file.txt2"),
                    ArchiveAboveSize = 100,
                    LineEnding = LineEndingMode.LF,
                    Layout = "${message}",
                    MaxArchiveFiles = 2,
                });

                SimpleConfigurator.ConfigureForTargetLogging(fileTarget, LogLevel.Debug);

                // we emit 2 * 25 *(aaa + \n) bytes
                // so that we should get a full file + 1 archive
                var times = 25;
                for (var i = 0; i < times; ++i)
                {
                    logger.Debug("aaa");
                }
                for (var i = 0; i < times; ++i)
                {
                    logger.Debug("bbb");
                }

                AssertFileContents(logFile,
                    StringRepeat(times, "bbb\n"),
                    Encoding.UTF8);
                AssertFileContents(
                    Path.Combine(tempPath, "archive", "file.11.txt2"),
                    StringRepeat(times, "aaa\n"),
                    Encoding.UTF8);
                Assert.True(File.Exists(Path.Combine(tempPath, "archive", "file.10.txt2")));
                Assert.False(File.Exists(Path.Combine(tempPath, "archive", "file.9.txt2")));
            }
            finally
            {
                if (File.Exists(logFile))
                    File.Delete(logFile);
                if (Directory.Exists(tempPath))
                    Directory.Delete(tempPath, true);
            }
        }

        /// <summary>
        /// Remove archived files in correct order
        /// </summary>
        [Fact]
        public void FileTarget_ArchiveNumbering_remove_correct_order()
        {
            const int maxArchiveFiles = 10;

            var tempPath = ArchiveFileNameHelper.GenerateTempPath();
            var logFile = Path.Combine(tempPath, "file.txt");
            var archiveExtension = "txt";
            try
            {
                var fileTarget = new FileTarget
                {
                    FileName = logFile,
                    ArchiveFileName = Path.Combine(tempPath, "archive", "{#}." + archiveExtension),
                    ArchiveDateFormat = "yyyy-MM-dd",
                    ArchiveAboveSize = 100,
                    LineEnding = LineEndingMode.LF,
                    Layout = "${message}",
                    MaxArchiveFiles = maxArchiveFiles,
                    ArchiveNumbering = ArchiveNumberingMode.DateAndSequence,
                };

                SimpleConfigurator.ConfigureForTargetLogging(fileTarget, LogLevel.Debug);

                ArchiveFileNameHelper helper = new ArchiveFileNameHelper(Path.Combine(tempPath, "archive"), DateTime.Now.ToString(fileTarget.ArchiveDateFormat), archiveExtension);

                Generate100BytesLog('a');

                for (int i = 0; i < maxArchiveFiles; i++)
                {
                    Generate100BytesLog('a');
                    Assert.True(helper.Exists(i), string.Format("file {0} is missing", i));
                }

                for (int i = maxArchiveFiles; i < 21; i++)
                {
                    Generate100BytesLog('b');
                    var numberToBeRemoved = i - maxArchiveFiles; // number 11, we need to remove 1 etc
                    Assert.True(!helper.Exists(numberToBeRemoved), string.Format("archive file {0} has not been removed! We are created file {1}", numberToBeRemoved, i));
                }

            }
            finally
            {
                if (File.Exists(logFile))
                    File.Delete(logFile);
                if (Directory.Exists(tempPath))
                    Directory.Delete(tempPath, true);
            }
        }

        private void Generate100BytesLog(char c)
        {
            for (var i = 0; i < 25; ++i)
            {
                //3 chars with newlines = 4 bytes
                logger.Debug(new string(c, 3));
            }
        }

        /// <summary>
        /// Archive file helepr
        /// </summary>
        /// <remarks>TODO rewrite older test</remarks>
        private class ArchiveFileNameHelper
        {
            public string FolderName { get; private set; }

            public string FileName { get; private set; }
            /// <summary>
            /// Ext without dot
            /// </summary>
            public string Ext { get; set; }

            /// <summary>
            /// Initializes a new instance of the <see cref="T:System.Object"/> class.
            /// </summary>
            public ArchiveFileNameHelper(string folderName, string fileName, string ext)
            {
                Ext = ext.TrimStart('.');
                FileName = fileName;
                FolderName = folderName;
            }

            public bool Exists(int number)
            {
                return File.Exists(GetFullPath(number));
            }

            public string GetFullPath(int number)
            {
                return Path.Combine(String.Format("{0}/{1}.{2}.{3}", FolderName, FileName, number, Ext));
            }

            public static string GenerateTempPath()
            {
                return Path.Combine(Path.GetTempPath(), Guid.NewGuid().ToString());
            }
        }

        [Theory]
        [InlineData("##", 0, "00")]
        [InlineData("###", 1, "001")]
        [InlineData("#", 20, "20")]
        public void FileTarget_WithDateAndSequenceArchiveNumbering_ShouldPadSequenceNumberInArchiveFileName(
            string placeHolderSharps, int sequenceNumber, string expectedSequenceInArchiveFileName)
        {
            string archivePath = Path.Combine(Path.GetTempPath(), Guid.NewGuid().ToString());
            const string archiveDateFormat = "yyyy-MM-dd";
            string archiveFileName = Path.Combine(archivePath, String.Format("{{{0}}}.log", placeHolderSharps));
            string expectedArchiveFullName = String.Format("{0}/{1}.{2}.log",
                archivePath,
                DateTime.Now.ToString(archiveDateFormat),
                expectedSequenceInArchiveFileName);

            GenerateArchives(count: sequenceNumber + 1, archiveDateFormat: archiveDateFormat,
                archiveFileName: archiveFileName, archiveNumbering: ArchiveNumberingMode.DateAndSequence);
            bool resultArchiveWithExpectedNameExists = File.Exists(expectedArchiveFullName);

            Assert.True(resultArchiveWithExpectedNameExists);
        }

        [Theory]
        [InlineData("yyyy-MM-dd HHmm")]
        [InlineData("y")]
        [InlineData("D")]
        public void FileTarget_WithDateAndSequenceArchiveNumbering_ShouldRespectArchiveDateFormat(
            string archiveDateFormat)
        {
            string archivePath = Path.Combine(Path.GetTempPath(), Guid.NewGuid().ToString());
            string archiveFileName = Path.Combine(archivePath, "{#}.log");
            string expectedDateInArchiveFileName = DateTime.Now.ToString(archiveDateFormat);
            string expectedArchiveFullName = String.Format("{0}/{1}.1.log",
                archivePath,
                expectedDateInArchiveFileName);

            // We generate 2 archives so that the algorithm that seeks old archives is also tested.
            GenerateArchives(count: 2, archiveDateFormat: archiveDateFormat, archiveFileName: archiveFileName,
                archiveNumbering: ArchiveNumberingMode.DateAndSequence);
            bool resultArchiveWithExpectedNameExists = File.Exists(expectedArchiveFullName);

            Assert.True(resultArchiveWithExpectedNameExists);
        }

        private void GenerateArchives(int count, string archiveDateFormat, string archiveFileName,
            ArchiveNumberingMode archiveNumbering)
        {
            string logFileName = Path.GetTempFileName();
            const int logFileMaxSize = 1;
            var fileTarget = WrapFileTarget(new FileTarget
            {
                FileName = logFileName,
                ArchiveFileName = archiveFileName,
                ArchiveDateFormat = archiveDateFormat,
                ArchiveNumbering = archiveNumbering,
                ArchiveAboveSize = logFileMaxSize
            });
            SimpleConfigurator.ConfigureForTargetLogging(fileTarget, LogLevel.Debug);
            for (int currentSequenceNumber = 0; currentSequenceNumber < count; currentSequenceNumber++)
                logger.Debug("Test {0}", currentSequenceNumber);
        }

        [Fact]
        public void Dont_throw_Exception_when_archiving_is_enabled()
        {
            try
            {
                LogManager.Configuration = CreateConfigurationFromString(@"<?xml version='1.0' encoding='utf-8' ?>
<nlog xmlns='http://www.nlog-project.org/schemas/NLog.xsd'
      xmlns:xsi='http://www.w3.org/2001/XMLSchema-instance'
 
      internalLogLevel='Debug'
      throwExceptions='true' >

  <targets>
    <target name='logfile' xsi:type='File' fileName='${basedir}/log.txt' archiveFileName='${basedir}/log.${date}' archiveEvery='Day' archiveNumbering='Date' />
  </targets>

  <rules>
    <logger name='*' writeTo='logfile' />
  </rules>
</nlog>
");

            NLog.LogManager.GetLogger("Test").Info("very important message");
        }
            finally
            {
                LogManager.Configuration = null;
            }
        }


        [Fact]
        public void Dont_throw_Exception_when_archiving_is_enabled_with_async()
        {
            try
            {
                LogManager.Configuration = CreateConfigurationFromString(@"<?xml version='1.0' encoding='utf-8' ?>
<nlog xmlns='http://www.nlog-project.org/schemas/NLog.xsd'
      xmlns:xsi='http://www.w3.org/2001/XMLSchema-instance'
 
      internalLogLevel='Debug'
      throwExceptions='true' >

  <targets async=""true"" >
    <target  name='logfile' xsi:type='File' fileName='${basedir}/log.txt' archiveFileName='${basedir}/log.${date}' archiveEvery='Day' archiveNumbering='Date' />
  </targets>

  <rules>
    <logger name='*' writeTo='logfile' />
  </rules>
</nlog>
");

            NLog.LogManager.GetLogger("Test").Info("very important message");
        }
            finally
            {
                LogManager.Configuration = null;
            }
        }

        [Theory]
        [InlineData(true)]
        [InlineData(false)]
        public void MaxArchiveFilesWithDate(bool changeCreationAndWriteTime)
        {
            string logdir = Path.Combine(Path.GetTempPath(), Guid.NewGuid().ToString());
            string archivePath = Path.Combine(logdir, "archive");
            TestMaxArchiveFilesWithDate(archivePath, logdir, 2, 2, "yyyyMMdd-HHmm", changeCreationAndWriteTime);
        }

        [Theory]
        [InlineData(true)]
        [InlineData(false)]
        public void MaxArchiveFilesWithDate_only_date(bool changeCreationAndWriteTime)
        {
            string logdir = Path.Combine(Path.GetTempPath(), Guid.NewGuid().ToString());
            string archivePath = Path.Combine(logdir, "archive");
            TestMaxArchiveFilesWithDate(archivePath, logdir, 2, 2, "yyyyMMdd", changeCreationAndWriteTime);
        }


        [Theory]
        [InlineData(true)]
        [InlineData(false)]
        public void MaxArchiveFilesWithDate_only_date2(bool changeCreationAndWriteTime)
        {
            string logdir = Path.Combine(Path.GetTempPath(), Guid.NewGuid().ToString());
            string archivePath = Path.Combine(logdir, "archive");
            TestMaxArchiveFilesWithDate(archivePath, logdir, 2, 2, "yyyy-MM-dd", changeCreationAndWriteTime);
        }

        [Theory]
        [InlineData(true)]
        [InlineData(false)]
        public void MaxArchiveFilesWithDate_in_sameDir(bool changeCreationAndWriteTime)
        {
            string logdir = Path.Combine(Path.GetTempPath(), Guid.NewGuid().ToString());
            string archivePath = Path.Combine(logdir, "archive");
            TestMaxArchiveFilesWithDate(archivePath, logdir, 2, 2, "yyyyMMdd-HHmm", changeCreationAndWriteTime);
        }


        /// <summary>
        /// 
        /// </summary>
        /// <param name="archivePath">path to dir of archived files</param>
        /// <param name="logdir">path to dir of logged files</param>
        /// <param name="maxArchiveFilesConfig">max count of archived files</param>
        /// <param name="expectedArchiveFiles">expected count of archived files</param>
        /// <param name="dateFormat">date format</param>
        /// <param name="changeCreationAndWriteTime">change file creation/last write date</param>
        private void TestMaxArchiveFilesWithDate(string archivePath, string logdir,
            int maxArchiveFilesConfig, int expectedArchiveFiles, string dateFormat, bool changeCreationAndWriteTime)
        {
            var archiveDir = new DirectoryInfo(archivePath);
            try
            {
                archiveDir.Create();
                //set-up, create files.

                //same dateformat as in config
                string fileExt = ".log";
                DateTime now = DateTime.Now;
                int i = 0;
                foreach (string filePath in ArchiveFileNamesGenerator(archivePath, dateFormat, fileExt).Take(30))
                {
                    File.WriteAllLines(filePath, new[] { "test archive ", "=====", filePath });
                    var time = now.AddDays(i);
                    if (changeCreationAndWriteTime)
                    {
                        File.SetCreationTime(filePath, time);
                        File.SetLastWriteTime(filePath, time);
                    }
                    i--;
                }

                //create config with archiving
                var configuration = CreateConfigurationFromString(@"
                <nlog throwExceptions='true' >
                    <targets>
                       <target name='fileAll' type='File' 
                            fileName='" + logdir + @"/${date:format=yyyyMMdd-HHmm}" + fileExt + @"'
                            layout='${message}' 
                            archiveEvery='minute' 
                            maxArchiveFiles='" + maxArchiveFilesConfig + @"' 
                            archiveFileName='" + archivePath + @"/{#}.log' 
                            archiveDateFormat='" + dateFormat + @"' 
                            archiveNumbering='Date'/>
     
                    </targets>
                    <rules>
                      <logger name='*' writeTo='fileAll'>
                       
                      </logger>
                    </rules>
                </nlog>");

                LogManager.Configuration = configuration;
                var logger = LogManager.GetCurrentClassLogger();
                logger.Info("test");

                var currentFilesCount = archiveDir.GetFiles().Length;
                Assert.Equal(expectedArchiveFiles, currentFilesCount);
            }
            finally
            {
                //cleanup
                archiveDir.Delete(true);
            }
        }

        /// unit test for issue #1681.
        ///- When clearing out archive files exceeding maxArchiveFiles, NLog should
        ///  not delete all files in the directory.Only files matching the target's
        ///  archiveFileName pattern.
        ///- Create test for 2 applications sharing the same archive directory.
        ///- Create test for 2 applications sharing same archive directory and 1
        ///  application containing multiple targets to the same archive directory.
        ///  *\* Expected outcome of this should be verified**

        [Theory(Skip = "Should be fixed in NLog 4.5")]
        [InlineData(true)]
        [InlineData(false)]
        public void HandleArchiveFilesMultipleContextMultipleTargetTest(bool changeCreationAndWriteTime)
        {
            string logdir = Path.Combine(Path.GetTempPath(), Guid.NewGuid().ToString());
            string archivePath = Path.Combine(logdir, "archive");
            HandleArchiveFilesMultipleContextMultipleTargetsTest(archivePath, logdir, 2, 2, "yyyyMMdd-HHmm", changeCreationAndWriteTime);
        }

        [Theory(Skip = "Should be fixed in NLog 4.5")]
        [InlineData(true)]
        [InlineData(false)]
        public void HandleArchiveFilesMultipleContextSingleTargetTest_ascii(bool changeCreationAndWriteTime)
        {
            string logdir = Path.Combine(Path.GetTempPath(), Guid.NewGuid().ToString());
            string archivePath = Path.Combine(logdir, "archive");
            HandleArchiveFilesMultipleContextSingleTargetsTest(archivePath, logdir, 2, 2, "yyyyMMdd-HHmm", changeCreationAndWriteTime);
        }

        /// <summary>
        /// Test the case when multiple applications are archiving to the same directory and using multiple targets.
        /// Only the archives for this application instance should be deleted per the target archive rules.
        /// </summary>
        /// <param name="archivePath">Base path to the archive directory</param>
        /// <param name="logdir">Base path the log file</param>
        /// <param name="maxArchiveFilesConfig"># to use for maxArchiveFiles in NLog configuration.</param>
        /// <param name="expectedArchiveFiles">Expected number of archive files after archiving has occured.</param>
        /// <param name="dateFormat">string to be used for formatting log file names</param>
        /// <param name="changeCreationAndWriteTime"></param>
        private void HandleArchiveFilesMultipleContextMultipleTargetsTest(string archivePath, string logdir,
            int maxArchiveFilesConfig, int expectedArchiveFiles, string dateFormat, bool changeCreationAndWriteTime)
        {
            var archiveDir = new DirectoryInfo(archivePath);
            try
            {
                archiveDir.Create();
                //set-up, create files.
                var numberFilesCreatedPerTargetArchive = 30;

                // use same config vars for mock files, as for nlog config
                var fileExt = ".log";
                var app1TraceNm = "App1_Trace";
                var app1DebugNm = "App1_Debug";
                var app2Nm = "App2";

                #region Create Mock Archive Files
                var now = DateTime.Now;
                var i = 0;
                // create mock app1_trace archives (matches app1 config for trace target)
                foreach (string filePath in ArchiveFileNamesGenerator(archivePath, dateFormat, app1TraceNm + fileExt).Take(numberFilesCreatedPerTargetArchive))
                {
                    File.WriteAllLines(filePath, new[] { "test archive ", "=====", filePath });
                    var time = now.AddDays(i);
                    if (changeCreationAndWriteTime)
                    {
                        File.SetCreationTime(filePath, time);
                        File.SetLastWriteTime(filePath, time);
                    }
                    i--;
                }
                i = 0;
                // create mock app1_debug archives (matches app1 config for debug target)
                foreach (string filePath in ArchiveFileNamesGenerator(archivePath, dateFormat, app1DebugNm + fileExt).Take(numberFilesCreatedPerTargetArchive))
                {
                    File.WriteAllLines(filePath, new[] { "test archive ", "=====", filePath });
                    var time = now.AddDays(i);
                    if (changeCreationAndWriteTime)
                    {
                        File.SetCreationTime(filePath, time);
                        File.SetLastWriteTime(filePath, time);
                    }
                    i--;
                }
                i = 0;
                // create mock app2 archives (matches app2 config for target)
                foreach (string filePath in ArchiveFileNamesGenerator(archivePath, dateFormat, app2Nm + fileExt).Take(numberFilesCreatedPerTargetArchive))
                {
                    File.WriteAllLines(filePath, new[] { "test archive ", "=====", filePath });
                    var time = now.AddDays(i);
                    if (changeCreationAndWriteTime)
                    {
                        File.SetCreationTime(filePath, time);
                        File.SetLastWriteTime(filePath, time);
                    }
                    i--;
                }
                #endregion

                // Create same app1 Debug file as config defines. Will force archiving to happen on startup
                File.WriteAllLines(logdir + "\\" + app1DebugNm + fileExt, new[] { "Write first app debug target. Startup will archive this file" }, Encoding.ASCII);

                var app1Config = CreateConfigurationFromString(@"<nlog throwExceptions='true'>
                                    <targets>
                                      <target name='traceFile' type='File' 
                                        fileName='" + logdir + "\\" + app1TraceNm + fileExt + @"'
                                        archiveFileName='" + archivePath + @"\${date:format=" + dateFormat + "}-" + app1TraceNm + fileExt + @"' 
                                        archiveEvery='minute' 
                                        archiveOldFileOnStartup='true'
                                        maxArchiveFiles='" + maxArchiveFilesConfig + @"'
                                        layout='${longdate} [${level}] [${callsite}] ${message}' 
                                        concurrentWrites='true' keepFileOpen='false' />
                                    <target name='debugFile' type='File' 
                                        fileName='" + logdir + "\\" + app1DebugNm + fileExt + @"'
                                        archiveFileName='" + archivePath + @"\${date:format=" + dateFormat + "}-" + app1DebugNm + fileExt + @"' 
                                        archiveEvery='minute' 
                                        archiveOldFileOnStartup='true'
                                        maxArchiveFiles='" + maxArchiveFilesConfig + @"'
                                        layout='${longdate} [${level}] [${callsite}] ${message}' 
                                        concurrentWrites='true' keepFileOpen='false' />
                                    </targets>
                                    <rules>
                                      <logger name='*' minLevel='Trace' writeTo='traceFile' />
                                      <logger name='*' minLevel='Debug' writeTo='debugFile' />
                                    </rules>
                                  </nlog>");

                var app2Config = CreateConfigurationFromString(@"<nlog throwExceptions='true'>
                                    <targets>
                                      <target name='logfile' type='File' 
                                        fileName='" + logdir + "\\" + app2Nm + fileExt + @"'
                                        archiveFileName='" + archivePath + @"\${date:format=" + dateFormat + "}-" + app2Nm + fileExt + @"' 
                                        archiveEvery='minute' 
                                        archiveOldFileOnStartup='true'
                                        maxArchiveFiles='" + maxArchiveFilesConfig + @"'
                                        layout='${longdate} [${level}] [${callsite}] ${message}' 
                                        concurrentWrites='true' keepFileOpen='false' />
                                    </targets>;
                                    <rules>
                                      <logger name='*' minLevel='Trace' writeTo='logfile' />
                                    </rules>
                                  </nlog>");

                LogManager.Configuration = app1Config;

                var logger = LogManager.GetCurrentClassLogger();
                // Trigger archive to happen on startup
                logger.Debug("Test 1 - Write to the log file that already exists; trigger archive to happen because archiveOldFileOnStartup='true'");

                // TODO: perhaps extra App1 Debug and Trace files should both be deleted?  (then app1TraceTargetFileCnt would be expected to = expectedArchiveFiles too)
                // I think it depends on how NLog works with logging to both of those files in the call to logger.Debug() above

                // verify file counts. EXPECTED OUTCOME:
                // app1 debug target: removed all extra
                // app1 trace target: has all extra files
                // app2: has all extra files
                var app1TraceTargetFileCnt = archiveDir.GetFiles("*" + app1TraceNm + "*").Length;
                var app1DebugTargetFileCnt = archiveDir.GetFiles("*" + app1DebugNm + "*").Length;
                var app2FileTargetCnt = archiveDir.GetFiles("*" + app2Nm + "*").Length;

                Assert.Equal(numberFilesCreatedPerTargetArchive, app1TraceTargetFileCnt);
                Assert.Equal(numberFilesCreatedPerTargetArchive, app2FileTargetCnt);
                Assert.Equal(expectedArchiveFiles, app1DebugTargetFileCnt);
            }
            finally
            {
                //cleanup
                archiveDir.Delete(true);
            }
        }

        /// <summary>
        /// Test the case when multiple applications are archiving to the same directory.
        /// Only the archives for this application instance should be deleted per the target archive rules.
        /// </summary>
        /// <param name="archivePath">Base path to the archive directory</param>
        /// <param name="logdir">Base path the log file</param>
        /// <param name="maxArchiveFilesConfig"># to use for maxArchiveFiles in NLog configuration.</param>
        /// <param name="expectedArchiveFiles">Expected number of archive files after archiving has occured.</param>
        /// <param name="dateFormat">string to be used for formatting log file names</param>
        /// <param name="changeCreationAndWriteTime"></param>
        private void HandleArchiveFilesMultipleContextSingleTargetsTest(string archivePath, string logdir,
            int maxArchiveFilesConfig, int expectedArchiveFiles, string dateFormat, bool changeCreationAndWriteTime)
        {
            var archiveDir = new DirectoryInfo(archivePath);
            try
            {
                archiveDir.Create();
                var numberFilesCreatedPerTargetArchive = 30;

                // use same config vars for mock files, as for nlog config
                var fileExt = ".log";
                var app1Nm = "App1";
                var app2Nm = "App2";

                #region Create Mock Archive Files
                var now = DateTime.Now;
                var i = 0;
                // create mock app1 archives (matches app1 config for target)
                foreach (string filePath in ArchiveFileNamesGenerator(archivePath, dateFormat, app1Nm + fileExt).Take(numberFilesCreatedPerTargetArchive))
                {
                    File.WriteAllLines(filePath, new[] { "test archive ", "=====", filePath });
                    var time = now.AddDays(i);
                    if (changeCreationAndWriteTime)
                    {
                        File.SetCreationTime(filePath, time);
                        File.SetLastWriteTime(filePath, time);
                    }
                    i--;
                }
                i = 0;
                // create mock app2 archives (matches app2 config for target)
                foreach (string filePath in ArchiveFileNamesGenerator(archivePath, dateFormat, app2Nm + fileExt).Take(numberFilesCreatedPerTargetArchive))
                {
                    File.WriteAllLines(filePath, new[] { "test archive ", "=====", filePath });
                    var time = now.AddDays(i);
                    if (changeCreationAndWriteTime)
                    {
                        File.SetCreationTime(filePath, time);
                        File.SetLastWriteTime(filePath, time);
                    }
                    i--;
                }
                #endregion

                // Create same app1 file as config defines. Will force archiving to happen on startup
                File.WriteAllLines(logdir + "\\" + app1Nm + fileExt, new[] { "Write first app debug target. Startup will archive this file" }, Encoding.ASCII);

                var app1Config = CreateConfigurationFromString(@"<nlog throwExceptions='true'>
                                    <targets>
                                      <target name='logfile' type='File' 
                                        fileName='" + logdir + "\\" + app1Nm + fileExt + @"'
                                        archiveFileName='" + archivePath + @"\${date:format=" + dateFormat + "}-" + app1Nm + fileExt + @"' 
                                        archiveEvery='minute' 
                                        archiveOldFileOnStartup='true'
                                        maxArchiveFiles='" + maxArchiveFilesConfig + @"'
                                        layout='${longdate} [${level}] [${callsite}] ${message}' 
                                        concurrentWrites='true' keepFileOpen='false' />
                                    </targets>;
                                    <rules>
                                      <logger name='*' minLevel='Trace' writeTo='logfile' />
                                    </rules>
                                  </nlog>");

                var app2Config = CreateConfigurationFromString(@"<nlog throwExceptions='true'>
                                    <targets>
                                      <target name='logfile' type='File' 
                                        fileName='" + logdir + "\\" + app2Nm + fileExt + @"'
                                        archiveFileName='" + archivePath + @"\${date:format=" + dateFormat + "}-" + app2Nm + fileExt + @"' 
                                        archiveEvery='minute' 
                                        archiveOldFileOnStartup='true'
                                        maxArchiveFiles='" + maxArchiveFilesConfig + @"'
                                        layout='${longdate} [${level}] [${callsite}] ${message}' 
                                        concurrentWrites='true' keepFileOpen='false' />
                                    </targets>;
                                    <rules>
                                      <logger name='*' minLevel='Trace' writeTo='logfile' />
                                    </rules>
                                  </nlog>");

                LogManager.Configuration = app1Config;

                var logger = LogManager.GetCurrentClassLogger();
                // Trigger archive to happen on startup
                logger.Debug("Test 1 - Write to the log file that already exists; trigger archive to happen because archiveOldFileOnStartup='true'");

                // verify file counts. EXPECTED OUTCOME:
                // app1: Removed extra archives
                // app2: Has all extra archives
                var app1TargetFileCnt = archiveDir.GetFiles("*" + app1Nm + "*").Length;
                var app2FileTargetCnt = archiveDir.GetFiles("*" + app2Nm + "*").Length;

                Assert.Equal(numberFilesCreatedPerTargetArchive, app2FileTargetCnt);
                Assert.Equal(expectedArchiveFiles, app1TargetFileCnt);
            }
            finally
            {
                //cleanup
                archiveDir.Delete(true);
            }
        }
        /// <summary>
        /// Generate unlimited archivefiles names. Don't use toList on this ;)
        /// </summary>
        /// <param name="path"></param>
        /// <param name="dateFormat"></param>
        /// <param name="fileExt">fileext with .</param>
        /// <returns></returns>
        private static IEnumerable<string> ArchiveFileNamesGenerator(string path, string dateFormat, string fileExt)
        {
            //yyyyMMdd-HHmm
            int dateOffset = 1;
            var now = DateTime.Now;
            while (true)
            {
                dateOffset--;
                yield return Path.Combine(path, now.AddDays(dateOffset).ToString(dateFormat) + fileExt);
            }
        }

        [Fact]
        public void RelativeFileNaming_ShouldSuccess()
        {
            var relativeFileName = @"Logs\myapp.log";
            var fullFilePath = Path.GetFullPath(relativeFileName);
            try
            {
                var fileTarget = WrapFileTarget(new FileTarget
                {
                    FileName = fullFilePath,
                    LineEnding = LineEndingMode.LF,
                    Layout = "${level} ${message}",
                    OpenFileCacheTimeout = 0
                });

                SimpleConfigurator.ConfigureForTargetLogging(fileTarget, LogLevel.Debug);

                logger.Debug("aaa");
                logger.Info("bbb");
                logger.Warn("ccc");
                LogManager.Configuration = null;
                AssertFileContents(fullFilePath, "Debug aaa\nInfo bbb\nWarn ccc\n", Encoding.UTF8);
            }
            finally
            {
                if (File.Exists(fullFilePath))
                    File.Delete(fullFilePath);
            }
        }

        [Fact]
        public void RelativeFileNaming_DirectoryNavigation_ShouldSuccess()
        {
            var relativeFileName = @"..\..\Logs\myapp.log";
            var fullFilePath = Path.GetFullPath(relativeFileName);
            try
            {
                var fileTarget = WrapFileTarget(new FileTarget
                {
                    FileName = fullFilePath,
                    LineEnding = LineEndingMode.LF,
                    Layout = "${level} ${message}",
                    OpenFileCacheTimeout = 0
                });

                SimpleConfigurator.ConfigureForTargetLogging(fileTarget, LogLevel.Debug);

                logger.Debug("aaa");
                logger.Info("bbb");
                logger.Warn("ccc");
                LogManager.Configuration = null;
                AssertFileContents(fullFilePath, "Debug aaa\nInfo bbb\nWarn ccc\n", Encoding.UTF8);
            }
            finally
            {
                if (File.Exists(fullFilePath))
                    File.Delete(fullFilePath);
            }
        }

        [Fact]
        public void RelativeSequentialArchiveTest_MaxArchiveFiles_0()
        {
            var tempPath = Guid.NewGuid().ToString();
            var logfile = Path.Combine(tempPath, "file.txt");
            try
            {
                string archiveFolder = Path.Combine(tempPath, "archive");
                var fileTarget = WrapFileTarget(new FileTarget
                {
                    FileName = logfile,
                    ArchiveFileName = Path.Combine(archiveFolder, "{####}.txt"),
                    ArchiveAboveSize = 100,
                    LineEnding = LineEndingMode.LF,
                    ArchiveNumbering = ArchiveNumberingMode.Sequence,
                    Layout = "${message}",
                    MaxArchiveFiles = 0
                });

                SimpleConfigurator.ConfigureForTargetLogging(fileTarget, LogLevel.Debug);
                logfile = Path.GetFullPath(logfile);
                // we emit 5 * 25 *(3 x aaa + \n) bytes
                // so that we should get a full file + 4 archives
                Generate100BytesLog('a');
                Generate100BytesLog('b');
                Generate100BytesLog('c');
                Generate100BytesLog('d');
                Generate100BytesLog('e');

                LogManager.Configuration = null;

                var times = 25;
                AssertFileContents(logfile,
                    StringRepeat(times, "eee\n"),
                    Encoding.UTF8);

                AssertFileContents(
                   Path.Combine(archiveFolder, "0000.txt"),
                   StringRepeat(times, "aaa\n"),
                   Encoding.UTF8);

                AssertFileContents(
                    Path.Combine(archiveFolder, "0001.txt"),
                    StringRepeat(times, "bbb\n"),
                    Encoding.UTF8);

                AssertFileContents(
                    Path.Combine(archiveFolder, "0002.txt"),
                    StringRepeat(times, "ccc\n"),
                    Encoding.UTF8);

                AssertFileContents(
                    Path.Combine(archiveFolder, "0003.txt"),
                    StringRepeat(times, "ddd\n"),
                    Encoding.UTF8);

                Assert.True(!File.Exists(Path.Combine(archiveFolder, "0004.txt")));
            }
            finally
            {
                if (File.Exists(logfile))
                    File.Delete(logfile);
                if (Directory.Exists(tempPath))
                    Directory.Delete(tempPath, true);
            }
        }

        [Fact]
        public void TestFilenameCleanup()
        {
            var invalidChars = Path.GetInvalidFileNameChars();
            var invalidFileName = Path.DirectorySeparatorChar.ToString();
            var expectedFileName = "";
            for (int i = 0; i < invalidChars.Count(); i++)
            {
                var invalidChar = invalidChars[i];
                if (invalidChar == Path.DirectorySeparatorChar || invalidChar == Path.AltDirectorySeparatorChar)
                {
                    //ignore, won't used in cleanup (but for find filename in path)
                    continue;
                }

                invalidFileName += i + invalidChar.ToString();
                //underscore is used for clean
                expectedFileName += i + "_";
            }
            //under mono this the invalid chars is sometimes only 1 char (so min width 2)
            Assert.True(invalidFileName.Length >= 2);
            //CleanupFileName is default true;
            var fileTarget = new FileTarget();
            fileTarget.FileName = invalidFileName;

            var filePathLayout = new NLog.Internal.FilePathLayout(invalidFileName, true, FilePathKind.Absolute);


            var path = filePathLayout.Render(LogEventInfo.CreateNullEvent());
            Assert.Equal(expectedFileName, path);
        }


        protected abstract Target WrapFileTarget(FileTarget target);
    }


    public class PlainFileTargetTests : FileTargetTests
    {
        protected override Target WrapFileTarget(FileTarget target)
        {
            return target;
}

        [Fact]
        public void BatchErrorHandlingTest()
        {
            var fileTarget = WrapFileTarget(new FileTarget { FileName = "${logger}", Layout = "${message}" });
            fileTarget.Initialize(null);

            // make sure that when file names get sorted, the asynchronous continuations are sorted with them as well
            var exceptions = new List<Exception>();
            var events = new[]
            {
                new LogEventInfo(LogLevel.Info, "file99.txt", "msg1").WithContinuation(exceptions.Add),
                new LogEventInfo(LogLevel.Info, "", "msg1").WithContinuation(exceptions.Add),
                new LogEventInfo(LogLevel.Info, "", "msg2").WithContinuation(exceptions.Add),
                new LogEventInfo(LogLevel.Info, "", "msg3").WithContinuation(exceptions.Add)
            };

            fileTarget.WriteAsyncLogEvents(events);

            Assert.Equal(4, exceptions.Count);
            Assert.Null(exceptions[0]);
            Assert.NotNull(exceptions[1]);
            Assert.NotNull(exceptions[2]);
            Assert.NotNull(exceptions[3]);
        }

        [Fact]
        public void HandleArchiveFileAlreadyExistsTest_noBom()
        {
            //NO bom
            var utf8nobom = new UTF8Encoding(false);

            HandleArchiveFileAlreadyExistsTest(utf8nobom, false);
    }

        [Fact]
        public void HandleArchiveFileAlreadyExistsTest_withBom()
        {
            // bom
            var utf8nobom = new UTF8Encoding(true);

            HandleArchiveFileAlreadyExistsTest(utf8nobom, true);
        }

        [Fact]
        public void HandleArchiveFileAlreadyExistsTest_ascii()
        {
            //NO bom
            var encoding = Encoding.ASCII;

            HandleArchiveFileAlreadyExistsTest(encoding, false);
        }

        private void HandleArchiveFileAlreadyExistsTest(Encoding encoding, bool hasBom)
        {
            var tempDir = Path.Combine(Path.GetTempPath(), "HandleArchiveFileAlreadyExistsTest-" + Guid.NewGuid());
            string logFile = Path.Combine(tempDir, "log.txt");
            try
            {
                // set log file access times the same way as when this issue comes up.
                Directory.CreateDirectory(tempDir);


                File.WriteAllText(logFile, "some content" + Environment.NewLine, encoding);
                var oldTime = DateTime.Now.AddDays(-2);
                File.SetCreationTime(logFile, oldTime);
                File.SetLastWriteTime(logFile, oldTime);
                File.SetLastAccessTime(logFile, oldTime);

                //write to archive directly
                var archiveDateFormat = "yyyy-MM-dd";
                var archiveFileNamePattern = Path.Combine(tempDir, "log-{#}.txt");
                var archiveFileName = archiveFileNamePattern.Replace("{#}", oldTime.ToString(archiveDateFormat));
                File.WriteAllText(archiveFileName, "message already in archive" + Environment.NewLine, encoding);

                LogManager.ThrowExceptions = true;

                // configure nlog


                var fileTarget = new FileTarget("file")
                {
                    FileName = logFile,
                    ArchiveEvery = FileArchivePeriod.Day,
                    ArchiveFileName = archiveFileNamePattern,
                    ArchiveNumbering = ArchiveNumberingMode.Date,
                    ArchiveDateFormat = archiveDateFormat,
                    Encoding = encoding
                };


                var config = new LoggingConfiguration();
                config.AddTarget(fileTarget);
                config.AddRuleForAllLevels(fileTarget);

                LogManager.Configuration = config;

                var logger = LogManager.GetLogger("HandleArchiveFileAlreadyExistsTest");
                // write, this should append.
                logger.Info("log to force archiving");


                LogManager.Flush();
                AssertFileContents(archiveFileName, "message already in archive" + Environment.NewLine + "some content" + Environment.NewLine, encoding, hasBom);
            }
            finally
            {
                try
                {
                    if (File.Exists(logFile))
                        File.Delete(logFile);
                    Directory.Delete(tempDir, true);
                }
                catch (Exception)
                {
                }
            }
        }

        [Fact]
        public void DontCrashWhenDateAndSequenceDoesntMatchFiles()
        {
            var tempDir = Path.Combine(Path.GetTempPath(), "DontCrashWhenDateAndSequenceDoesntMatchFiles-" + Guid.NewGuid());
            string logFile = Path.Combine(tempDir, "log.txt");
            try
            {
                // set log file access times the same way as when this issue comes up.
                Directory.CreateDirectory(tempDir);

                File.WriteAllText(logFile, "some content" + Environment.NewLine);
                var oldTime = DateTime.Now.AddDays(-2);
                File.SetCreationTime(logFile, oldTime);
                File.SetLastWriteTime(logFile, oldTime);
                File.SetLastAccessTime(logFile, oldTime);

                //write to archive directly
                var archiveDateFormat = "yyyyMMdd";
                var archiveFileNamePattern = Path.Combine(tempDir, "log-{#}.txt");
                var archiveFileName = archiveFileNamePattern.Replace("{#}", oldTime.ToString(archiveDateFormat));
                File.WriteAllText(archiveFileName, "some archive content");

                LogManager.ThrowExceptions = true;

                // configure nlog


                var fileTarget = new FileTarget("file")
                {
                    FileName = logFile,
                    ArchiveEvery = FileArchivePeriod.Day,
                    ArchiveFileName = "log-{#}.txt",
                    ArchiveNumbering = ArchiveNumberingMode.DateAndSequence,
                    ArchiveAboveSize = 50000,
                    MaxArchiveFiles = 7
                };


                var config = new LoggingConfiguration();
                config.AddRuleForAllLevels(fileTarget);
                LogManager.Configuration = config;

                // write
                var logger = LogManager.GetLogger("DontCrashWhenDateAndSequenceDoesntMatchFiles");
                logger.Info("Log message");

                LogManager.Flush();
            }
            finally
            {
                try
                {
                    if (File.Exists(logFile))
                        File.Delete(logFile);
                    Directory.Delete(tempDir, true);
                }
                catch (Exception)
                {
                }
            }
        }
    }

    public class WrappedFileTargetTests : FileTargetTests
    {
        protected override Target WrapFileTarget(FileTarget target)
        {
            return new MockTargetWrapper { WrappedTarget = target };
        }
    }
}<|MERGE_RESOLUTION|>--- conflicted
+++ resolved
@@ -31,11 +31,8 @@
 // THE POSSIBILITY OF SUCH DAMAGE.
 // 
 
-<<<<<<< HEAD
 #if !SILVERLIGHT && !NETSTANDARD || NETSTANDARD_1plus
 
-=======
->>>>>>> d99f718f
 namespace NLog.UnitTests.Targets
 {
     using System;
@@ -74,10 +71,7 @@
                     select new object[] { concurrentWrites, keepFileOpen, networkWrites, forceManaged, forceMutexConcurrentWrites };
             }
         }
-<<<<<<< HEAD
         
-=======
-
         private static bool UniqueBaseAppender(bool concurrentWrites, bool keepFileOpen, bool networkWrites, bool forceMutexConcurrentWrites)
         {
             if (!concurrentWrites && !networkWrites && !forceMutexConcurrentWrites)
@@ -89,18 +83,12 @@
             return false;
         }
 
->>>>>>> d99f718f
         [Theory]
 #if XUNIT2
         [MemberData("SimpleFileTest_TestParameters")]
 #else
         [PropertyData("SimpleFileTest_TestParameters")]
-<<<<<<< HEAD
-#endif
-        public void SimpleFileTest(bool concurrentWrites, bool keepFileOpen, bool networkWrites)
-=======
         public void SimpleFileTest(bool concurrentWrites, bool keepFileOpen, bool networkWrites, bool forceManaged, bool forceMutexConcurrentWrites)
->>>>>>> d99f718f
         {
             var logFile = Path.GetTempFileName();
             try
@@ -108,23 +96,14 @@
                 var fileTarget = WrapFileTarget(new FileTarget
                                     {
                     FileName = SimpleLayout.Escape(logFile),
-<<<<<<< HEAD
                                         LineEnding = LineEndingMode.LF,
                                         Layout = "${level} ${message}",
                                         OpenFileCacheTimeout = 0,
                                         ConcurrentWrites = concurrentWrites,
                                         KeepFileOpen = keepFileOpen,
-                                        NetworkWrites = networkWrites
-=======
-                    LineEnding = LineEndingMode.LF,
-                    Layout = "${level} ${message}",
-                    OpenFileCacheTimeout = 0,
-                    ConcurrentWrites = concurrentWrites,
-                    KeepFileOpen = keepFileOpen,
                     NetworkWrites = networkWrites,
                     ForceManaged = forceManaged,
                     ForceMutexConcurrentWrites = forceMutexConcurrentWrites
->>>>>>> d99f718f
                 });
 
                 SimpleConfigurator.ConfigureForTargetLogging(fileTarget, LogLevel.Debug);
@@ -179,25 +158,15 @@
             }
         }
 
-<<<<<<< HEAD
 #if !SILVERLIGHT && !MONO && !NETSTANDARD
-=======
-#if  !MONO
->>>>>>> d99f718f
         const int FIVE_SECONDS = 5000;
 
         /// <summary>
         /// If a drive doesn't existing, before repeatatly creating a dir was tried. This test was taking +60 seconds 
         /// </summary>
-<<<<<<< HEAD
         [Theory(Skip = "Xunit2 has no timeout..")]
         [MemberData("SimpleFileTest_TestParameters")]
-        public void NonExistingDriveShouldNotDelayMuch(bool concurrentWrites, bool keepFileOpen, bool networkWrites)
-=======
-        [Theory(Timeout = FIVE_SECONDS)]
-        [PropertyData("SimpleFileTest_TestParameters")]
         public void NonExistingDriveShouldNotDelayMuch(bool concurrentWrites, bool keepFileOpen, bool networkWrites, bool forceManaged, bool forceMutexConcurrentWrites)
->>>>>>> d99f718f
         {
             var nonExistingDrive = GetFirstNonExistingDriveWindows();
 
@@ -648,21 +617,12 @@
                 var fileTarget = WrapFileTarget(new FileTarget
                                     {
                     FileName = logFile,
-<<<<<<< HEAD
                                         ArchiveFileName = Path.Combine(archiveFolder, "{####}.txt"),
-                                        ArchiveAboveSize = 1000,
+                    ArchiveAboveSize = 100,
                                         LineEnding = LineEndingMode.LF,
                                         Layout = "${message}",
                                         MaxArchiveFiles = 3,
                                         ArchiveNumbering = ArchiveNumberingMode.Sequence
-=======
-                    ArchiveFileName = Path.Combine(archiveFolder, "{####}.txt"),
-                    ArchiveAboveSize = 100,
-                    LineEnding = LineEndingMode.LF,
-                    Layout = "${message}",
-                    MaxArchiveFiles = 3,
-                    ArchiveNumbering = ArchiveNumberingMode.Sequence
->>>>>>> d99f718f
                 });
 
                 SimpleConfigurator.ConfigureForTargetLogging(fileTarget, LogLevel.Debug);
@@ -1004,12 +964,7 @@
         [MemberData("DateArchive_UsesDateFromCurrentTimeSource_TestParameters")]
 #else
         [PropertyData("DateArchive_UsesDateFromCurrentTimeSource_TestParameters")]
-<<<<<<< HEAD
-#endif
-        public void DateArchive_UsesDateFromCurrentTimeSource(DateTimeKind timeKind, bool includeDateInLogFilePath, bool concurrentWrites, bool keepFileOpen, bool networkWrites, bool includeSequenceInArchive)
-=======
         public void DateArchive_UsesDateFromCurrentTimeSource(DateTimeKind timeKind, bool includeDateInLogFilePath, bool concurrentWrites, bool keepFileOpen, bool networkWrites, bool includeSequenceInArchive, bool forceManaged, bool forceMutexConcurrentWrites)
->>>>>>> d99f718f
         {
             const string archiveDateFormat = "yyyyMMdd";
             const int maxArchiveFiles = 3;
@@ -1085,13 +1040,8 @@
                 }
                 //Setting the Configuration to [null] will result in a 'Dump' of the current log entries
                 LogManager.Configuration = null;
-<<<<<<< HEAD
                 
-                var files = Directory.GetFiles(archiveFolder).OrderBy(s => s).ToList();
-=======
-
                 var files = Directory.GetFiles(archiveFolder);
->>>>>>> d99f718f
                 //the amount of archived files may not exceed the set 'MaxArchiveFiles'
                 Assert.Equal(maxArchiveFiles, files.Length);
 
@@ -1151,12 +1101,7 @@
         [MemberData("DateArchive_ArchiveOnceOnly_TestParameters")]
 #else
         [PropertyData("DateArchive_ArchiveOnceOnly_TestParameters")]
-<<<<<<< HEAD
-#endif
-        public void DateArchive_ArchiveOnceOnly(bool concurrentWrites, bool keepFileOpen, bool networkWrites, bool dateInLogFilePath, bool includeSequenceInArchive)
-=======
         public void DateArchive_ArchiveOnceOnly(bool concurrentWrites, bool keepFileOpen, bool networkWrites, bool dateInLogFilePath, bool includeSequenceInArchive, bool forceManaged, bool forceMutexConcurrentWrites)
->>>>>>> d99f718f
         {
             var tempPath = Path.Combine(Path.GetTempPath(), Guid.NewGuid().ToString());
             var logFile = Path.Combine(tempPath, dateInLogFilePath ? "file_${shortdate}.txt" : "file.txt");
@@ -1307,12 +1252,7 @@
         [MemberData("DateArchive_AllLoggersTransferToCurrentLogFile_TestParameters")]
 #else
         [PropertyData("DateArchive_AllLoggersTransferToCurrentLogFile_TestParameters")]
-<<<<<<< HEAD
-#endif
-        public void DateArchive_AllLoggersTransferToCurrentLogFile(bool concurrentWrites, bool keepFileOpen, bool networkWrites, bool includeDateInLogFilePath, bool includeSequenceInArchive, bool enableArchiveCompression)
-=======
         public void DateArchive_AllLoggersTransferToCurrentLogFile(bool concurrentWrites, bool keepFileOpen, bool networkWrites, bool includeDateInLogFilePath, bool includeSequenceInArchive, bool enableArchiveCompression, bool forceManaged, bool forceMutexConcurrentWrites)
->>>>>>> d99f718f
         {
             var tempPath = Path.Combine(Path.GetTempPath(), Guid.NewGuid().ToString());
             var logfile = Path.Combine(tempPath, includeDateInLogFilePath ? "file_${shortdate}.txt" : "file.txt");
@@ -3361,7 +3301,7 @@
             {
                 // set log file access times the same way as when this issue comes up.
                 Directory.CreateDirectory(tempDir);
-
+                
                 File.WriteAllText(logFile, "some content" + Environment.NewLine);
                 var oldTime = DateTime.Now.AddDays(-2);
                 File.SetCreationTime(logFile, oldTime);
@@ -3389,7 +3329,7 @@
                     MaxArchiveFiles = 7
                 };
 
-
+                
                 var config = new LoggingConfiguration();
                 config.AddRuleForAllLevels(fileTarget);
                 LogManager.Configuration = config;
