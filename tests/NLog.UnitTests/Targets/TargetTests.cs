--- conflicted
+++ resolved
@@ -84,11 +84,6 @@
 
                         var args = new List<object> { fileTarget };
 
-<<<<<<< HEAD
-
-
-=======
->>>>>>> 18309ac3
                         //default ctor
                         var defaultConstructedTarget = (WrapperTargetBase)Activator.CreateInstance(targetType);
                         defaultConstructedTarget.Name = name;
