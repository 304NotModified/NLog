// 
// Copyright (c) 2004-2016 Jaroslaw Kowalski <jaak@jkowalski.net>, Kim Christensen, Julian Verdurmen
// 
// All rights reserved.
// 
// Redistribution and use in source and binary forms, with or without 
// modification, are permitted provided that the following conditions 
// are met:
// 
// * Redistributions of source code must retain the above copyright notice, 
//   this list of conditions and the following disclaimer. 
// 
// * Redistributions in binary form must reproduce the above copyright notice,
//   this list of conditions and the following disclaimer in the documentation
//   and/or other materials provided with the distribution. 
// 
// * Neither the name of Jaroslaw Kowalski nor the names of its 
//   contributors may be used to endorse or promote products derived from this
//   software without specific prior written permission. 
// 
// THIS SOFTWARE IS PROVIDED BY THE COPYRIGHT HOLDERS AND CONTRIBUTORS "AS IS"
// AND ANY EXPRESS OR IMPLIED WARRANTIES, INCLUDING, BUT NOT LIMITED TO, THE 
// IMPLIED WARRANTIES OF MERCHANTABILITY AND FITNESS FOR A PARTICULAR PURPOSE 
// ARE DISCLAIMED. IN NO EVENT SHALL THE COPYRIGHT OWNER OR CONTRIBUTORS BE 
// LIABLE FOR ANY DIRECT, INDIRECT, INCIDENTAL, SPECIAL, EXEMPLARY, OR 
// CONSEQUENTIAL DAMAGES (INCLUDING, BUT NOT LIMITED TO, PROCUREMENT OF
// SUBSTITUTE GOODS OR SERVICES; LOSS OF USE, DATA, OR PROFITS; OR BUSINESS 
// INTERRUPTION) HOWEVER CAUSED AND ON ANY THEORY OF LIABILITY, WHETHER IN 
// CONTRACT, STRICT LIABILITY, OR TORT (INCLUDING NEGLIGENCE OR OTHERWISE) 
// ARISING IN ANY WAY OUT OF THE USE OF THIS SOFTWARE, EVEN IF ADVISED OF 
// THE POSSIBILITY OF SUCH DAMAGE.
// 


namespace NLog.UnitTests.Targets.Wrappers
{
    using System;
    using System.Threading;
    using NLog.Common;
    using NLog.Targets;
    using NLog.Targets.Wrappers;
    using System.Collections.Generic;
    using Xunit;

    public class AsyncTargetWrapperTests : NLogTestBase
    {
        [Fact]
        public void AsyncTargetWrapperInitTest()
        {
            var myTarget = new MyTarget();
            var targetWrapper = new AsyncTargetWrapper(myTarget, 300, AsyncTargetWrapperOverflowAction.Grow);
            Assert.Equal(AsyncTargetWrapperOverflowAction.Grow, targetWrapper.OverflowAction);
            Assert.Equal(300, targetWrapper.QueueLimit);
            Assert.Equal(50, targetWrapper.TimeToSleepBetweenBatches);
            Assert.Equal(200, targetWrapper.BatchSize);
        }

        [Fact]
        public void AsyncTargetWrapperInitTest2()
        {
            var myTarget = new MyTarget();
            var targetWrapper = new AsyncTargetWrapper()
            {
                WrappedTarget = myTarget,
            };

            Assert.Equal(AsyncTargetWrapperOverflowAction.Discard, targetWrapper.OverflowAction);
            Assert.Equal(10000, targetWrapper.QueueLimit);
            Assert.Equal(50, targetWrapper.TimeToSleepBetweenBatches);
            Assert.Equal(200, targetWrapper.BatchSize);
        }

#if !NETSTANDARD
        /// <summary>
        /// Test Fix for https://github.com/NLog/NLog/issues/1069
        /// </summary>
        [Fact]
        public void AsyncTargetWrapperSyncTest_WhenTimeToSleepBetweenBatchesIsEqualToZero()
        {
            LogManager.ThrowConfigExceptions = true;

            var myTarget = new MyTarget();
            var targetWrapper = new AsyncTargetWrapper() {
                WrappedTarget = myTarget,
                TimeToSleepBetweenBatches = 0,
                BatchSize = 4,
                QueueLimit = 2, // Will make it "sleep" between every second write
                OverflowAction = AsyncTargetWrapperOverflowAction.Block
            };
            targetWrapper.Initialize(null);
            myTarget.Initialize(null);

            try
            {
                int flushCounter = 0;
                AsyncContinuation flushHandler = (ex) => { ++flushCounter; };

                List<KeyValuePair<LogEventInfo, AsyncContinuation>> itemPrepareList = new List<KeyValuePair<LogEventInfo, AsyncContinuation>>(500);
                List<int> itemWrittenList = new List<int>(itemPrepareList.Capacity);
                for (int i = 0; i< itemPrepareList.Capacity; ++i)
                {
                    var logEvent = new LogEventInfo();
                    int sequenceID = logEvent.SequenceID;
                    itemPrepareList.Add(new KeyValuePair<LogEventInfo, AsyncContinuation>(logEvent, (ex) => itemWrittenList.Add(sequenceID)));
                }

                long startTicks = Environment.TickCount;
                for (int i = 0; i < itemPrepareList.Count; ++i)
                {
                    var logEvent = itemPrepareList[i].Key;
                    targetWrapper.WriteAsyncLogEvent(logEvent.WithContinuation(itemPrepareList[i].Value));
                }

                targetWrapper.Flush(flushHandler);

                for (int i = 0; i < itemPrepareList.Count * 2 && itemWrittenList.Count != itemPrepareList.Count; ++i)
                    System.Threading.Thread.Sleep(1);

                long elapsedMilliseconds = Environment.TickCount - startTicks;

                Assert.Equal(itemPrepareList.Count, itemWrittenList.Count);
                int prevSequenceID = 0;
                for (int i = 0; i < itemWrittenList.Count; ++i)
                {
                    Assert.True(prevSequenceID < itemWrittenList[i]);
                    prevSequenceID = itemWrittenList[i];
                }

#if MONO || NET3_5 
                Assert.True(elapsedMilliseconds < 750);    // Skip timing test when running within OpenCover.Console.exe
#endif

                targetWrapper.Flush(flushHandler);
                for (int i = 0; i < 2000 && flushCounter != 2; ++i)
                    System.Threading.Thread.Sleep(1);
                Assert.Equal(2, flushCounter);
            }
            finally
            {
                myTarget.Close();
                targetWrapper.Close();
            }
        }

        [Fact]
        public void AsyncTargetWrapperSyncTest1()
        {
            var myTarget = new MyTarget();
            var targetWrapper = new AsyncTargetWrapper
            {
                WrappedTarget = myTarget,
                Name = "AsyncTargetWrapperSyncTest1_Wrapper",
            };
            targetWrapper.Initialize(null);
            myTarget.Initialize(null);

            try
            {
                var logEvent = new LogEventInfo();
                Exception lastException = null;
                ManualResetEvent continuationHit = new ManualResetEvent(false);
                Thread continuationThread = null;
                AsyncContinuation continuation =
                    ex =>
                        {
                            lastException = ex;
                            continuationThread = Thread.CurrentThread;
                            continuationHit.Set();
                        };

                targetWrapper.WriteAsyncLogEvent(logEvent.WithContinuation(continuation));

                // continuation was not hit 
                Assert.True(continuationHit.WaitOne(2000));
                Assert.NotSame(continuationThread, Thread.CurrentThread);
                Assert.Null(lastException);
                Assert.Equal(1, myTarget.WriteCount);

                continuationHit.Reset();
                targetWrapper.WriteAsyncLogEvent(logEvent.WithContinuation(continuation));
                continuationHit.WaitOne();
                Assert.NotSame(continuationThread, Thread.CurrentThread);
                Assert.Null(lastException);
                Assert.Equal(2, myTarget.WriteCount);
            }
            finally
            {
                myTarget.Close();
                targetWrapper.Close();
            }
        }
#endif

        [Fact]
        public void AsyncTargetWrapperAsyncTest1()
        {
            var myTarget = new MyAsyncTarget();
            var targetWrapper = new AsyncTargetWrapper(myTarget) { Name = "AsyncTargetWrapperAsyncTest1_Wrapper" };
            targetWrapper.Initialize(null);
            myTarget.Initialize(null);
            try
            {
                var logEvent = new LogEventInfo();
                Exception lastException = null;
                var continuationHit = new ManualResetEvent(false);
                AsyncContinuation continuation =
                    ex =>
                    {
                        lastException = ex;
                        continuationHit.Set();
                    };

                targetWrapper.WriteAsyncLogEvent(logEvent.WithContinuation(continuation));

                Assert.True(continuationHit.WaitOne());
                Assert.Null(lastException);
                Assert.Equal(1, myTarget.WriteCount);

                continuationHit.Reset();
                targetWrapper.WriteAsyncLogEvent(logEvent.WithContinuation(continuation));
                continuationHit.WaitOne();
                Assert.Null(lastException);
                Assert.Equal(2, myTarget.WriteCount);
            }
            finally
            {
                myTarget.Close();
                targetWrapper.Close();
            }
        }

        [Fact]
        public void AsyncTargetWrapperAsyncWithExceptionTest1()
        {
            var myTarget = new MyAsyncTarget
            {
                ThrowExceptions = true,
       
            };

            var targetWrapper = new AsyncTargetWrapper(myTarget) {Name = "AsyncTargetWrapperAsyncWithExceptionTest1_Wrapper"};
            targetWrapper.Initialize(null);
            myTarget.Initialize(null);
            try
            {
                var logEvent = new LogEventInfo();
                Exception lastException = null;
                var continuationHit = new ManualResetEvent(false);
                AsyncContinuation continuation =
                    ex =>
                    {
                        lastException = ex;
                        continuationHit.Set();
                    };

                targetWrapper.WriteAsyncLogEvent(logEvent.WithContinuation(continuation));

                Assert.True(continuationHit.WaitOne());
                Assert.NotNull(lastException);
                Assert.IsType(typeof(InvalidOperationException), lastException);

                // no flush on exception
                Assert.Equal(0, myTarget.FlushCount);
                Assert.Equal(1, myTarget.WriteCount);

                continuationHit.Reset();
                lastException = null;
                targetWrapper.WriteAsyncLogEvent(logEvent.WithContinuation(continuation));
                continuationHit.WaitOne();
                Assert.NotNull(lastException);
                Assert.IsType(typeof(InvalidOperationException), lastException);
                Assert.Equal(0, myTarget.FlushCount);
                Assert.Equal(2, myTarget.WriteCount);
            }
            finally
            {
                myTarget.Close();
                targetWrapper.Close();
            }
        }

        [Fact]
        public void AsyncTargetWrapperFlushTest()
        {
            var myTarget = new MyAsyncTarget
            {
                ThrowExceptions = true
            };

            var targetWrapper = new AsyncTargetWrapper(myTarget)
            {
                Name = "AsyncTargetWrapperFlushTest_Wrapper",
                OverflowAction = AsyncTargetWrapperOverflowAction.Grow
            };

            targetWrapper.Initialize(null);
            myTarget.Initialize(null);

            try
            {
                List<Exception> exceptions = new List<Exception>();

                int eventCount = 5000;

                for (int i = 0; i < eventCount; ++i)
                {
                    targetWrapper.WriteAsyncLogEvent(LogEventInfo.CreateNullEvent().WithContinuation(
                        ex =>
                        {
                            lock (exceptions)
                            {
                                exceptions.Add(ex);
                            }
                        }));
                }

                Exception lastException = null;
                ManualResetEvent mre = new ManualResetEvent(false);

                string internalLog = RunAndCaptureInternalLog(
                    () =>
                    {
                        targetWrapper.Flush(
                            cont =>
                            {
                                try
                                {
                                    // by this time all continuations should be completed
                                    Assert.Equal(eventCount, exceptions.Count);

                                    // with just 1 flush of the target
                                    Assert.Equal(1, myTarget.FlushCount);

                                    // and all writes should be accounted for
                                    Assert.Equal(eventCount, myTarget.WriteCount);
                                }
                                catch (Exception ex)
                                {
                                    lastException = ex;
                                }
                                finally
                                {
                                    mre.Set();
                                }
                            });
                        Assert.True(mre.WaitOne());
                    },
                    LogLevel.Trace);

                if (lastException != null)
                {
                    Assert.True(false, lastException.ToString() + "\r\n" + internalLog);
                }
            }
            finally
            {
                myTarget.Close();
                targetWrapper.Close();
            }
        }

        [Fact]
        public void AsyncTargetWrapperCloseTest()
        {
            var myTarget = new MyAsyncTarget
            {
                ThrowExceptions = true
            };

            var targetWrapper = new AsyncTargetWrapper(myTarget)
            {
                OverflowAction = AsyncTargetWrapperOverflowAction.Grow,
                TimeToSleepBetweenBatches = 1000,
                Name = "AsyncTargetWrapperCloseTest_Wrapper",
            };

            targetWrapper.Initialize(null);
            myTarget.Initialize(null);

            targetWrapper.WriteAsyncLogEvent(LogEventInfo.CreateNullEvent().WithContinuation(ex => { }));

            // quickly close the target before the timer elapses
            targetWrapper.Close();
        }

        [Fact]
        public void AsyncTargetWrapperExceptionTest()
        {
            var targetWrapper = new AsyncTargetWrapper
            {
                OverflowAction = AsyncTargetWrapperOverflowAction.Grow,
                TimeToSleepBetweenBatches = 500,
                WrappedTarget = new DebugTarget(),
                Name = "AsyncTargetWrapperExceptionTest_Wrapper"
            };

            LogManager.ThrowExceptions = false;

            targetWrapper.Initialize(null);

            // null out wrapped target - will cause exception on the timer thread
            targetWrapper.WrappedTarget = null;

            string internalLog = RunAndCaptureInternalLog(
                () =>
                {
                    targetWrapper.WriteAsyncLogEvent(LogEventInfo.CreateNullEvent().WithContinuation(ex => { }));
                    targetWrapper.Close();
                },
                LogLevel.Trace);

            Assert.True(internalLog.Contains("AsyncWrapper 'AsyncTargetWrapperExceptionTest_Wrapper': WrappedTarget is NULL"), internalLog);
        }

        [Fact]
        public void FlushingMultipleTimesSimultaneous()
        {
            var asyncTarget = new AsyncTargetWrapper
            {
                TimeToSleepBetweenBatches = 1000,
                WrappedTarget = new DebugTarget(),
                Name = "FlushingMultipleTimesSimultaneous_Wrapper"
            };
            asyncTarget.Initialize(null);

            try
            {
                asyncTarget.WriteAsyncLogEvent(LogEventInfo.CreateNullEvent().WithContinuation(ex => { }));

                var firstContinuationCalled = false;
                var secondContinuationCalled = false;
                var firstContinuationResetEvent = new ManualResetEvent(false);
                var secondContinuationResetEvent = new ManualResetEvent(false);
                asyncTarget.Flush(ex =>
                {
                    firstContinuationCalled = true;
                    firstContinuationResetEvent.Set();
                });
                asyncTarget.Flush(ex =>
                {
                    secondContinuationCalled = true;
                    secondContinuationResetEvent.Set();
                });

                firstContinuationResetEvent.WaitOne();
                secondContinuationResetEvent.WaitOne();
                Assert.True(firstContinuationCalled);
                Assert.True(secondContinuationCalled);
            }
            finally
            {
                asyncTarget.Close();
            }
        }

        class MyAsyncTarget : Target
        {
            private readonly NLog.Internal.AsyncOperationCounter pendingWriteCounter = new NLog.Internal.AsyncOperationCounter();

            public int FlushCount;
            public int WriteCount;

            protected override void Write(LogEventInfo logEvent)
            {
                throw new NotSupportedException();
            }

            protected override void Write(AsyncLogEventInfo logEvent)
            {
                Assert.True(this.FlushCount <= this.WriteCount);
<<<<<<< HEAD
                Interlocked.Increment(ref this.WriteCount);
                RunAsync2(
=======

                pendingWriteCounter.BeginOperation();
                ThreadPool.QueueUserWorkItem(
>>>>>>> 29f87343
                    s =>
                        {
                            try
                            {
                                Interlocked.Increment(ref this.WriteCount);
                                if (this.ThrowExceptions)
                                {
                                    logEvent.Continuation(new InvalidOperationException("Some problem!"));
                                    logEvent.Continuation(new InvalidOperationException("Some problem!"));
                                }
                                else
                                {
                                    logEvent.Continuation(null);
                                    logEvent.Continuation(null);
                                }
                            }
                            finally
                            {
                                pendingWriteCounter.CompleteOperation(null);
                            }
                        });
            }

            

            protected override void FlushAsync(AsyncContinuation asyncContinuation)
            {
                Interlocked.Increment(ref this.FlushCount);
<<<<<<< HEAD
                RunAsync2(
                    s => asyncContinuation(null));
=======
                var wrappedContinuation = pendingWriteCounter.RegisterCompletionNotification(asyncContinuation);
                ThreadPool.QueueUserWorkItem(
                    s =>
                    {
                        wrappedContinuation(null);
                    });
>>>>>>> 29f87343
            }

            public bool ThrowExceptions { get; set; }
        }

        class MyTarget : Target
        {
            public int FlushCount { get; set; }
            public int WriteCount { get; set; }

            protected override void Write(LogEventInfo logEvent)
            {
                Assert.True(this.FlushCount <= this.WriteCount);
                this.WriteCount++;
            }

            protected override void FlushAsync(AsyncContinuation asyncContinuation)
            {
                this.FlushCount++;
                asyncContinuation(null);
            }
        }
    }
}<|MERGE_RESOLUTION|>--- conflicted
+++ resolved
@@ -126,7 +126,7 @@
                     prevSequenceID = itemWrittenList[i];
                 }
 
-#if MONO || NET3_5 
+#if MONO || NET3_5
                 Assert.True(elapsedMilliseconds < 750);    // Skip timing test when running within OpenCover.Console.exe
 #endif
 
@@ -468,29 +468,24 @@
             protected override void Write(AsyncLogEventInfo logEvent)
             {
                 Assert.True(this.FlushCount <= this.WriteCount);
-<<<<<<< HEAD
-                Interlocked.Increment(ref this.WriteCount);
+
+                pendingWriteCounter.BeginOperation();
                 RunAsync2(
-=======
-
-                pendingWriteCounter.BeginOperation();
-                ThreadPool.QueueUserWorkItem(
->>>>>>> 29f87343
                     s =>
                         {
                             try
                             {
                                 Interlocked.Increment(ref this.WriteCount);
-                                if (this.ThrowExceptions)
-                                {
-                                    logEvent.Continuation(new InvalidOperationException("Some problem!"));
-                                    logEvent.Continuation(new InvalidOperationException("Some problem!"));
-                                }
-                                else
-                                {
-                                    logEvent.Continuation(null);
-                                    logEvent.Continuation(null);
-                                }
+                            if (this.ThrowExceptions)
+                            {
+                                logEvent.Continuation(new InvalidOperationException("Some problem!"));
+                                logEvent.Continuation(new InvalidOperationException("Some problem!"));
+                            }
+                            else
+                            {
+                                logEvent.Continuation(null);
+                                logEvent.Continuation(null);
+                            }
                             }
                             finally
                             {
@@ -504,17 +499,11 @@
             protected override void FlushAsync(AsyncContinuation asyncContinuation)
             {
                 Interlocked.Increment(ref this.FlushCount);
-<<<<<<< HEAD
                 RunAsync2(
-                    s => asyncContinuation(null));
-=======
-                var wrappedContinuation = pendingWriteCounter.RegisterCompletionNotification(asyncContinuation);
-                ThreadPool.QueueUserWorkItem(
                     s =>
                     {
-                        wrappedContinuation(null);
+                        asyncContinuation(null);
                     });
->>>>>>> 29f87343
             }
 
             public bool ThrowExceptions { get; set; }
