--- conflicted
+++ resolved
@@ -1590,47 +1590,6 @@
         }
 #endif
 
-<<<<<<< HEAD
-=======
-        [Theory]
-        [InlineData("usetransactions='false'", true)]
-        [InlineData("usetransactions='true'", true)]
-        [InlineData("", false)]
-        public void WarningForObsoleteUseTransactions(string property, bool printWarning)
-        {
-            LoggingConfiguration c = XmlLoggingConfiguration.CreateFromXmlString($@"
-            <nlog ThrowExceptions='true' internalLogLevel='Info'>
-                <targets>
-                    <target type='database' {property} name='t1' commandtext='fake sql' connectionstring='somewhere' />
-                </targets>
-                <rules>
-                      <logger name='*' writeTo='t1'>
-                       
-                      </logger>
-                    </rules>
-            </nlog>");
-
-            StringWriter writer1 = new StringWriter()
-            {
-                NewLine = "\n"
-            };
-            InternalLogger.LogWriter = writer1;
-            var t = c.FindTargetByName<DatabaseTarget>("t1");
-            t.Initialize(null);
-            var internalLog = writer1.ToString();
-
-            if (printWarning)
-            {
-                Assert.Contains("obsolete", internalLog, StringComparison.OrdinalIgnoreCase);
-                Assert.Contains("usetransactions", internalLog, StringComparison.OrdinalIgnoreCase);
-            }
-            else
-            {
-                Assert.DoesNotContain("obsolete", internalLog, StringComparison.OrdinalIgnoreCase);
-                Assert.DoesNotContain("usetransactions", internalLog, StringComparison.OrdinalIgnoreCase);
-            }
-        }
-
         [Theory]
         [InlineData("localhost", "MyDatabase", "user", "password", "Server=localhost;User id=user;Password=password;Database=MyDatabase")]
         [InlineData("localhost", null, "user", "password", "Server=localhost;User id=user;Password=password;")]
@@ -1692,7 +1651,6 @@
             Assert.Equal(expected, result);
         }
 
->>>>>>> 24312c35
         private static void AssertLog(string expectedLog)
         {
             Assert.Equal(expectedLog.Replace("\r", ""), MockDbConnection.Log.Replace("\r", ""));
