--- conflicted
+++ resolved
@@ -75,6 +75,7 @@
   </ItemGroup>
   <ItemGroup>
     <Compile Include="ApiTests.cs" />
+    <Compile Include="AssemblyInfo.cs" />
     <Compile Include="AsyncHelperTests.cs" />
     <Compile Include="Common\InternalLoggerTests.cs" />
     <Compile Include="Common\LastLogEventListTarget.cs" />
@@ -109,11 +110,7 @@
     <Compile Include="Internal\FileAppenders\FileAppenderCacheTests.cs" />
     <Compile Include="Internal\NetworkSenders\TcpNetworkSenderTests.cs" />
     <Compile Include="Internal\NetworkSenders\UdpNetworkSenderTests.cs" />
-<<<<<<< HEAD
-    <Compile Include="Internal\PlatformDetectorTests.cs" />
-=======
     <Compile Include="Internal\StringHelpersTests.cs" />
->>>>>>> b8d1f326
     <Compile Include="LayoutRenderers\AppDomainLayoutRendererTests.cs" />
     <Compile Include="LayoutRenderers\AppSettingTests.cs" />
     <Compile Include="LayoutRenderers\AssemblyVersionTests.cs" />
@@ -171,7 +168,6 @@
     <Compile Include="NLogTestBase.cs" />
     <Compile Include="NLogTraceListenerTests.cs" />
     <Compile Include="ProcessRunner.cs" />
-    <Compile Include="Properties\AssemblyInfo.cs" />
     <Compile Include="RegressionTests.cs" />
     <Compile Include="RoutingTests.cs" />
     <Compile Include="Targets\ColoredConsoleTargetTests.cs" />
@@ -205,7 +201,6 @@
     <Compile Include="Targets\Wrappers\SplitGroupTargetTests.cs" />
     <Compile Include="Targets\Wrappers\WrapperTargetBaseTests.cs" />
     <Compile Include="TimeSourceTests.cs" />
-    <Compile Include="UnitTestApp.xaml.cs" />
   </ItemGroup>
   <ItemGroup>
     <Content Include="ConfigFiles\included.nlog" />
@@ -215,9 +210,7 @@
     <Content Include="ProjectFileInfo.xml" />
     <Content Include="Properties\AppManifest.xml" />
     <Content Include="Properties\OutOfBrowserSettings.xml" />
-    <Content Include="Properties\UnitTestApp.rd.xml" />
     <Content Include="Properties\WMAppManifest.xml" />
-    <Content Include="testresults.xml" />
   </ItemGroup>
   <ItemGroup>
     <None Include="NLogTests.snk" />
