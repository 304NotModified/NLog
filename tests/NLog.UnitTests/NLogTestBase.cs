--- conflicted
+++ resolved
@@ -32,12 +32,8 @@
 // 
 
 using System.Linq;
-<<<<<<< HEAD
-
-=======
-using System.Runtime.CompilerServices;
 using System.Security;
->>>>>>> 29f87343
+
 
 namespace NLog.UnitTests
 {
@@ -83,10 +79,6 @@
             {
                 //flush all events if needed.
                 LogManager.Configuration.Close();
-<<<<<<< HEAD
-                
-=======
->>>>>>> 29f87343
             }
 
             if (LogManager.LogFactory != null)
@@ -98,14 +90,12 @@
             InternalLogger.Reset();
             LogManager.ThrowExceptions = false;
             LogManager.ThrowConfigExceptions = null;
-<<<<<<< HEAD
-            
-=======
 #if !SILVERLIGHT
             System.Diagnostics.Trace.Listeners.Clear();
+#if !NETSTANDARD
             System.Diagnostics.Debug.Listeners.Clear();
 #endif
->>>>>>> 29f87343
+#endif
         }
 
         protected void AssertDebugCounter(string targetName, int val)
@@ -350,7 +340,7 @@
         /// </summary>
         protected int GetPrevLineNumber()
         {
-            //fixed value set with #line 100000
+        //fixed value set with #line 100000
             return 100001;
         }
 
@@ -365,10 +355,6 @@
             XmlDocument doc = new XmlDocument();
             doc.LoadXml(configXml);
 
-<<<<<<< HEAD
-            return new XmlLoggingConfiguration(doc.DocumentElement, Environment.CurrentDirectory);
-#endif
-=======
             string currentDirectory = null;
             try
             {
@@ -379,10 +365,9 @@
                 //ignore   
             }
 
-
-
             return new XmlLoggingConfiguration(doc.DocumentElement, currentDirectory);
->>>>>>> 29f87343
+#endif
+
         }
 
         protected string RunAndCaptureInternalLog(SyncAction action, LogLevel internalLogLevel)
@@ -439,6 +424,22 @@
                     return this.writer.ToString();
                 }
             }
+
+#if NETSTANDARD
+
+            /// <summary>Writes a character to the text string or stream.</summary>
+            /// <param name="value">The character to write to the text stream. </param>
+            /// <exception cref="T:System.ObjectDisposedException">The <see cref="T:System.IO.TextWriter" /> is closed. </exception>
+            /// <exception cref="T:System.IO.IOException">An I/O error occurs. </exception>
+            public override void Write(char value)
+            {
+                lock (this.writer)
+                {
+                    this.writer.Write(value);
+                }
+            }
+#endif
+
         }
 
         /// <summary>
