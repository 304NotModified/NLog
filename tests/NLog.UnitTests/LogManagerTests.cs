--- conflicted
+++ resolved
@@ -261,10 +261,7 @@
             LogManager.Configuration = null;
         }
 
-<<<<<<< HEAD
-#if !SILVERLIGHT && !NETSTANDARD
-=======
->>>>>>> d99f718f
+#if !NETSTANDARD
         private int _reloadCounter = 0;
 
         private void WaitForConfigReload(int counter)
@@ -382,6 +379,7 @@
                 }
             }
         }
+#endif
 
         [Fact]
         public void GivenCurrentClass_WhenGetCurrentClassLogger_ThenLoggerShouldBeCurrentClass()
