// 
// Copyright (c) 2004-2016 Jaroslaw Kowalski <jaak@jkowalski.net>, Kim Christensen, Julian Verdurmen
// 
// All rights reserved.
// 
// Redistribution and use in source and binary forms, with or without 
// modification, are permitted provided that the following conditions 
// are met:
// 
// * Redistributions of source code must retain the above copyright notice, 
//   this list of conditions and the following disclaimer. 
// 
// * Redistributions in binary form must reproduce the above copyright notice,
//   this list of conditions and the following disclaimer in the documentation
//   and/or other materials provided with the distribution. 
// 
// * Neither the name of Jaroslaw Kowalski nor the names of its 
//   contributors may be used to endorse or promote products derived from this
//   software without specific prior written permission. 
// 
// THIS SOFTWARE IS PROVIDED BY THE COPYRIGHT HOLDERS AND CONTRIBUTORS "AS IS"
// AND ANY EXPRESS OR IMPLIED WARRANTIES, INCLUDING, BUT NOT LIMITED TO, THE 
// IMPLIED WARRANTIES OF MERCHANTABILITY AND FITNESS FOR A PARTICULAR PURPOSE 
// ARE DISCLAIMED. IN NO EVENT SHALL THE COPYRIGHT OWNER OR CONTRIBUTORS BE 
// LIABLE FOR ANY DIRECT, INDIRECT, INCIDENTAL, SPECIAL, EXEMPLARY, OR 
// CONSEQUENTIAL DAMAGES (INCLUDING, BUT NOT LIMITED TO, PROCUREMENT OF
// SUBSTITUTE GOODS OR SERVICES; LOSS OF USE, DATA, OR PROFITS; OR BUSINESS 
// INTERRUPTION) HOWEVER CAUSED AND ON ANY THEORY OF LIABILITY, WHETHER IN 
// CONTRACT, STRICT LIABILITY, OR TORT (INCLUDING NEGLIGENCE OR OTHERWISE) 
// ARISING IN ANY WAY OUT OF THE USE OF THIS SOFTWARE, EVEN IF ADVISED OF 
// THE POSSIBILITY OF SUCH DAMAGE.
// 

<<<<<<< HEAD
#if !SILVERLIGHT && !NETSTANDARD

=======
>>>>>>> d99f718f
#define DEBUG

namespace NLog.UnitTests
{
    using System;
    using System.Globalization;
    using System.Threading;
    using System.Diagnostics;
    using Xunit;

    public class NLogTraceListenerTests : NLogTestBase, IDisposable
    {
        private readonly CultureInfo previousCultureInfo;

        public NLogTraceListenerTests()
        {
            this.previousCultureInfo = Thread.CurrentThread.CurrentCulture;
            // set the culture info with the decimal separator (comma) different from InvariantCulture separator (point)
            Thread.CurrentThread.CurrentCulture = new CultureInfo("fr-FR");
        }
        
        public void Dispose()
        {
            // restore previous culture info
            Thread.CurrentThread.CurrentCulture = this.previousCultureInfo;
        }

        [Fact]
        public void TraceWriteTest()
        {
            LogManager.Configuration = CreateConfigurationFromString(@"
                <nlog>
                    <targets><target name='debug' type='Debug' layout='${logger} ${level} ${message}' /></targets>
                    <rules>
                        <logger name='*' minlevel='Debug' writeTo='debug' />
                    </rules>
                </nlog>");

            Debug.Listeners.Clear();
            Debug.Listeners.Add(new NLogTraceListener { Name = "Logger1" });

            Debug.Write("Hello");
            AssertDebugLastMessage("debug", "Logger1 Debug Hello");

            Debug.Write("Hello", "Cat1");
            AssertDebugLastMessage("debug", "Logger1 Debug Cat1: Hello");

            Debug.Write(3.1415);
            AssertDebugLastMessage("debug", string.Format("Logger1 Debug {0}", 3.1415));

            Debug.Write(3.1415, "Cat2");
            AssertDebugLastMessage("debug", string.Format("Logger1 Debug Cat2: {0}", 3.1415));
        }

        [Fact]
        public void TraceWriteLineTest()
        {
            LogManager.Configuration = CreateConfigurationFromString(@"
                <nlog>
                    <targets><target name='debug' type='Debug' layout='${logger} ${level} ${message}' /></targets>
                    <rules>
                        <logger name='*' minlevel='Debug' writeTo='debug' />
                    </rules>
                </nlog>");

            Debug.Listeners.Clear();
            Debug.Listeners.Add(new NLogTraceListener { Name = "Logger1" });

            Debug.WriteLine("Hello");
            AssertDebugLastMessage("debug", "Logger1 Debug Hello");

            Debug.WriteLine("Hello", "Cat1");
            AssertDebugLastMessage("debug", "Logger1 Debug Cat1: Hello");

            Debug.WriteLine(3.1415);
            AssertDebugLastMessage("debug", string.Format("Logger1 Debug {0}", 3.1415));

            Debug.WriteLine(3.1415, "Cat2");
            AssertDebugLastMessage("debug", string.Format("Logger1 Debug Cat2: {0}", 3.1415));
        }

        [Fact]
        public void TraceWriteNonDefaultLevelTest()
        {
            LogManager.Configuration = CreateConfigurationFromString(@"
                <nlog>
                    <targets><target name='debug' type='Debug' layout='${logger} ${level} ${message}' /></targets>
                    <rules>
                        <logger name='*' minlevel='Trace' writeTo='debug' />
                    </rules>
                </nlog>");

            Debug.Listeners.Clear();
            Debug.Listeners.Add(new NLogTraceListener { Name = "Logger1", DefaultLogLevel = LogLevel.Trace });

            Debug.Write("Hello");
            AssertDebugLastMessage("debug", "Logger1 Trace Hello");
        }

        [Fact]
        public void TraceConfiguration()
        {
            var listener = new NLogTraceListener();
            listener.Attributes.Add("defaultLogLevel", "Warn");
            listener.Attributes.Add("forceLogLevel", "Error");
            listener.Attributes.Add("autoLoggerName", "1");
            listener.Attributes.Add("DISABLEFLUSH", "true"); 

            Assert.Equal(LogLevel.Warn, listener.DefaultLogLevel);
            Assert.Equal(LogLevel.Error, listener.ForceLogLevel);
            Assert.True(listener.AutoLoggerName);
            Assert.True(listener.DisableFlush);
        }

        [Fact]
        public void TraceFailTest()
        {
            LogManager.Configuration = CreateConfigurationFromString(@"
                <nlog>
                    <targets><target name='debug' type='Debug' layout='${logger} ${level} ${message}' /></targets>
                    <rules>
                        <logger name='*' minlevel='Debug' writeTo='debug' />
                    </rules>
                </nlog>");

            Debug.Listeners.Clear();
            Debug.Listeners.Add(new NLogTraceListener { Name = "Logger1" });

            Debug.Fail("Message");
            AssertDebugLastMessage("debug", "Logger1 Error Message");

            Debug.Fail("Message", "Detailed Message");
            AssertDebugLastMessage("debug", "Logger1 Error Message Detailed Message");
        }

        [Fact]
        public void AutoLoggerNameTest()
        {
            LogManager.Configuration = CreateConfigurationFromString(@"
                <nlog>
                    <targets><target name='debug' type='Debug' layout='${logger} ${level} ${message}' /></targets>
                    <rules>
                        <logger name='*' minlevel='Debug' writeTo='debug' />
                    </rules>
                </nlog>");

            Debug.Listeners.Clear();
            Debug.Listeners.Add(new NLogTraceListener { Name = "Logger1", AutoLoggerName = true });

            Debug.Write("Hello");
            AssertDebugLastMessage("debug", this.GetType().FullName + " Debug Hello");
        }

        [Fact]
        public void TraceDataTests()
        {
            LogManager.Configuration = CreateConfigurationFromString(@"
                <nlog>
                    <targets><target name='debug' type='Debug' layout='${logger} ${level} ${message} ${event-context:EventID}' /></targets>
                    <rules>
                        <logger name='*' minlevel='Trace' writeTo='debug' />
                    </rules>
                </nlog>");

            TraceSource ts = CreateTraceSource();
            ts.Listeners.Add(new NLogTraceListener { Name = "Logger1", DefaultLogLevel = LogLevel.Trace });

            ts.TraceData(TraceEventType.Critical, 123, 42);
            AssertDebugLastMessage("debug", "MySource1 Fatal 42 123");

            ts.TraceData(TraceEventType.Critical, 145, 42, 3.14, "foo");
            AssertDebugLastMessage("debug", string.Format("MySource1 Fatal 42, {0}, foo 145", 3.14.ToString(System.Globalization.CultureInfo.CurrentCulture)));
        }

#if MONO
        [Fact(Skip="Not working under MONO - not sure if unit test is wrong, or the code")]
#else
        [Fact]
#endif
        public void LogInformationTest()
        {
            LogManager.Configuration = CreateConfigurationFromString(@"
                <nlog>
                    <targets><target name='debug' type='Debug' layout='${logger} ${level} ${message} ${event-context:EventID}' /></targets>
                    <rules>
                        <logger name='*' minlevel='Trace' writeTo='debug' />
                    </rules>
                </nlog>");

            TraceSource ts = CreateTraceSource();
            ts.Listeners.Add(new NLogTraceListener { Name = "Logger1", DefaultLogLevel = LogLevel.Trace });
            
            ts.TraceInformation("Quick brown fox");
            AssertDebugLastMessage("debug", "MySource1 Info Quick brown fox 0");

            ts.TraceInformation("Mary had {0} lamb", "a little");
            AssertDebugLastMessage("debug", "MySource1 Info Mary had a little lamb 0");
        }

        [Fact]
        public void TraceEventTests()
        {
            LogManager.Configuration = CreateConfigurationFromString(@"
                <nlog>
                    <targets><target name='debug' type='Debug' layout='${logger} ${level} ${message} ${event-context:EventID}' /></targets>
                    <rules>
                        <logger name='*' minlevel='Trace' writeTo='debug' />
                    </rules>
                </nlog>");

            TraceSource ts = CreateTraceSource();
            ts.Listeners.Add(new NLogTraceListener { Name = "Logger1", DefaultLogLevel = LogLevel.Trace });

            ts.TraceEvent(TraceEventType.Information, 123, "Quick brown {0} jumps over the lazy {1}.", "fox", "dog");
            AssertDebugLastMessage("debug", "MySource1 Info Quick brown fox jumps over the lazy dog. 123");

            ts.TraceEvent(TraceEventType.Information, 123);
            AssertDebugLastMessage("debug", "MySource1 Info  123");

            ts.TraceEvent(TraceEventType.Verbose, 145, "Bar");
            AssertDebugLastMessage("debug", "MySource1 Trace Bar 145");

            ts.TraceEvent(TraceEventType.Error, 145, "Foo");
            AssertDebugLastMessage("debug", "MySource1 Error Foo 145");

            ts.TraceEvent(TraceEventType.Suspend, 145, "Bar");
            AssertDebugLastMessage("debug", "MySource1 Debug Bar 145");

            ts.TraceEvent(TraceEventType.Resume, 145, "Foo");
            AssertDebugLastMessage("debug", "MySource1 Debug Foo 145");

            ts.TraceEvent(TraceEventType.Warning, 145, "Bar");
            AssertDebugLastMessage("debug", "MySource1 Warn Bar 145");

            ts.TraceEvent(TraceEventType.Critical, 145, "Foo");
            AssertDebugLastMessage("debug", "MySource1 Fatal Foo 145");
        }

#if MONO
        [Fact(Skip="Not working under MONO - not sure if unit test is wrong, or the code")]
#else
        [Fact]
#endif
        public void ForceLogLevelTest()
        {
            LogManager.Configuration = CreateConfigurationFromString(@"
                <nlog>
                    <targets><target name='debug' type='Debug' layout='${logger} ${level} ${message} ${event-context:EventID}' /></targets>
                    <rules>
                        <logger name='*' minlevel='Trace' writeTo='debug' />
                    </rules>
                </nlog>");

            TraceSource ts = CreateTraceSource();
            ts.Listeners.Add(new NLogTraceListener { Name = "Logger1", DefaultLogLevel = LogLevel.Trace, ForceLogLevel = LogLevel.Warn });

            // force all logs to be Warn, DefaultLogLevel has no effect on TraceSource
            ts.TraceInformation("Quick brown fox");
            AssertDebugLastMessage("debug", "MySource1 Warn Quick brown fox 0");

            ts.TraceInformation("Mary had {0} lamb", "a little");
            AssertDebugLastMessage("debug", "MySource1 Warn Mary had a little lamb 0");
        }

        
        private static TraceSource CreateTraceSource()
        {
            var ts = new TraceSource("MySource1", SourceLevels.All);
#if MONO
            // for some reason needed on Mono
            ts.Switch = new SourceSwitch("MySource1", "Verbose");
            ts.Switch.Level = SourceLevels.All;
#endif
            return ts;
        }
    }
}
<|MERGE_RESOLUTION|>--- conflicted
+++ resolved
@@ -31,11 +31,8 @@
 // THE POSSIBILITY OF SUCH DAMAGE.
 // 
 
-<<<<<<< HEAD
 #if !SILVERLIGHT && !NETSTANDARD
 
-=======
->>>>>>> d99f718f
 #define DEBUG
 
 namespace NLog.UnitTests
