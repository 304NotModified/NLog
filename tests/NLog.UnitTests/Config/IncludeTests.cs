// 
// Copyright (c) 2004-2016 Jaroslaw Kowalski <jaak@jkowalski.net>, Kim Christensen, Julian Verdurmen
// 
// All rights reserved.
// 
// Redistribution and use in source and binary forms, with or without 
// modification, are permitted provided that the following conditions 
// are met:
// 
// * Redistributions of source code must retain the above copyright notice, 
//   this list of conditions and the following disclaimer. 
// 
// * Redistributions in binary form must reproduce the above copyright notice,
//   this list of conditions and the following disclaimer in the documentation
//   and/or other materials provided with the distribution. 
// 
// * Neither the name of Jaroslaw Kowalski nor the names of its 
//   contributors may be used to endorse or promote products derived from this
//   software without specific prior written permission. 
// 
// THIS SOFTWARE IS PROVIDED BY THE COPYRIGHT HOLDERS AND CONTRIBUTORS "AS IS"
// AND ANY EXPRESS OR IMPLIED WARRANTIES, INCLUDING, BUT NOT LIMITED TO, THE 
// IMPLIED WARRANTIES OF MERCHANTABILITY AND FITNESS FOR A PARTICULAR PURPOSE 
// ARE DISCLAIMED. IN NO EVENT SHALL THE COPYRIGHT OWNER OR CONTRIBUTORS BE 
// LIABLE FOR ANY DIRECT, INDIRECT, INCIDENTAL, SPECIAL, EXEMPLARY, OR 
// CONSEQUENTIAL DAMAGES (INCLUDING, BUT NOT LIMITED TO, PROCUREMENT OF
// SUBSTITUTE GOODS OR SERVICES; LOSS OF USE, DATA, OR PROFITS; OR BUSINESS 
// INTERRUPTION) HOWEVER CAUSED AND ON ANY THEORY OF LIABILITY, WHETHER IN 
// CONTRACT, STRICT LIABILITY, OR TORT (INCLUDING NEGLIGENCE OR OTHERWISE) 
// ARISING IN ANY WAY OUT OF THE USE OF THIS SOFTWARE, EVEN IF ADVISED OF 
// THE POSSIBILITY OF SUCH DAMAGE.
// 

using System.Diagnostics;
using System.Linq;
using System.Threading;
using NLog.Targets;

namespace NLog.UnitTests.Config
{
    using System;
    using System.IO;
    using NLog.Config;
    using Xunit;

    public class IncludeTests : NLogTestBase
    {
        [Fact]
        public void IncludeTest()
        {
            string tempPath = Path.Combine(Path.GetTempPath(), Guid.NewGuid().ToString());
            Directory.CreateDirectory(tempPath);

            CreateConfigFile(tempPath, "included.nlog", @"<nlog>
                    <targets><target name='debug' type='Debug' layout='${message}' /></targets>
            </nlog>");

            CreateConfigFile(tempPath, "main.nlog", @"<nlog>
                <include file='included.nlog' />
                <rules>
                    <logger name='*' minlevel='Debug' writeTo='debug' />
                </rules>
            </nlog>");


            string fileToLoad = Path.Combine(tempPath, "main.nlog");
            try
            {
                // load main.nlog from the XAP
                LogManager.Configuration = new XmlLoggingConfiguration(fileToLoad);

                LogManager.GetLogger("A").Debug("aaa");
                AssertDebugLastMessage("debug", "aaa");
            }
            finally
            {
<<<<<<< HEAD
#if !SILVERLIGHT && !NETSTANDARD
=======
>>>>>>> d99f718f
                if (Directory.Exists(tempPath))
                    Directory.Delete(tempPath, true);
            }
        }

        [Fact]
        public void IncludeNotExistingTest()
        {
            LogManager.ThrowConfigExceptions = true;
            string tempPath = Path.Combine(Path.GetTempPath(), Guid.NewGuid().ToString());
            Directory.CreateDirectory(tempPath);

            using (StreamWriter fs = File.CreateText(Path.Combine(tempPath, "main.nlog")))
            {
                fs.Write(@"<nlog>
                <include file='included.nlog' />
            </nlog>");
            }

            string fileToLoad = Path.Combine(tempPath, "main.nlog");

            try
            {
                Assert.Throws<NLogConfigurationException>(() => new XmlLoggingConfiguration(fileToLoad));
            }
            finally
            {
<<<<<<< HEAD
#if !SILVERLIGHT && !NETSTANDARD
=======
>>>>>>> d99f718f
                if (Directory.Exists(tempPath))
                    Directory.Delete(tempPath, true);
            }
        }

        [Fact]
        public void IncludeNotExistingIgnoredTest()
        {
            var tempPath = Path.Combine(Path.GetTempPath(), Guid.NewGuid().ToString());
            Directory.CreateDirectory(tempPath);

            var config = @"<nlog>
                <include file='included-notpresent.nlog' ignoreErrors='true' />
                <targets><target name='debug' type='Debug' layout='${message}' /></targets>
                <rules>
                    <logger name='*' minlevel='Debug' writeTo='debug' />
                </rules>
            </nlog>";

            CreateConfigFile(tempPath, "main.nlog", config);

            string fileToLoad = Path.Combine(tempPath, "main.nlog");
            try
            {
                LogManager.Configuration = new XmlLoggingConfiguration(fileToLoad);
                LogManager.GetLogger("A").Debug("aaa");
                AssertDebugLastMessage("debug", "aaa");
            }
            finally
            {
<<<<<<< HEAD
#if !SILVERLIGHT && !NETSTANDARD
=======
>>>>>>> d99f718f
                if (Directory.Exists(tempPath))
                    Directory.Delete(tempPath, true);
            }
        }

        /// <summary>
        /// Create config file in dir
        /// </summary>
        /// <param name="tempPath"></param>
        /// <param name="filename"></param>
        /// <param name="config"></param>
        private static void CreateConfigFile(string tempPath, string filename, string config)
        {
            using (var fs = File.CreateText(Path.Combine(tempPath, filename)))
            {
                fs.Write(config);
    }
        }
    }
}<|MERGE_RESOLUTION|>--- conflicted
+++ resolved
@@ -74,12 +74,10 @@
             }
             finally
             {
-<<<<<<< HEAD
-#if !SILVERLIGHT && !NETSTANDARD
-=======
->>>>>>> d99f718f
+#if !NETSTANDARD
                 if (Directory.Exists(tempPath))
                     Directory.Delete(tempPath, true);
+#endif
             }
         }
 
@@ -105,12 +103,10 @@
             }
             finally
             {
-<<<<<<< HEAD
-#if !SILVERLIGHT && !NETSTANDARD
-=======
->>>>>>> d99f718f
+#if  !NETSTANDARD
                 if (Directory.Exists(tempPath))
                     Directory.Delete(tempPath, true);
+#endif
             }
         }
 
@@ -139,12 +135,10 @@
             }
             finally
             {
-<<<<<<< HEAD
-#if !SILVERLIGHT && !NETSTANDARD
-=======
->>>>>>> d99f718f
+#if !NETSTANDARD
                 if (Directory.Exists(tempPath))
                     Directory.Delete(tempPath, true);
+#endif
             }
         }
 
