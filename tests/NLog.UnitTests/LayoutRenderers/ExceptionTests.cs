// 
// Copyright (c) 2004-2019 Jaroslaw Kowalski <jaak@jkowalski.net>, Kim Christensen, Julian Verdurmen
// 
// All rights reserved.
// 
// Redistribution and use in source and binary forms, with or without 
// modification, are permitted provided that the following conditions 
// are met:
// 
// * Redistributions of source code must retain the above copyright notice, 
//   this list of conditions and the following disclaimer. 
// 
// * Redistributions in binary form must reproduce the above copyright notice,
//   this list of conditions and the following disclaimer in the documentation
//   and/or other materials provided with the distribution. 
// 
// * Neither the name of Jaroslaw Kowalski nor the names of its 
//   contributors may be used to endorse or promote products derived from this
//   software without specific prior written permission. 
// 
// THIS SOFTWARE IS PROVIDED BY THE COPYRIGHT HOLDERS AND CONTRIBUTORS "AS IS"
// AND ANY EXPRESS OR IMPLIED WARRANTIES, INCLUDING, BUT NOT LIMITED TO, THE 
// IMPLIED WARRANTIES OF MERCHANTABILITY AND FITNESS FOR A PARTICULAR PURPOSE 
// ARE DISCLAIMED. IN NO EVENT SHALL THE COPYRIGHT OWNER OR CONTRIBUTORS BE 
// LIABLE FOR ANY DIRECT, INDIRECT, INCIDENTAL, SPECIAL, EXEMPLARY, OR 
// CONSEQUENTIAL DAMAGES (INCLUDING, BUT NOT LIMITED TO, PROCUREMENT OF
// SUBSTITUTE GOODS OR SERVICES; LOSS OF USE, DATA, OR PROFITS; OR BUSINESS 
// INTERRUPTION) HOWEVER CAUSED AND ON ANY THEORY OF LIABILITY, WHETHER IN 
// CONTRACT, STRICT LIABILITY, OR TORT (INCLUDING NEGLIGENCE OR OTHERWISE) 
// ARISING IN ANY WAY OUT OF THE USE OF THIS SOFTWARE, EVEN IF ADVISED OF 
// THE POSSIBILITY OF SUCH DAMAGE.
// 

namespace NLog.UnitTests.LayoutRenderers
{
    using System;
    using System.Collections.Generic;
    using NLog.LayoutRenderers;
    using NLog.Layouts;
    using NLog.Targets;
    using NLog.Internal;
    using Xunit;
    using NLog.Config;

    public class ExceptionTests : NLogTestBase
    {
        private ILogger logger = LogManager.GetLogger("NLog.UnitTests.LayoutRenderer.ExceptionTests");
        private const string ExceptionDataFormat = "{0}: {1}";

        [Fact]
<<<<<<< HEAD
=======
        public void ExceptionWithStackTrace_ObsoleteMethodTest()
        {
            LogManager.Configuration = XmlLoggingConfiguration.CreateFromXmlString(@"
            <nlog>
                <targets>
                    <target name='debug1' type='Debug' layout='${exception}' />
                    <target name='debug2' type='Debug' layout='${exception:format=stacktrace}' />
                    <target name='debug3' type='Debug' layout='${exception:format=type}' />
                    <target name='debug4' type='Debug' layout='${exception:format=shorttype}' />
                    <target name='debug5' type='Debug' layout='${exception:format=tostring}' />
                    <target name='debug6' type='Debug' layout='${exception:format=message}' />
                    <target name='debug7' type='Debug' layout='${exception:format=method}' />
                    <target name='debug8' type='Debug' layout='${exception:format=message,shorttype:separator=*}' />
                    <target name='debug9' type='Debug' layout='${exception:format=data}' />
                    <target name='debug10' type='Debug' layout='${exception:format=source}' />
                </targets>
                <rules>
                    <logger minlevel='Info' writeTo='debug1,debug2,debug3,debug4,debug5,debug6,debug7,debug8,debug9,debug10' />
                </rules>
            </nlog>");

            const string exceptionMessage = "Test exception";
            const string exceptionDataKey = "testkey";
            const string exceptionDataValue = "testvalue";
            Exception ex = GetExceptionWithStackTrace(exceptionMessage);
            ex.Data.Add(exceptionDataKey, exceptionDataValue);
#pragma warning disable 0618
            // Obsolete method requires testing until completely removed.
            logger.ErrorException("msg", ex);
#pragma warning restore 0618
            AssertDebugLastMessage("debug1", exceptionMessage);
            AssertDebugLastMessage("debug2", ex.StackTrace);
            AssertDebugLastMessage("debug3", typeof(CustomArgumentException).FullName);
            AssertDebugLastMessage("debug4", typeof(CustomArgumentException).Name);
            AssertDebugLastMessage("debug5", ex.ToString());
            AssertDebugLastMessage("debug6", exceptionMessage);
            AssertDebugLastMessage("debug9", string.Format(ExceptionDataFormat, exceptionDataKey, exceptionDataValue));
            AssertDebugLastMessage("debug10", GetType().ToString());

            // each version of the framework produces slightly different information for MethodInfo, so we just 
            // make sure it's not empty
            var debug7Target = (DebugTarget)LogManager.Configuration.FindTargetByName("debug7");
            Assert.False(string.IsNullOrEmpty(debug7Target.LastMessage));

            AssertDebugLastMessage("debug8", "Test exception*" + typeof(CustomArgumentException).Name);
        }

        [Fact]
>>>>>>> 9358d3db
        public void ExceptionWithStackTraceTest()
        {
            LogManager.Configuration = XmlLoggingConfiguration.CreateFromXmlString(@"
            <nlog>
                <targets>
                    <target name='debug1' type='Debug' layout='${exception}' />
                    <target name='debug2' type='Debug' layout='${exception:format=stacktrace}' />
                    <target name='debug3' type='Debug' layout='${exception:format=type}' />
                    <target name='debug4' type='Debug' layout='${exception:format=shorttype}' />
                    <target name='debug5' type='Debug' layout='${exception:format=tostring}' />
                    <target name='debug6' type='Debug' layout='${exception:format=message}' />
                    <target name='debug7' type='Debug' layout='${exception:format=method}' />
                    <target name='debug8' type='Debug' layout='${exception:format=message,shorttype:separator=*}' />
                    <target name='debug9' type='Debug' layout='${exception:format=data}' />
                    <target name='debug10' type='Debug' layout='${exception:format=source}' />
                </targets>
                <rules>
                    <logger minlevel='Info' writeTo='debug1,debug2,debug3,debug4,debug5,debug6,debug7,debug8,debug9,debug10' />
                </rules>
            </nlog>");

            const string exceptionMessage = "Test exception";
            const string exceptionDataKey = "testkey";
            const string exceptionDataValue = "testvalue";
            Exception ex = GetExceptionWithStackTrace(exceptionMessage);
            ex.Data.Add(exceptionDataKey, exceptionDataValue);
            logger.Error(ex, "msg");
            var dataText = string.Format(ExceptionDataFormat, exceptionDataKey, exceptionDataValue);
            AssertDebugLastMessage("debug1", ex.ToString() + " " + dataText);
            AssertDebugLastMessage("debug2", ex.StackTrace);
            AssertDebugLastMessage("debug3", typeof(CustomArgumentException).FullName);
            AssertDebugLastMessage("debug4", typeof(CustomArgumentException).Name);
            AssertDebugLastMessage("debug5", ex.ToString());
            AssertDebugLastMessage("debug6", exceptionMessage);
<<<<<<< HEAD

            AssertDebugLastMessage("debug9", dataText);
=======
            AssertDebugLastMessage("debug9", string.Format(ExceptionDataFormat, exceptionDataKey, exceptionDataValue));
            AssertDebugLastMessage("debug10", GetType().ToString());
>>>>>>> 9358d3db

            // each version of the framework produces slightly different information for MethodInfo, so we just 
            // make sure it's not empty
            var debug7Target = (DebugTarget)LogManager.Configuration.FindTargetByName("debug7");
            Assert.False(string.IsNullOrEmpty(debug7Target.LastMessage));

            AssertDebugLastMessage("debug8", exceptionMessage + "*" + typeof(CustomArgumentException).Name);
        }

        /// <summary>
        /// Just wrrite exception, no message argument.
        /// </summary>
        [Fact]
        public void ExceptionWithoutMessageParam()
        {
            LogManager.Configuration = XmlLoggingConfiguration.CreateFromXmlString(@"
            <nlog>
                <targets>
                    <target name='debug1' type='Debug' layout='${exception}' />
                    <target name='debug2' type='Debug' layout='${exception:format=stacktrace}' />
                    <target name='debug3' type='Debug' layout='${exception:format=type}' />
                    <target name='debug4' type='Debug' layout='${exception:format=shorttype}' />
                    <target name='debug5' type='Debug' layout='${exception:format=tostring}' />
                    <target name='debug6' type='Debug' layout='${exception:format=message}' />
                    <target name='debug7' type='Debug' layout='${exception:format=method}' />
                    <target name='debug8' type='Debug' layout='${exception:format=message,shorttype:separator=*}' />
                    <target name='debug9' type='Debug' layout='${exception:format=data}' />
                    <target name='debug10' type='Debug' layout='${exception:format=source}' />
                </targets>
                <rules>
                    <logger minlevel='Info' writeTo='debug1,debug2,debug3,debug4,debug5,debug6,debug7,debug8,debug9,debug10' />
                </rules>
            </nlog>");

            const string exceptionMessage = "I don't like nullref exception!";
            const string exceptionDataKey = "testkey";
            const string exceptionDataValue = "testvalue";
            Exception ex = GetExceptionWithStackTrace(exceptionMessage);
            ex.Data.Add(exceptionDataKey, exceptionDataValue);
            logger.Error(ex);
            var dataText = string.Format(ExceptionDataFormat, exceptionDataKey, exceptionDataValue);
            AssertDebugLastMessage("debug1", ex.ToString() + " " + dataText);
            AssertDebugLastMessage("debug2", ex.StackTrace);
            AssertDebugLastMessage("debug3", typeof(CustomArgumentException).FullName);
            AssertDebugLastMessage("debug4", typeof(CustomArgumentException).Name);
            AssertDebugLastMessage("debug5", ex.ToString());
            AssertDebugLastMessage("debug6", exceptionMessage);
<<<<<<< HEAD
            AssertDebugLastMessage("debug9", dataText);
=======
            AssertDebugLastMessage("debug9", string.Format(ExceptionDataFormat, exceptionDataKey, exceptionDataValue));
            AssertDebugLastMessage("debug10", GetType().ToString());
>>>>>>> 9358d3db

            // each version of the framework produces slightly different information for MethodInfo, so we just 
            // make sure it's not empty
            var debug7Target = (DebugTarget)LogManager.Configuration.FindTargetByName("debug7");
            Assert.False(string.IsNullOrEmpty(debug7Target.LastMessage));

            AssertDebugLastMessage("debug8", exceptionMessage + "*" + typeof(CustomArgumentException).Name);
        }

<<<<<<< HEAD
=======

        [Fact]
        public void ExceptionWithoutStackTrace_ObsoleteMethodTest()
        {
            LogManager.Configuration = XmlLoggingConfiguration.CreateFromXmlString(@"
            <nlog>
                <targets>
                    <target name='debug1' type='Debug' layout='${exception}' />
                    <target name='debug2' type='Debug' layout='${exception:format=stacktrace}' />
                    <target name='debug3' type='Debug' layout='${exception:format=type}' />
                    <target name='debug4' type='Debug' layout='${exception:format=shorttype}' />
                    <target name='debug5' type='Debug' layout='${exception:format=tostring}' />
                    <target name='debug6' type='Debug' layout='${exception:format=message}' />
                    <target name='debug7' type='Debug' layout='${exception:format=method}' />
                    <target name='debug8' type='Debug' layout='${exception:format=message,shorttype:separator=*}' />
                    <target name='debug9' type='Debug' layout='${exception:format=data}' />
                    <target name='debug10' type='Debug' layout='${exception:format=source}' />
                </targets>
                <rules>
                    <logger minlevel='Info' writeTo='debug1,debug2,debug3,debug4,debug5,debug6,debug7,debug8,debug9,debug10' />
                </rules>
            </nlog>");

            const string exceptionMessage = "Test exception";
            const string exceptionDataKey = "testkey";
            const string exceptionDataValue = "testvalue";
            Exception ex = GetExceptionWithoutStackTrace(exceptionMessage);
            ex.Data.Add(exceptionDataKey, exceptionDataValue);
#pragma warning disable 0618
            // Obsolete method requires testing until completely removed.
            logger.ErrorException("msg", ex);
#pragma warning restore 0618
            AssertDebugLastMessage("debug1", exceptionMessage);
            AssertDebugLastMessage("debug2", "");
            AssertDebugLastMessage("debug3", typeof(CustomArgumentException).FullName);
            AssertDebugLastMessage("debug4", typeof(CustomArgumentException).Name);
            AssertDebugLastMessage("debug5", ex.ToString());
            AssertDebugLastMessage("debug6", exceptionMessage);
            AssertDebugLastMessage("debug7", "");
            AssertDebugLastMessage("debug8", "Test exception*" + typeof(CustomArgumentException).Name);
            AssertDebugLastMessage("debug9", string.Format(ExceptionDataFormat, exceptionDataKey, exceptionDataValue));
            AssertDebugLastMessage("debug10", "");
        }

>>>>>>> 9358d3db
        [Fact]
        public void ExceptionWithoutStackTraceTest()
        {
            LogManager.Configuration = XmlLoggingConfiguration.CreateFromXmlString(@"
            <nlog>
                <targets>
                    <target name='debug1' type='Debug' layout='${exception}' />
                    <target name='debug2' type='Debug' layout='${exception:format=stacktrace}' />
                    <target name='debug3' type='Debug' layout='${exception:format=type}' />
                    <target name='debug4' type='Debug' layout='${exception:format=shorttype}' />
                    <target name='debug5' type='Debug' layout='${exception:format=tostring}' />
                    <target name='debug6' type='Debug' layout='${exception:format=message}' />
                    <target name='debug7' type='Debug' layout='${exception:format=method}' />
                    <target name='debug8' type='Debug' layout='${exception:format=message,shorttype:separator=*}' />
                    <target name='debug9' type='Debug' layout='${exception:format=data}' />
                    <target name='debug10' type='Debug' layout='${exception:format=source}' />
                </targets>
                <rules>
                    <logger minlevel='Info' writeTo='debug1,debug2,debug3,debug4,debug5,debug6,debug7,debug8,debug9,debug10' />
                </rules>
            </nlog>");

            const string exceptionMessage = "Test exception";
            const string exceptionDataKey = "testkey";
            const string exceptionDataValue = "testvalue";
            Exception ex = GetExceptionWithoutStackTrace(exceptionMessage);
            ex.Data.Add(exceptionDataKey, exceptionDataValue);
            logger.Error(ex, "msg");
            var dataText = string.Format(ExceptionDataFormat, exceptionDataKey, exceptionDataValue);
            AssertDebugLastMessage("debug1", ex.ToString() + " " + dataText);
            AssertDebugLastMessage("debug2", "");
            AssertDebugLastMessage("debug3", typeof(CustomArgumentException).FullName);
            AssertDebugLastMessage("debug4", typeof(CustomArgumentException).Name);
            AssertDebugLastMessage("debug5", ex.ToString());
            AssertDebugLastMessage("debug6", exceptionMessage);
            AssertDebugLastMessage("debug7", "");
            AssertDebugLastMessage("debug8", "Test exception*" + typeof(CustomArgumentException).Name);
<<<<<<< HEAD
            AssertDebugLastMessage("debug9", dataText);
=======
            AssertDebugLastMessage("debug9", string.Format(ExceptionDataFormat, exceptionDataKey, exceptionDataValue));
            AssertDebugLastMessage("debug10", "");
>>>>>>> 9358d3db
        }

        [Fact]
        public void ExceptionNewLineSeparatorTest()
        {
            LogManager.Configuration = XmlLoggingConfiguration.CreateFromXmlString(@"
            <nlog>
                <targets>
                    <target name='debug1' type='Debug' layout='${exception:format=message,shorttype:separator=&#13;&#10;}' />
                </targets>
                <rules>
                    <logger minlevel='Info' writeTo='debug1' />
                </rules>
            </nlog>");

            string exceptionMessage = "Test exception";
            Exception ex = GetExceptionWithStackTrace(exceptionMessage);

            logger.Error(ex, "msg");
            AssertDebugLastMessage("debug1", "Test exception\r\n" + typeof(CustomArgumentException).Name);
        }

        [Fact]
        public void ExceptionUsingLogMethodTest()
        {
            SetConfigurationForExceptionUsingRootMethodTests();
            string exceptionMessage = "Test exception";
            Exception ex = GetExceptionWithStackTrace(exceptionMessage);
            logger.Log(LogLevel.Error, ex, "msg");
            AssertDebugLastMessage("debug1", "ERROR*msg*Test exception*" + typeof(CustomArgumentException).Name);

            logger.Log(LogLevel.Error, ex, () => "msg func");
            AssertDebugLastMessage("debug1", "ERROR*msg func*Test exception*" + typeof(CustomArgumentException).Name);
        }

        [Fact]
        public void ExceptionUsingTraceMethodTest()
        {
            SetConfigurationForExceptionUsingRootMethodTests();
            string exceptionMessage = "Test exception";
            Exception ex = GetExceptionWithStackTrace(exceptionMessage);
            logger.Trace(ex, "msg");
            AssertDebugLastMessage("debug1", "TRACE*msg*Test exception*" + typeof(CustomArgumentException).Name);

            logger.Trace(ex, () => "msg func");
            AssertDebugLastMessage("debug1", "TRACE*msg func*Test exception*" + typeof(CustomArgumentException).Name);
        }

        [Fact]
        public void ExceptionUsingDebugMethodTest()
        {
            SetConfigurationForExceptionUsingRootMethodTests();
            string exceptionMessage = "Test exception";
            Exception ex = GetExceptionWithStackTrace(exceptionMessage);
            logger.Debug(ex, "msg");
            AssertDebugLastMessage("debug1", "DEBUG*msg*Test exception*" + typeof(CustomArgumentException).Name);

            logger.Debug(ex, () => "msg func");
            AssertDebugLastMessage("debug1", "DEBUG*msg func*Test exception*" + typeof(CustomArgumentException).Name);
        }

        [Fact]
        public void ExceptionUsingInfoMethodTest()
        {
            SetConfigurationForExceptionUsingRootMethodTests();
            string exceptionMessage = "Test exception";
            Exception ex = GetExceptionWithStackTrace(exceptionMessage);
            logger.Info(ex, "msg");
            AssertDebugLastMessage("debug1", "INFO*msg*Test exception*" + typeof(CustomArgumentException).Name);

            logger.Info(ex, () => "msg func");
            AssertDebugLastMessage("debug1", "INFO*msg func*Test exception*" + typeof(CustomArgumentException).Name);
        }

        [Fact]
        public void ExceptionUsingWarnMethodTest()
        {
            SetConfigurationForExceptionUsingRootMethodTests();
            string exceptionMessage = "Test exception";
            Exception ex = GetExceptionWithStackTrace(exceptionMessage);
            logger.Warn(ex, "msg");
            AssertDebugLastMessage("debug1", "WARN*msg*Test exception*" + typeof(CustomArgumentException).Name);

            logger.Warn(ex, () => "msg func");
            AssertDebugLastMessage("debug1", "WARN*msg func*Test exception*" + typeof(CustomArgumentException).Name);
        }

        [Fact]
        public void ExceptionUsingErrorMethodTest()
        {
            SetConfigurationForExceptionUsingRootMethodTests();
            string exceptionMessage = "Test exception";
            Exception ex = GetExceptionWithStackTrace(exceptionMessage);
            logger.Error(ex, "msg");
            AssertDebugLastMessage("debug1", "ERROR*msg*Test exception*" + typeof(CustomArgumentException).Name);

            logger.Error(ex, () => "msg func");
            AssertDebugLastMessage("debug1", "ERROR*msg func*Test exception*" + typeof(CustomArgumentException).Name);
        }

        [Fact]
        public void ExceptionUsingFatalMethodTest()
        {
            SetConfigurationForExceptionUsingRootMethodTests();
            string exceptionMessage = "Test exception";
            Exception ex = GetExceptionWithStackTrace(exceptionMessage);
            logger.Fatal(ex, "msg");
            AssertDebugLastMessage("debug1", "FATAL*msg*Test exception*" + typeof(CustomArgumentException).Name);

            logger.Fatal(ex, () => "msg func");
            AssertDebugLastMessage("debug1", "FATAL*msg func*Test exception*" + typeof(CustomArgumentException).Name);
        }

        [Fact]
        public void InnerExceptionTest()
        {
            LogManager.Configuration = XmlLoggingConfiguration.CreateFromXmlString(@"
            <nlog>
                <targets>
                    <target name='debug1' type='Debug' layout='${exception:format=shorttype,message:maxInnerExceptionLevel=3}' />
                </targets>
                <rules>
                    <logger minlevel='Info' writeTo='debug1' />
                </rules>
            </nlog>");

            string exceptionMessage = "Test exception";
            Exception ex = GetNestedExceptionWithStackTrace(exceptionMessage);

            logger.Error(ex, "msg");
            AssertDebugLastMessage("debug1", "ApplicationException Wrapper2" + EnvironmentHelper.NewLine +
                                             "ArgumentException Wrapper1" + EnvironmentHelper.NewLine +
                                             "CustomArgumentException Test exception");
        }

        [Fact]
        public void InnerExceptionTest_Serialize()
        {
            LogManager.Configuration = XmlLoggingConfiguration.CreateFromXmlString(@"
            <nlog>
                <targets>
                    <target name='debug1' type='Debug' layout='${exception:format=@}' />
                </targets>
                <rules>
                    <logger minlevel='Info' writeTo='debug1' />
                </rules>
            </nlog>");

            string exceptionMessage = "Test exception";
            Exception ex = GetNestedExceptionWithStackTrace(exceptionMessage);

            logger.Error(ex, "msg");
            var lastMessage = GetDebugLastMessage("debug1");
            Assert.StartsWith("{\"Type\":\"System.ApplicationException\", \"Message\":\"Wrapper2\"", lastMessage);
            Assert.Contains("\"InnerException\":{\"Type\":\"System.ArgumentException\", \"Message\":\"Wrapper1\"", lastMessage);
            Assert.Contains("\"ParamName\":\"exceptionMessage\"", lastMessage);
            Assert.Contains("1Really_Bad_Boy_", lastMessage);
        }

        [Fact]
        public void CustomInnerExceptionTest()
        {
            LogManager.Configuration = XmlLoggingConfiguration.CreateFromXmlString(@"
            <nlog>
                <targets>
                    <target name='debug1' type='Debug' layout='${exception:format=shorttype,message:maxInnerExceptionLevel=1:innerExceptionSeparator=&#13;&#10;----INNER----&#13;&#10;:innerFormat=type,message}' />
                    <target name='debug2' type='Debug' layout='${exception:format=shorttype,message:maxInnerExceptionLevel=1:innerExceptionSeparator=&#13;&#10;----INNER----&#13;&#10;:innerFormat=type,message,data}' />
                </targets>
                <rules>
                    <logger minlevel='Info' writeTo='debug1' />
                    <logger minlevel='Info' writeTo='debug2' />
                </rules>
            </nlog>");

            var t = (DebugTarget)LogManager.Configuration.AllTargets[0];
            var elr = ((SimpleLayout)t.Layout).Renderers[0] as ExceptionLayoutRenderer;
            Assert.Equal("\r\n----INNER----\r\n", elr.InnerExceptionSeparator);

            string exceptionMessage = "Test exception";
            const string exceptionDataKey = "testkey";
            const string exceptionDataValue = "testvalue";
            Exception ex = GetNestedExceptionWithStackTrace(exceptionMessage);
            ex.InnerException.Data.Add(exceptionDataKey, exceptionDataValue);
            logger.Error(ex, "msg");
            AssertDebugLastMessage("debug1", "ApplicationException Wrapper2" +
                                             "\r\n----INNER----\r\n" +
                                             "System.ArgumentException Wrapper1");
            AssertDebugLastMessage("debug2", string.Format("ApplicationException Wrapper2" +
                                                           "\r\n----INNER----\r\n" +
                                                           "System.ArgumentException Wrapper1 " + ExceptionDataFormat, exceptionDataKey, exceptionDataValue));
        }

        [Fact]
        public void ErrorException_should_not_throw_exception_when_exception_message_property_throw_exception()
        {
            LogManager.Configuration = XmlLoggingConfiguration.CreateFromXmlString(@"
            <nlog>
                <targets>
                    <target name='debug1' type='Debug' layout='${exception}' />
                </targets>
                <rules>
                    <logger minlevel='Info' writeTo='debug1' />
                </rules>
            </nlog>");

            var ex = new ExceptionWithBrokenMessagePropertyException();
            var exRecorded = Record.Exception(() => logger.Error(ex, "msg"));
            Assert.Null(exRecorded);
        }

        [Fact]
        public void ErrorException_should_not_throw_exception_when_exception_message_property_throw_exception_serialize()
        {
            LogManager.Configuration = XmlLoggingConfiguration.CreateFromXmlString(@"
            <nlog>
                <targets>
                    <target name='debug1' type='Debug' layout='${exception:format=@}' />
                </targets>
                <rules>
                    <logger minlevel='Info' writeTo='debug1' />
                </rules>
            </nlog>");

            var ex = new ExceptionWithBrokenMessagePropertyException();
            var exRecorded = Record.Exception(() => logger.Error(ex, "msg"));
            Assert.Null(exRecorded);
        }

#if NET3_5
        [Fact(Skip = "NET3_5 not supporting AggregateException")]
#else
        [Fact]
#endif
        public void AggregateExceptionMultiTest()
        {
            LogManager.Configuration = XmlLoggingConfiguration.CreateFromXmlString(@"
            <nlog>
                <targets>
                    <target name='debug1' type='Debug' layout='${exception:format=shorttype,message:maxInnerExceptionLevel=5}' />
                </targets>
                <rules>
                    <logger minlevel='Info' writeTo='debug1' />
                </rules>
            </nlog>");

            var task1 = System.Threading.Tasks.Task.Factory.StartNew(() => { throw new Exception("Test exception 1", new Exception("Test Inner 1")); },
                System.Threading.CancellationToken.None, System.Threading.Tasks.TaskCreationOptions.None, System.Threading.Tasks.TaskScheduler.Default);
            var task2 = System.Threading.Tasks.Task.Factory.StartNew(() => { throw new Exception("Test exception 2", new Exception("Test Inner 2")); },
                System.Threading.CancellationToken.None, System.Threading.Tasks.TaskCreationOptions.None, System.Threading.Tasks.TaskScheduler.Default);

            var aggregateExceptionMessage = "nothing thrown!";
            try
            {
                System.Threading.Tasks.Task.WaitAll(new[] { task1, task2 });
            }
            catch (AggregateException ex)
            {
                aggregateExceptionMessage = ex.ToString();
                logger.Error(ex, "msg");
            }

            Assert.Contains("Test exception 1", aggregateExceptionMessage);
            Assert.Contains("Test exception 2", aggregateExceptionMessage);
            Assert.Contains("Test Inner 1", aggregateExceptionMessage);
            Assert.Contains("Test Inner 2", aggregateExceptionMessage);

            AssertDebugLastMessageContains("debug1", "AggregateException");
            AssertDebugLastMessageContains("debug1", "One or more errors occurred");
            AssertDebugLastMessageContains("debug1", "Test exception 1");
            AssertDebugLastMessageContains("debug1", "Test exception 2");
            AssertDebugLastMessageContains("debug1", "Test Inner 1");
            AssertDebugLastMessageContains("debug1", "Test Inner 2");
        }

#if NET3_5
        [Fact(Skip = "NET3_5 not supporting AggregateException")]
#else
        [Fact]
#endif
        public void AggregateExceptionSingleTest()
        {
            LogManager.Configuration = XmlLoggingConfiguration.CreateFromXmlString(@"
            <nlog>
                <targets>
                    <target name='debug1' type='Debug' layout='${exception:format=message,shorttype:maxInnerExceptionLevel=5}' />
                </targets>
                <rules>
                    <logger minlevel='Info' writeTo='debug1' />
                </rules>
            </nlog>");

            var task1 = System.Threading.Tasks.Task.Factory.StartNew(() => { throw new Exception("Test exception 1", new Exception("Test Inner 1")); },
                System.Threading.CancellationToken.None, System.Threading.Tasks.TaskCreationOptions.None, System.Threading.Tasks.TaskScheduler.Default);

            var aggregateExceptionMessage = "nothing thrown!";
            try
            {
                System.Threading.Tasks.Task.WaitAll(new[] { task1 });
            }
            catch (AggregateException ex)
            {
                aggregateExceptionMessage = ex.ToString();
                logger.Error(ex, "msg");
            }

            Assert.Contains(typeof(AggregateException).Name, aggregateExceptionMessage);
            Assert.Contains("Test exception 1", aggregateExceptionMessage);
            Assert.Contains("Test Inner 1", aggregateExceptionMessage);

            var lastMessage = GetDebugLastMessage("debug1");
            Assert.StartsWith("Test exception 1", lastMessage);
            Assert.Contains("Test Inner 1", lastMessage);
        }

        private class ExceptionWithBrokenMessagePropertyException : NLogConfigurationException
        {
            public override string Message => throw new Exception("Exception from Message property");
        }

        private void SetConfigurationForExceptionUsingRootMethodTests()
        {
            LogManager.Configuration = XmlLoggingConfiguration.CreateFromXmlString(@"
            <nlog>
                <targets>
                    <target name='debug1' type='Debug' layout='${level:uppercase=true}*${message}*${exception:format=message,shorttype:separator=*}' />
                </targets>
                <rules>
                    <logger minlevel='Trace' writeTo='debug1' />
                </rules>
            </nlog>");
        }

        /// <summary>
        /// Get an exception with stacktrace by generating a exception
        /// </summary>
        /// <param name="exceptionMessage"></param>
        /// <returns></returns>
        private Exception GetExceptionWithStackTrace(string exceptionMessage)
        {
            try
            {
                GenericClass<int, string, bool>.Method1("aaa", true, null, 42, DateTime.Now, exceptionMessage);
                return null;
            }
            catch (Exception exception)
            {
                exception.Source = GetType().ToString();
                return exception;
            }
        }

        private Exception GetNestedExceptionWithStackTrace(string exceptionMessage)
        {
            try
            {
                try
                {
                    try
                    {
                        GenericClass<int, string, bool>.Method1("aaa", true, null, 42, DateTime.Now, exceptionMessage);
                    }
                    catch (Exception exception)
                    {
                        throw new System.ArgumentException("Wrapper1", exception);
                    }
                }
                catch (Exception exception)
                {
                    throw new ApplicationException("Wrapper2", exception);
                }

                return null;
            }
            catch (Exception ex)
            {
                ex.Data["1Really.Bad-Boy!"] = "Hello World";
                return ex;
            }
        }

        private Exception GetExceptionWithoutStackTrace(string exceptionMessage)
        {
            return new CustomArgumentException(exceptionMessage, "exceptionMessage");
        }

        private class GenericClass<TA, TB, TC>
        {
            internal static List<GenericClass<TA, TB, TC>> Method1(string aaa, bool b, object o, int i, DateTime now, string exceptionMessage)
            {
                Method2(aaa, b, o, i, now, null, null, exceptionMessage);
                return null;
            }

            internal static int Method2<T1, T2, T3>(T1 aaa, T2 b, T3 o, int i, DateTime now, Nullable<int> gfff, List<int>[] something, string exceptionMessage)
            {
                throw new CustomArgumentException(exceptionMessage, "exceptionMessage");
            }
        }

        public class CustomArgumentException : ApplicationException
        {
            public CustomArgumentException(string message, string paramName)
                : base(message)
            {
                ParamName = paramName;
                StrangeProperty = "Strange World";
            }

            public string ParamName { get; }

            public string StrangeProperty { private get; set; }
        }

        [Fact]
        public void ExcpetionTestAPI()
        {
            var config = new LoggingConfiguration();

            var debugTarget = new DebugTarget();
            config.AddTarget("debug1", debugTarget);
            debugTarget.Layout = @"${exception:format=shorttype,message:maxInnerExceptionLevel=3}";

            var rule = new LoggingRule("*", LogLevel.Info, debugTarget);
            config.LoggingRules.Add(rule);

            LogManager.Configuration = config;

            string exceptionMessage = "Test exception";
            Exception ex = GetNestedExceptionWithStackTrace(exceptionMessage);

            logger.Error(ex, "msg");
            AssertDebugLastMessage("debug1", "ApplicationException Wrapper2" + EnvironmentHelper.NewLine +
                                             "ArgumentException Wrapper1" + EnvironmentHelper.NewLine +
                                             "CustomArgumentException Test exception");

            var t = (DebugTarget)LogManager.Configuration.AllTargets[0];
            var elr = ((SimpleLayout)t.Layout).Renderers[0] as ExceptionLayoutRenderer;


            Assert.Equal(ExceptionRenderingFormat.ShortType, elr.Formats[0]);
            Assert.Equal(ExceptionRenderingFormat.Message, elr.Formats[1]);
        }

        [Fact]
        public void InnerExceptionTestAPI()
        {
            LogManager.Configuration = XmlLoggingConfiguration.CreateFromXmlString(@"
            <nlog>
                <targets>
                    <target name='debug1' type='Debug' layout='${exception:format=shorttype,message:maxInnerExceptionLevel=3:innerFormat=message}' />
                </targets>
                <rules>
                    <logger minlevel='Info' writeTo='debug1' />
                </rules>
            </nlog>");

            string exceptionMessage = "Test exception";
            Exception ex = GetNestedExceptionWithStackTrace(exceptionMessage);

            logger.Error(ex, "msg");
            AssertDebugLastMessage("debug1", "ApplicationException Wrapper2" + EnvironmentHelper.NewLine +
                                             "Wrapper1" + EnvironmentHelper.NewLine +
                                             "Test exception");

            var t = (DebugTarget)LogManager.Configuration.AllTargets[0];
            var elr = ((SimpleLayout)t.Layout).Renderers[0] as ExceptionLayoutRenderer;


            Assert.Equal(ExceptionRenderingFormat.ShortType, elr.Formats[0]);
            Assert.Equal(ExceptionRenderingFormat.Message, elr.Formats[1]);

            Assert.Equal(ExceptionRenderingFormat.Message, elr.InnerFormats[0]);
        }

        [Fact]
        public void CustomExceptionLayoutRendrerInnerExceptionTest()
        {
            ConfigurationItemFactory.Default.LayoutRenderers.RegisterDefinition("exception-custom", typeof(CustomExceptionLayoutRendrer));

            LogManager.Configuration = XmlLoggingConfiguration.CreateFromXmlString(@"
            <nlog>
                <targets>
                    <target name='debug1' type='Debug' layout='${exception-custom:format=shorttype,message:maxInnerExceptionLevel=1:innerExceptionSeparator=&#13;&#10;----INNER----&#13;&#10;:innerFormat=type,message}' />
                    <target name='debug2' type='Debug' layout='${exception-custom:format=shorttype,message:maxInnerExceptionLevel=1:innerExceptionSeparator=&#13;&#10;----INNER----&#13;&#10;:innerFormat=type,message,data}' />
                </targets>
                <rules>
                    <logger minlevel='Info' writeTo='debug1' />
                    <logger minlevel='Info' writeTo='debug2' />
                </rules>
            </nlog>");

            var t = (DebugTarget)LogManager.Configuration.AllTargets[0];
            var elr = ((SimpleLayout)t.Layout).Renderers[0] as CustomExceptionLayoutRendrer;
            Assert.Equal("\r\n----INNER----\r\n", elr.InnerExceptionSeparator);

            string exceptionMessage = "Test exception";
            const string exceptionDataKey = "testkey";
            const string exceptionDataValue = "testvalue";
            Exception ex = GetNestedExceptionWithStackTrace(exceptionMessage);
            ex.InnerException.Data.Add(exceptionDataKey, exceptionDataValue);
            logger.Error(ex, "msg");
            AssertDebugLastMessage("debug1", "ApplicationException Wrapper2" + "\r\ncustom-exception-renderer" +
                                             "\r\n----INNER----\r\n" +
                                             "System.ArgumentException Wrapper1" + "\r\ncustom-exception-renderer");
            AssertDebugLastMessage("debug2", string.Format("ApplicationException Wrapper2" + "\r\ncustom-exception-renderer" +
                                                           "\r\n----INNER----\r\n" +
                                                           "System.ArgumentException Wrapper1" + "\r\ncustom-exception-renderer " + ExceptionDataFormat, exceptionDataKey, exceptionDataValue + "\r\ncustom-exception-renderer-data"));
        }

        [Fact]
        public void ExceptionDataWithDifferentSeparators()
        {
            LogManager.Configuration = XmlLoggingConfiguration.CreateFromXmlString(@"
            <nlog>
                <targets>                    
                    <target name='debug1' type='Debug' layout='${exception:format=data}' />
                    <target name='debug2' type='Debug' layout='${exception:format=data:ExceptionDataSeparator=*}' />
                    <target name='debug3' type='Debug' layout='${exception:format=data:ExceptionDataSeparator=## **}' />
                </targets>
                <rules>
                    <logger minlevel='Info' writeTo='debug1, debug2, debug3' />
                </rules>
            </nlog>");

            const string defaultExceptionDataSeparator = ";";
            const string exceptionMessage = "message for exception";
            const string exceptionDataKey1 = "testkey1";
            const string exceptionDataValue1 = "testvalue1";
            const string exceptionDataKey2 = "testkey2";
            const string exceptionDataValue2 = "testvalue2";

            var target = (DebugTarget)LogManager.Configuration.AllTargets[0];
            var exceptionLayoutRenderer = ((SimpleLayout)target.Layout).Renderers[0] as ExceptionLayoutRenderer;
            Assert.NotNull(exceptionLayoutRenderer);
            Assert.Equal(defaultExceptionDataSeparator, exceptionLayoutRenderer.ExceptionDataSeparator);

            Exception ex = GetExceptionWithStackTrace(exceptionMessage);
            ex.Data.Add(exceptionDataKey1, exceptionDataValue1);
            ex.Data.Add(exceptionDataKey2, exceptionDataValue2);

            logger.Error(ex);

            AssertDebugLastMessage("debug1", string.Format(ExceptionDataFormat, exceptionDataKey1, exceptionDataValue1) + defaultExceptionDataSeparator + string.Format(ExceptionDataFormat, exceptionDataKey2, exceptionDataValue2));
            AssertDebugLastMessage("debug2", string.Format(ExceptionDataFormat, exceptionDataKey1, exceptionDataValue1) + "*" + string.Format(ExceptionDataFormat, exceptionDataKey2, exceptionDataValue2));
            AssertDebugLastMessage("debug3", string.Format(ExceptionDataFormat, exceptionDataKey1, exceptionDataValue1) + "## **" + string.Format(ExceptionDataFormat, exceptionDataKey2, exceptionDataValue2));
        }

        [Fact]
        public void ExceptionDataWithNewLineSeparator()
        {
            LogManager.Configuration = XmlLoggingConfiguration.CreateFromXmlString(@"
            <nlog>
                <targets>                                        
                    <target name='debug1' type='Debug' layout='${exception:format=data:ExceptionDataSeparator=\r\n}' />
                    <target name='debug2' type='Debug' layout='${exception:format=data:ExceptionDataSeparator=\r\n----DATA----\r\n}' />
                    <target name='debug3' type='Debug' layout='${exception:format=data:ExceptionDataSeparator=&#13;&#10;----DATA----&#13;&#10;}' />
                </targets>
                <rules>
                    <logger minlevel='Info' writeTo='debug1, debug2, debug3' />
                </rules>
            </nlog>");

            const string exceptionMessage = "message for exception";
            const string exceptionDataKey1 = "testkey1";
            const string exceptionDataValue1 = "testvalue1";
            const string exceptionDataKey2 = "testkey2";
            const string exceptionDataValue2 = "testvalue2";

            Exception ex = GetExceptionWithStackTrace(exceptionMessage);
            ex.Data.Add(exceptionDataKey1, exceptionDataValue1);
            ex.Data.Add(exceptionDataKey2, exceptionDataValue2);

            logger.Error(ex);

            AssertDebugLastMessage("debug1", string.Format(ExceptionDataFormat, exceptionDataKey1, exceptionDataValue1) + "\r\n" + string.Format(ExceptionDataFormat, exceptionDataKey2, exceptionDataValue2));
            AssertDebugLastMessage("debug2", string.Format(ExceptionDataFormat, exceptionDataKey1, exceptionDataValue1) + "\r\n----DATA----\r\n" + string.Format(ExceptionDataFormat, exceptionDataKey2, exceptionDataValue2));
            AssertDebugLastMessage("debug3", string.Format(ExceptionDataFormat, exceptionDataKey1, exceptionDataValue1) + "\r\n----DATA----\r\n" + string.Format(ExceptionDataFormat, exceptionDataKey2, exceptionDataValue2));
        }


        [Fact]
        public void ExceptionWithSeparatorForExistingRender()
        {
            LogManager.Configuration = XmlLoggingConfiguration.CreateFromXmlString(@"
            <nlog>
                <targets>                                        
                    <target name='debug1' type='Debug' layout='${exception:format=tostring,data:separator=\r\nXXX}' />
                </targets>
                <rules>
                    <logger minlevel='Info' writeTo='debug1' />
                </rules>
            </nlog>");

            const string exceptionMessage = "message for exception";
            const string exceptionDataKey1 = "testkey1";
            const string exceptionDataValue1 = "testvalue1";

            Exception ex = GetExceptionWithoutStackTrace(exceptionMessage);
            ex.Data.Add(exceptionDataKey1, exceptionDataValue1);

            logger.Error(ex);

            AssertDebugLastMessage("debug1", string.Format(ExceptionDataFormat, ex.GetType().FullName, exceptionMessage) + "\r\nXXX" + string.Format(ExceptionDataFormat, exceptionDataKey1, exceptionDataValue1));
        }

        [Fact]
        public void ExceptionWithoutSeparatorForNoRender()
        {
            LogManager.Configuration = XmlLoggingConfiguration.CreateFromXmlString(@"
            <nlog>
                <targets>                                        
                    <target name='debug1' type='Debug' layout='${exception:format=tostring,data:separator=\r\nXXX}' />
                </targets>
                <rules>
                    <logger minlevel='Info' writeTo='debug1' />
                </rules>
            </nlog>");

            const string exceptionMessage = "message for exception";

            Exception ex = GetExceptionWithoutStackTrace(exceptionMessage);

            logger.Error(ex);

            AssertDebugLastMessage("debug1", string.Format(ExceptionDataFormat, ex.GetType().FullName, exceptionMessage));
        }
    }

    [LayoutRenderer("exception-custom")]
    [ThreadAgnostic]
    public class CustomExceptionLayoutRendrer : ExceptionLayoutRenderer
    {
        protected override void AppendMessage(System.Text.StringBuilder sb, Exception ex)
        {
            base.AppendMessage(sb, ex);
            sb.Append("\r\ncustom-exception-renderer");
        }

        protected override void AppendData(System.Text.StringBuilder sb, Exception ex)
        {
            base.AppendData(sb, ex);
            sb.Append("\r\ncustom-exception-renderer-data");
        }
    }
}<|MERGE_RESOLUTION|>--- conflicted
+++ resolved
@@ -48,9 +48,7 @@
         private const string ExceptionDataFormat = "{0}: {1}";
 
         [Fact]
-<<<<<<< HEAD
-=======
-        public void ExceptionWithStackTrace_ObsoleteMethodTest()
+        public void ExceptionWithStackTraceTest()
         {
             LogManager.Configuration = XmlLoggingConfiguration.CreateFromXmlString(@"
             <nlog>
@@ -76,30 +74,31 @@
             const string exceptionDataValue = "testvalue";
             Exception ex = GetExceptionWithStackTrace(exceptionMessage);
             ex.Data.Add(exceptionDataKey, exceptionDataValue);
-#pragma warning disable 0618
-            // Obsolete method requires testing until completely removed.
-            logger.ErrorException("msg", ex);
-#pragma warning restore 0618
-            AssertDebugLastMessage("debug1", exceptionMessage);
+            logger.Error(ex, "msg");
+            var dataText = string.Format(ExceptionDataFormat, exceptionDataKey, exceptionDataValue);
+            AssertDebugLastMessage("debug1", ex.ToString() + " " + dataText);
             AssertDebugLastMessage("debug2", ex.StackTrace);
             AssertDebugLastMessage("debug3", typeof(CustomArgumentException).FullName);
             AssertDebugLastMessage("debug4", typeof(CustomArgumentException).Name);
             AssertDebugLastMessage("debug5", ex.ToString());
             AssertDebugLastMessage("debug6", exceptionMessage);
-            AssertDebugLastMessage("debug9", string.Format(ExceptionDataFormat, exceptionDataKey, exceptionDataValue));
             AssertDebugLastMessage("debug10", GetType().ToString());
+
+            AssertDebugLastMessage("debug9", dataText);
 
             // each version of the framework produces slightly different information for MethodInfo, so we just 
             // make sure it's not empty
             var debug7Target = (DebugTarget)LogManager.Configuration.FindTargetByName("debug7");
             Assert.False(string.IsNullOrEmpty(debug7Target.LastMessage));
 
-            AssertDebugLastMessage("debug8", "Test exception*" + typeof(CustomArgumentException).Name);
-        }
-
-        [Fact]
->>>>>>> 9358d3db
-        public void ExceptionWithStackTraceTest()
+            AssertDebugLastMessage("debug8", exceptionMessage + "*" + typeof(CustomArgumentException).Name);
+        }
+
+        /// <summary>
+        /// Just wrrite exception, no message argument.
+        /// </summary>
+        [Fact]
+        public void ExceptionWithoutMessageParam()
         {
             LogManager.Configuration = XmlLoggingConfiguration.CreateFromXmlString(@"
             <nlog>
@@ -120,12 +119,12 @@
                 </rules>
             </nlog>");
 
-            const string exceptionMessage = "Test exception";
+            const string exceptionMessage = "I don't like nullref exception!";
             const string exceptionDataKey = "testkey";
             const string exceptionDataValue = "testvalue";
             Exception ex = GetExceptionWithStackTrace(exceptionMessage);
             ex.Data.Add(exceptionDataKey, exceptionDataValue);
-            logger.Error(ex, "msg");
+            logger.Error(ex);
             var dataText = string.Format(ExceptionDataFormat, exceptionDataKey, exceptionDataValue);
             AssertDebugLastMessage("debug1", ex.ToString() + " " + dataText);
             AssertDebugLastMessage("debug2", ex.StackTrace);
@@ -133,13 +132,8 @@
             AssertDebugLastMessage("debug4", typeof(CustomArgumentException).Name);
             AssertDebugLastMessage("debug5", ex.ToString());
             AssertDebugLastMessage("debug6", exceptionMessage);
-<<<<<<< HEAD
-
             AssertDebugLastMessage("debug9", dataText);
-=======
-            AssertDebugLastMessage("debug9", string.Format(ExceptionDataFormat, exceptionDataKey, exceptionDataValue));
             AssertDebugLastMessage("debug10", GetType().ToString());
->>>>>>> 9358d3db
 
             // each version of the framework produces slightly different information for MethodInfo, so we just 
             // make sure it's not empty
@@ -149,11 +143,8 @@
             AssertDebugLastMessage("debug8", exceptionMessage + "*" + typeof(CustomArgumentException).Name);
         }
 
-        /// <summary>
-        /// Just wrrite exception, no message argument.
-        /// </summary>
-        [Fact]
-        public void ExceptionWithoutMessageParam()
+        [Fact]
+        public void ExceptionWithoutStackTraceTest()
         {
             LogManager.Configuration = XmlLoggingConfiguration.CreateFromXmlString(@"
             <nlog>
@@ -174,103 +165,6 @@
                 </rules>
             </nlog>");
 
-            const string exceptionMessage = "I don't like nullref exception!";
-            const string exceptionDataKey = "testkey";
-            const string exceptionDataValue = "testvalue";
-            Exception ex = GetExceptionWithStackTrace(exceptionMessage);
-            ex.Data.Add(exceptionDataKey, exceptionDataValue);
-            logger.Error(ex);
-            var dataText = string.Format(ExceptionDataFormat, exceptionDataKey, exceptionDataValue);
-            AssertDebugLastMessage("debug1", ex.ToString() + " " + dataText);
-            AssertDebugLastMessage("debug2", ex.StackTrace);
-            AssertDebugLastMessage("debug3", typeof(CustomArgumentException).FullName);
-            AssertDebugLastMessage("debug4", typeof(CustomArgumentException).Name);
-            AssertDebugLastMessage("debug5", ex.ToString());
-            AssertDebugLastMessage("debug6", exceptionMessage);
-<<<<<<< HEAD
-            AssertDebugLastMessage("debug9", dataText);
-=======
-            AssertDebugLastMessage("debug9", string.Format(ExceptionDataFormat, exceptionDataKey, exceptionDataValue));
-            AssertDebugLastMessage("debug10", GetType().ToString());
->>>>>>> 9358d3db
-
-            // each version of the framework produces slightly different information for MethodInfo, so we just 
-            // make sure it's not empty
-            var debug7Target = (DebugTarget)LogManager.Configuration.FindTargetByName("debug7");
-            Assert.False(string.IsNullOrEmpty(debug7Target.LastMessage));
-
-            AssertDebugLastMessage("debug8", exceptionMessage + "*" + typeof(CustomArgumentException).Name);
-        }
-
-<<<<<<< HEAD
-=======
-
-        [Fact]
-        public void ExceptionWithoutStackTrace_ObsoleteMethodTest()
-        {
-            LogManager.Configuration = XmlLoggingConfiguration.CreateFromXmlString(@"
-            <nlog>
-                <targets>
-                    <target name='debug1' type='Debug' layout='${exception}' />
-                    <target name='debug2' type='Debug' layout='${exception:format=stacktrace}' />
-                    <target name='debug3' type='Debug' layout='${exception:format=type}' />
-                    <target name='debug4' type='Debug' layout='${exception:format=shorttype}' />
-                    <target name='debug5' type='Debug' layout='${exception:format=tostring}' />
-                    <target name='debug6' type='Debug' layout='${exception:format=message}' />
-                    <target name='debug7' type='Debug' layout='${exception:format=method}' />
-                    <target name='debug8' type='Debug' layout='${exception:format=message,shorttype:separator=*}' />
-                    <target name='debug9' type='Debug' layout='${exception:format=data}' />
-                    <target name='debug10' type='Debug' layout='${exception:format=source}' />
-                </targets>
-                <rules>
-                    <logger minlevel='Info' writeTo='debug1,debug2,debug3,debug4,debug5,debug6,debug7,debug8,debug9,debug10' />
-                </rules>
-            </nlog>");
-
-            const string exceptionMessage = "Test exception";
-            const string exceptionDataKey = "testkey";
-            const string exceptionDataValue = "testvalue";
-            Exception ex = GetExceptionWithoutStackTrace(exceptionMessage);
-            ex.Data.Add(exceptionDataKey, exceptionDataValue);
-#pragma warning disable 0618
-            // Obsolete method requires testing until completely removed.
-            logger.ErrorException("msg", ex);
-#pragma warning restore 0618
-            AssertDebugLastMessage("debug1", exceptionMessage);
-            AssertDebugLastMessage("debug2", "");
-            AssertDebugLastMessage("debug3", typeof(CustomArgumentException).FullName);
-            AssertDebugLastMessage("debug4", typeof(CustomArgumentException).Name);
-            AssertDebugLastMessage("debug5", ex.ToString());
-            AssertDebugLastMessage("debug6", exceptionMessage);
-            AssertDebugLastMessage("debug7", "");
-            AssertDebugLastMessage("debug8", "Test exception*" + typeof(CustomArgumentException).Name);
-            AssertDebugLastMessage("debug9", string.Format(ExceptionDataFormat, exceptionDataKey, exceptionDataValue));
-            AssertDebugLastMessage("debug10", "");
-        }
-
->>>>>>> 9358d3db
-        [Fact]
-        public void ExceptionWithoutStackTraceTest()
-        {
-            LogManager.Configuration = XmlLoggingConfiguration.CreateFromXmlString(@"
-            <nlog>
-                <targets>
-                    <target name='debug1' type='Debug' layout='${exception}' />
-                    <target name='debug2' type='Debug' layout='${exception:format=stacktrace}' />
-                    <target name='debug3' type='Debug' layout='${exception:format=type}' />
-                    <target name='debug4' type='Debug' layout='${exception:format=shorttype}' />
-                    <target name='debug5' type='Debug' layout='${exception:format=tostring}' />
-                    <target name='debug6' type='Debug' layout='${exception:format=message}' />
-                    <target name='debug7' type='Debug' layout='${exception:format=method}' />
-                    <target name='debug8' type='Debug' layout='${exception:format=message,shorttype:separator=*}' />
-                    <target name='debug9' type='Debug' layout='${exception:format=data}' />
-                    <target name='debug10' type='Debug' layout='${exception:format=source}' />
-                </targets>
-                <rules>
-                    <logger minlevel='Info' writeTo='debug1,debug2,debug3,debug4,debug5,debug6,debug7,debug8,debug9,debug10' />
-                </rules>
-            </nlog>");
-
             const string exceptionMessage = "Test exception";
             const string exceptionDataKey = "testkey";
             const string exceptionDataValue = "testvalue";
@@ -286,12 +180,8 @@
             AssertDebugLastMessage("debug6", exceptionMessage);
             AssertDebugLastMessage("debug7", "");
             AssertDebugLastMessage("debug8", "Test exception*" + typeof(CustomArgumentException).Name);
-<<<<<<< HEAD
             AssertDebugLastMessage("debug9", dataText);
-=======
-            AssertDebugLastMessage("debug9", string.Format(ExceptionDataFormat, exceptionDataKey, exceptionDataValue));
             AssertDebugLastMessage("debug10", "");
->>>>>>> 9358d3db
         }
 
         [Fact]
