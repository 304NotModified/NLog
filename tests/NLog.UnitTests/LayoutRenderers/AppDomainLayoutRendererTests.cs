--- conflicted
+++ resolved
@@ -35,11 +35,8 @@
 using System.Linq;
 using Xunit;
 
-<<<<<<< HEAD
-#if !SILVERLIGHT && !NETSTANDARD
+#if !NETSTANDARD
 
-=======
->>>>>>> d99f718f
 namespace NLog.UnitTests.LayoutRenderers
 {
     using System;
@@ -79,4 +76,6 @@
 
 
     }
-}+}
+
+#endif