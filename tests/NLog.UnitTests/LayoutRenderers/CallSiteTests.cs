--- conflicted
+++ resolved
@@ -519,7 +519,7 @@
 
         }
 
-<<<<<<< HEAD
+
 
         #region Compositio unit test
 
@@ -599,7 +599,7 @@
         }
 
         #endregion
-=======
+
         private class MyLogger : Logger
         {
 
@@ -662,7 +662,7 @@
             AssertDebugLastMessage("debug", "NLog.UnitTests.LayoutRenderers.CallSiteTests.CallsiteBySubclass_logger msg");
         }
 
->>>>>>> 48f189de
+
     }
 
 }