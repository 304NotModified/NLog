--- conflicted
+++ resolved
@@ -31,10 +31,7 @@
 // THE POSSIBILITY OF SUCH DAMAGE.
 // 
 
-<<<<<<< HEAD
-#if !SILVERLIGHT && !NETSTANDARD
-=======
->>>>>>> d99f718f
+#if !NETSTANDARD
 namespace NLog.UnitTests.LayoutRenderers
 {
     using System;
@@ -77,4 +74,5 @@
             AssertLayoutRendererOutput(string.Format("${{specialfolder:folder={0}:dir=aaa:file=bbb.txt}}", sysDirString), Path.Combine(this.sysDir, "aaa", "bbb.txt"));
         }
     }
-}+}
+#endif