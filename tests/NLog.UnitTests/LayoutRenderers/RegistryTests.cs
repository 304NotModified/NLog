// 
// Copyright (c) 2004-2016 Jaroslaw Kowalski <jaak@jkowalski.net>, Kim Christensen, Julian Verdurmen
// 
// All rights reserved.
// 
// Redistribution and use in source and binary forms, with or without 
// modification, are permitted provided that the following conditions 
// are met:
// 
// * Redistributions of source code must retain the above copyright notice, 
//   this list of conditions and the following disclaimer. 
// 
// * Redistributions in binary form must reproduce the above copyright notice,
//   this list of conditions and the following disclaimer in the documentation
//   and/or other materials provided with the distribution. 
// 
// * Neither the name of Jaroslaw Kowalski nor the names of its 
//   contributors may be used to endorse or promote products derived from this
//   software without specific prior written permission. 
// 
// THIS SOFTWARE IS PROVIDED BY THE COPYRIGHT HOLDERS AND CONTRIBUTORS "AS IS"
// AND ANY EXPRESS OR IMPLIED WARRANTIES, INCLUDING, BUT NOT LIMITED TO, THE 
// IMPLIED WARRANTIES OF MERCHANTABILITY AND FITNESS FOR A PARTICULAR PURPOSE 
// ARE DISCLAIMED. IN NO EVENT SHALL THE COPYRIGHT OWNER OR CONTRIBUTORS BE 
// LIABLE FOR ANY DIRECT, INDIRECT, INCIDENTAL, SPECIAL, EXEMPLARY, OR 
// CONSEQUENTIAL DAMAGES (INCLUDING, BUT NOT LIMITED TO, PROCUREMENT OF
// SUBSTITUTE GOODS OR SERVICES; LOSS OF USE, DATA, OR PROFITS; OR BUSINESS 
// INTERRUPTION) HOWEVER CAUSED AND ON ANY THEORY OF LIABILITY, WHETHER IN 
// CONTRACT, STRICT LIABILITY, OR TORT (INCLUDING NEGLIGENCE OR OTHERWISE) 
// ARISING IN ANY WAY OUT OF THE USE OF THIS SOFTWARE, EVEN IF ADVISED OF 
// THE POSSIBILITY OF SUCH DAMAGE.
// 

<<<<<<< HEAD
#if !SILVERLIGHT && !NETSTANDARD

=======
>>>>>>> d99f718f
namespace NLog.UnitTests.LayoutRenderers
{
    using System;
    using Microsoft.Win32;
    using Xunit;

    public class RegistryTests : NLogTestBase, IDisposable
    {
        private const string TestKey = @"Software\NLogTest";

        public RegistryTests()
        {
            var key = Registry.CurrentUser.CreateSubKey(TestKey);
            key.SetValue("Foo", "FooValue");
            key.SetValue(null, "UnnamedValue");

#if !NET3_5

            //different keys because in 32bit the 64bits uses the 32
            RegistryKey.OpenBaseKey(RegistryHive.CurrentUser, RegistryView.Registry32).CreateSubKey("Software\\NLogTest").SetValue("view32", "reg32");
            RegistryKey.OpenBaseKey(RegistryHive.CurrentUser, RegistryView.Registry64).CreateSubKey("Software\\NLogTest").SetValue("view64", "reg64");
#endif
        }

        public void Dispose()
        {

#if !NET3_5

            //different keys because in 32bit the 64bits uses the 32
            try
            {
                RegistryKey.OpenBaseKey(RegistryHive.CurrentUser, RegistryView.Registry32).DeleteSubKey("Software\\NLogTest");
            }
            catch (Exception)
            {
            }

            try
            {
                RegistryKey.OpenBaseKey(RegistryHive.CurrentUser, RegistryView.Registry64).DeleteSubKey("Software\\NLogTest");
            }
            catch (Exception)
            {
            }
#endif
            try
            {
                Registry.CurrentUser.DeleteSubKey(TestKey);
            }
            catch (Exception)
            {
            }
        }

        [Fact]
        public void RegistryNamedValueTest()
        {
            LogManager.Configuration = CreateConfigurationFromString(@"
            <nlog>
                <targets><target name='debug' type='Debug' layout='${registry:key=HKCU\\Software\\NLogTest:value=Foo}' /></targets>
                <rules>
                    <logger name='*' minlevel='Debug' writeTo='debug' />
                </rules>
            </nlog>");

            LogManager.GetLogger("d").Debug("zzz");
            AssertDebugLastMessage("debug", "FooValue");
        }

#if !NET3_5

        [Fact]
        public void RegistryNamedValueTest_hive32()
        {
            LogManager.Configuration = CreateConfigurationFromString(@"
            <nlog>
                <targets><target name='debug' type='Debug' layout='${registry:key=HKCU\\Software\\NLogTest:value=view32:view=Registry32}' /></targets>
                <rules>
                    <logger name='*' minlevel='Debug' writeTo='debug' />
                </rules>
            </nlog>");

            LogManager.GetLogger("d").Debug("zzz");
            AssertDebugLastMessage("debug", "reg32");
        }

        [Fact]
        public void RegistryNamedValueTest_hive64()
        {
            LogManager.Configuration = CreateConfigurationFromString(@"
            <nlog>
                <targets><target name='debug' type='Debug' layout='${registry:key=HKCU\\Software\\NLogTest:value=view64:view=Registry64}' /></targets>
                <rules>
                    <logger name='*' minlevel='Debug' writeTo='debug' />
                </rules>
            </nlog>");

            LogManager.GetLogger("d").Debug("zzz");
            AssertDebugLastMessage("debug", "reg64");
        }

#endif

        [Fact]
        public void RegistryNamedValueTest_forward_slash()
        {
            LogManager.Configuration = CreateConfigurationFromString(@"
            <nlog>
                <targets><target name='debug' type='Debug' layout='${registry:key=HKCU/Software/NLogTest:value=Foo}' /></targets>
                <rules>
                    <logger name='*' minlevel='Debug' writeTo='debug' />
                </rules>
            </nlog>");

            LogManager.GetLogger("d").Debug("zzz");
            AssertDebugLastMessage("debug", "FooValue");
        }

        [Fact]
        public void RegistryUnnamedValueTest()
        {
            LogManager.Configuration = CreateConfigurationFromString(@"
            <nlog>
                <targets><target name='debug' type='Debug' layout='${registry:key=HKCU\\Software\\NLogTest}' /></targets>
                <rules>
                    <logger name='*' minlevel='Debug' writeTo='debug' />
                </rules>
            </nlog>");

            LogManager.GetLogger("d").Debug("zzz");
            AssertDebugLastMessage("debug", "UnnamedValue");

        }


        [Fact]
        public void RegistryUnnamedValueTest_forward_slash()
        {
            LogManager.Configuration = CreateConfigurationFromString(@"
            <nlog>
                <targets><target name='debug' type='Debug' layout='${registry:key=HKCU/Software/NLogTest}' /></targets>
                <rules>
                    <logger name='*' minlevel='Debug' writeTo='debug' />
                </rules>
            </nlog>");

            LogManager.GetLogger("d").Debug("zzz");
            AssertDebugLastMessage("debug", "UnnamedValue");

        }

        [Fact]
        public void RegistryKeyNotFoundTest()
        {
            LogManager.Configuration = CreateConfigurationFromString(@"
            <nlog>
                <targets><target name='debug' type='Debug' layout='${registry:key=HKCU\\Software\\NoSuchKey:defaultValue=xyz}' /></targets>
                <rules>
                    <logger name='*' minlevel='Debug' writeTo='debug' />
                </rules>
            </nlog>");

            LogManager.GetLogger("d").Debug("zzz");
            AssertDebugLastMessage("debug", "xyz");
        }

        [Fact]
        public void RegistryKeyNotFoundTest_forward_slash()
        {
            LogManager.Configuration = CreateConfigurationFromString(@"
            <nlog>
                <targets><target name='debug' type='Debug' layout='${registry:key=HKCU/Software/NoSuchKey:defaultValue=xyz}' /></targets>
                <rules>
                    <logger name='*' minlevel='Debug' writeTo='debug' />
                </rules>
            </nlog>");

            LogManager.GetLogger("d").Debug("zzz");
            AssertDebugLastMessage("debug", "xyz");
        }

        [Fact]
        public void RegistryValueNotFoundTest()
        {
            LogManager.Configuration = CreateConfigurationFromString(@"
            <nlog>
                <targets><target name='debug' type='Debug' layout='${registry:key=HKCU\\Software\\NLogTest:value=NoSuchValue:defaultValue=xyz}' /></targets>
                <rules>
                    <logger name='*' minlevel='Debug' writeTo='debug' />
                </rules>
            </nlog>");

            LogManager.GetLogger("d").Debug("zzz");
            AssertDebugLastMessage("debug", "xyz");
        }


        [Fact]
        public void RegistryDefaultValueTest()
        {
            //example: 0003: NLog.UnitTests
            AssertLayoutRendererOutput("${registry:value=NOT_EXISTENT:key=HKLM/NOT_EXISTENT:defaultValue=logdefaultvalue}",
                "logdefaultvalue");
        }

        [Fact]
        public void RegistryDefaultValueTest_with_colon()
        {
            //example: 0003: NLog.UnitTests
            AssertLayoutRendererOutput("${registry:value=NOT_EXISTENT:key=HKLM/NOT_EXISTENT:defaultValue=C\\:temp}",
                "C:temp");
        }


        [Fact]
        public void RegistryDefaultValueTest_with_slash()
        {
            //example: 0003: NLog.UnitTests
            AssertLayoutRendererOutput("${registry:value=NOT_EXISTENT:key=HKLM/NOT_EXISTENT:defaultValue=C/temp}",
                "C/temp");
        }

        [Fact]
        public void RegistryDefaultValueTest_with_foward_slash()
        {
            //example: 0003: NLog.UnitTests
            AssertLayoutRendererOutput("${registry:value=NOT_EXISTENT:key=HKLM/NOT_EXISTENT:defaultValue=C\\\\temp}",
                "C\\temp");
        }


        [Fact]
        public void RegistryDefaultValueTest_with_foward_slash2()
        {
            //example: 0003: NLog.UnitTests
            AssertLayoutRendererOutput("${registry:value=NOT_EXISTENT:key=HKLM/NOT_EXISTENT:defaultValue=C\\temp:requireEscapingSlashesInDefaultValue=false}",
                "C\\temp");
        }

        [Fact]
        public void Registry_nosubky()
        {
            //example: 0003: NLog.UnitTests
            AssertLayoutRendererOutput("${registry:key=HKEY_CURRENT_CONFIG}", "");
        }

        [Fact]
        public void RegistryDefaultValueNull()
        {
            //example: 0003: NLog.UnitTests
            AssertLayoutRendererOutput("${registry:value=NOT_EXISTENT:key=HKLM/NOT_EXISTENT}", "");
        }

        [Fact]
        public void RegistryTestWrongKey_no_ex()
        {
            LogManager.ThrowExceptions = false;

            AssertLayoutRendererOutput("${registry:value=NOT_EXISTENT:key=garabageHKLM/NOT_EXISTENT:defaultValue=empty}", "");
        }

        [Fact(Skip = "SimpleLayout.GetFormattedMessage catches exception. Will be fixed in the future")]

        public void RegistryTestWrongKey_ex()
        {
            LogManager.ThrowExceptions = true;

            Assert.Throws<ArgumentException>(
                () => { AssertLayoutRendererOutput("${registry:value=NOT_EXISTENT:key=garabageHKLM/NOT_EXISTENT:defaultValue=empty}", ""); });


        }
    }
}<|MERGE_RESOLUTION|>--- conflicted
+++ resolved
@@ -31,11 +31,8 @@
 // THE POSSIBILITY OF SUCH DAMAGE.
 // 
 
-<<<<<<< HEAD
-#if !SILVERLIGHT && !NETSTANDARD
-
-=======
->>>>>>> d99f718f
+#if !NETSTANDARD
+
 namespace NLog.UnitTests.LayoutRenderers
 {
     using System;
@@ -310,4 +307,6 @@
 
         }
     }
-}+}
+
+#endif