// 
// Copyright (c) 2004-2016 Jaroslaw Kowalski <jaak@jkowalski.net>, Kim Christensen, Julian Verdurmen
// 
// All rights reserved.
// 
// Redistribution and use in source and binary forms, with or without 
// modification, are permitted provided that the following conditions 
// are met:
// 
// * Redistributions of source code must retain the above copyright notice, 
//   this list of conditions and the following disclaimer. 
// 
// * Redistributions in binary form must reproduce the above copyright notice,
//   this list of conditions and the following disclaimer in the documentation
//   and/or other materials provided with the distribution. 
// 
// * Neither the name of Jaroslaw Kowalski nor the names of its 
//   contributors may be used to endorse or promote products derived from this
//   software without specific prior written permission. 
// 
// THIS SOFTWARE IS PROVIDED BY THE COPYRIGHT HOLDERS AND CONTRIBUTORS "AS IS"
// AND ANY EXPRESS OR IMPLIED WARRANTIES, INCLUDING, BUT NOT LIMITED TO, THE 
// IMPLIED WARRANTIES OF MERCHANTABILITY AND FITNESS FOR A PARTICULAR PURPOSE 
// ARE DISCLAIMED. IN NO EVENT SHALL THE COPYRIGHT OWNER OR CONTRIBUTORS BE 
// LIABLE FOR ANY DIRECT, INDIRECT, INCIDENTAL, SPECIAL, EXEMPLARY, OR 
// CONSEQUENTIAL DAMAGES (INCLUDING, BUT NOT LIMITED TO, PROCUREMENT OF
// SUBSTITUTE GOODS OR SERVICES; LOSS OF USE, DATA, OR PROFITS; OR BUSINESS 
// INTERRUPTION) HOWEVER CAUSED AND ON ANY THEORY OF LIABILITY, WHETHER IN 
// CONTRACT, STRICT LIABILITY, OR TORT (INCLUDING NEGLIGENCE OR OTHERWISE) 
// ARISING IN ANY WAY OUT OF THE USE OF THIS SOFTWARE, EVEN IF ADVISED OF 
// THE POSSIBILITY OF SUCH DAMAGE.
// 

using System;
using System.Globalization;
using System.IO;
using System.Linq;
using Xunit;
using NLog.Common;
using System.Text;
using NLog.Time;
using Xunit.Extensions;

namespace NLog.UnitTests.Common
{
    public class InternalLoggerTests : NLogTestBase, IDisposable
    {
        /// <summary>
        /// Test the return values of all Is[Level]Enabled() methods.
        /// </summary>
        [Fact]
        public void IsEnabledTests()
        {
            // Setup LogLevel to minimum named level.
            InternalLogger.LogLevel = LogLevel.Trace;

            Assert.True(InternalLogger.IsTraceEnabled);
            Assert.True(InternalLogger.IsDebugEnabled);
            Assert.True(InternalLogger.IsInfoEnabled);
            Assert.True(InternalLogger.IsWarnEnabled);
            Assert.True(InternalLogger.IsErrorEnabled);
            Assert.True(InternalLogger.IsFatalEnabled);

            // Setup LogLevel to maximum named level.
            InternalLogger.LogLevel = LogLevel.Fatal;

            Assert.False(InternalLogger.IsTraceEnabled);
            Assert.False(InternalLogger.IsDebugEnabled);
            Assert.False(InternalLogger.IsInfoEnabled);
            Assert.False(InternalLogger.IsWarnEnabled);
            Assert.False(InternalLogger.IsErrorEnabled);
            Assert.True(InternalLogger.IsFatalEnabled);

            // Switch off the internal logging. 
            InternalLogger.LogLevel = LogLevel.Off;

            Assert.False(InternalLogger.IsTraceEnabled);
            Assert.False(InternalLogger.IsDebugEnabled);
            Assert.False(InternalLogger.IsInfoEnabled);
            Assert.False(InternalLogger.IsWarnEnabled);
            Assert.False(InternalLogger.IsErrorEnabled);
            Assert.False(InternalLogger.IsFatalEnabled);
        }

        [Fact]
        public void WriteToStringWriterTests()
        {
            // Expected result is the same for both types of method invocation.
            const string expected = "Warn WWW\nError EEE\nFatal FFF\nTrace TTT\nDebug DDD\nInfo III\n";

            InternalLogger.LogLevel = LogLevel.Trace;
            InternalLogger.IncludeTimestamp = false;
            {
                StringWriter writer1 = new StringWriter()
                {
                    NewLine = "\n"
                };
                InternalLogger.LogWriter = writer1;

                // Named (based on LogLevel) public methods.
                InternalLogger.Warn("WWW");
                InternalLogger.Error("EEE");
                InternalLogger.Fatal("FFF");
                InternalLogger.Trace("TTT");
                InternalLogger.Debug("DDD");
                InternalLogger.Info("III");

                TestWriter(expected, writer1);
            }
            {
                //
                // Reconfigure the LogWriter.

                StringWriter writer2 = new StringWriter()
                {
                    NewLine = "\n"
                };
                InternalLogger.LogWriter = writer2;

                // Invoke Log(LogLevel, string) for every log level.
                InternalLogger.Log(LogLevel.Warn, "WWW");
                InternalLogger.Log(LogLevel.Error, "EEE");
                InternalLogger.Log(LogLevel.Fatal, "FFF");
                InternalLogger.Log(LogLevel.Trace, "TTT");
                InternalLogger.Log(LogLevel.Debug, "DDD");
                InternalLogger.Log(LogLevel.Info, "III");

                TestWriter(expected, writer2);
            }
            {
                //
                // Reconfigure the LogWriter.

                StringWriter writer2 = new StringWriter()
                {
                    NewLine = "\n"
                };
                InternalLogger.LogWriter = writer2;

                // Invoke Log(LogLevel, string) for every log level.
                InternalLogger.Log(LogLevel.Warn, () => "WWW");
                InternalLogger.Log(LogLevel.Error, () => "EEE");
                InternalLogger.Log(LogLevel.Fatal, () => "FFF");
                InternalLogger.Log(LogLevel.Trace, () => "TTT");
                InternalLogger.Log(LogLevel.Debug, () => "DDD");
                InternalLogger.Log(LogLevel.Info, () => "III");

                TestWriter(expected, writer2);
            }
        }


        [Fact]
        public void WriteToStringWriterWithArgsTests()
        {
            // Expected result is the same for both types of method invocation.
            const string expected = "Warn WWW 0\nError EEE 0, 1\nFatal FFF 0, 1, 2\nTrace TTT 0, 1, 2\nDebug DDD 0, 1\nInfo III 0\n";

            InternalLogger.LogLevel = LogLevel.Trace;
            InternalLogger.IncludeTimestamp = false;
            {
                StringWriter writer1 = new StringWriter()
                {
                    NewLine = "\n"
                };
                InternalLogger.LogWriter = writer1;

                // Named (based on LogLevel) public methods.
                InternalLogger.Warn("WWW {0}", 0);
                InternalLogger.Error("EEE {0}, {1}", 0, 1);
                InternalLogger.Fatal("FFF {0}, {1}, {2}", 0, 1, 2);
                InternalLogger.Trace("TTT {0}, {1}, {2}", 0, 1, 2);
                InternalLogger.Debug("DDD {0}, {1}", 0, 1);
                InternalLogger.Info("III {0}", 0);

                TestWriter(expected, writer1);
            }
            {
                //
                // Reconfigure the LogWriter.

                StringWriter writer2 = new StringWriter()
                {
                    NewLine = "\n"
                };
                InternalLogger.LogWriter = writer2;

                // Invoke Log(LogLevel, string) for every log level.
                InternalLogger.Log(LogLevel.Warn, "WWW {0}", 0);
                InternalLogger.Log(LogLevel.Error, "EEE {0}, {1}", 0, 1);
                InternalLogger.Log(LogLevel.Fatal, "FFF {0}, {1}, {2}", 0, 1, 2);
                InternalLogger.Log(LogLevel.Trace, "TTT {0}, {1}, {2}", 0, 1, 2);
                InternalLogger.Log(LogLevel.Debug, "DDD {0}, {1}", 0, 1);
                InternalLogger.Log(LogLevel.Info, "III {0}", 0);
                TestWriter(expected, writer2);
            }

        }

        /// <summary>
        /// Test output van een textwriter
        /// </summary>
        /// <param name="expected"></param>
        /// <param name="writer"></param>
        private static void TestWriter(string expected, StringWriter writer)
        {
            writer.Flush();
            var writerOutput = writer.ToString();
            Assert.Equal(expected, writerOutput);
        }

#if !NETSTANDARD || NETSTANDARD1_3
        [Fact]
        public void WriteToConsoleOutTests()
        {
            // Expected result is the same for both types of method invocation.
            const string expected = "Warn WWW\nError EEE\nFatal FFF\nTrace TTT\nDebug DDD\nInfo III\n";

            InternalLogger.LogLevel = LogLevel.Trace;
            InternalLogger.IncludeTimestamp = false;
            InternalLogger.LogToConsole = true;

            {
                StringWriter consoleOutWriter1 = new StringWriter()
                {
                    NewLine = "\n"
                };

                // Redirect the console output to a StringWriter.
                Console.SetOut(consoleOutWriter1);

                // Named (based on LogLevel) public methods.
                InternalLogger.Warn("WWW");
                InternalLogger.Error("EEE");
                InternalLogger.Fatal("FFF");
                InternalLogger.Trace("TTT");
                InternalLogger.Debug("DDD");
                InternalLogger.Info("III");

                TestWriter(expected, consoleOutWriter1);
            }

            //
            // Redirect the console output to another StringWriter.
            {
                StringWriter consoleOutWriter2 = new StringWriter()
                {
                    NewLine = "\n"
                };
                Console.SetOut(consoleOutWriter2);

                // Invoke Log(LogLevel, string) for every log level.
                InternalLogger.Log(LogLevel.Warn, "WWW");
                InternalLogger.Log(LogLevel.Error, "EEE");
                InternalLogger.Log(LogLevel.Fatal, "FFF");
                InternalLogger.Log(LogLevel.Trace, "TTT");
                InternalLogger.Log(LogLevel.Debug, "DDD");
                InternalLogger.Log(LogLevel.Info, "III");

                TestWriter(expected, consoleOutWriter2);
            }

<<<<<<< HEAD
            InternalLogger.LogToConsole = false;
=======
            //lambdas
            {
                StringWriter consoleOutWriter1 = new StringWriter()
                {
                    NewLine = "\n"
                };

                // Redirect the console output to a StringWriter.
                Console.SetOut(consoleOutWriter1);

                // Named (based on LogLevel) public methods.
                InternalLogger.Warn(() => "WWW");
                InternalLogger.Error(() => "EEE");
                InternalLogger.Fatal(() => "FFF");
                InternalLogger.Trace(() => "TTT");
                InternalLogger.Debug(() => "DDD");
                InternalLogger.Info(() => "III");

                TestWriter(expected, consoleOutWriter1);
            }
>>>>>>> 29f87343
        }

        [Fact]
        public void WriteToConsoleErrorTests()
        {

            // Expected result is the same for both types of method invocation.
            const string expected = "Warn WWW\nError EEE\nFatal FFF\nTrace TTT\nDebug DDD\nInfo III\n";

            InternalLogger.LogLevel = LogLevel.Trace;
            InternalLogger.IncludeTimestamp = false;
            InternalLogger.LogToConsoleError = true;

            {
                StringWriter consoleWriter1 = new StringWriter()
                {
                    NewLine = "\n"
                };

                // Redirect the console output to a StringWriter.
                Console.SetError(consoleWriter1);

                // Named (based on LogLevel) public methods.
                InternalLogger.Warn("WWW");
                InternalLogger.Error("EEE");
                InternalLogger.Fatal("FFF");
                InternalLogger.Trace("TTT");
                InternalLogger.Debug("DDD");
                InternalLogger.Info("III");

                TestWriter(expected, consoleWriter1);
            }

            {
                //
                // Redirect the console output to another StringWriter.

                StringWriter consoleWriter2 = new StringWriter()
                {
                    NewLine = "\n"
                };
                Console.SetError(consoleWriter2);

                // Invoke Log(LogLevel, string) for every log level.
                InternalLogger.Log(LogLevel.Warn, "WWW");
                InternalLogger.Log(LogLevel.Error, "EEE");
                InternalLogger.Log(LogLevel.Fatal, "FFF");
                InternalLogger.Log(LogLevel.Trace, "TTT");
                InternalLogger.Log(LogLevel.Debug, "DDD");
                InternalLogger.Log(LogLevel.Info, "III");
                TestWriter(expected, consoleWriter2);
            }
        }

#endif

        [Fact]
        public void WriteToFileTests()
        {
            string expected =
                    "Warn WWW" + Environment.NewLine +
                    "Error EEE" + Environment.NewLine +
                    "Fatal FFF" + Environment.NewLine +
                    "Trace TTT" + Environment.NewLine +
                    "Debug DDD" + Environment.NewLine +
                    "Info III" + Environment.NewLine;

            var tempFile = Path.GetTempFileName();

            InternalLogger.LogLevel = LogLevel.Trace;
            InternalLogger.IncludeTimestamp = false;
            InternalLogger.LogFile = tempFile;

            try
            {
                // Invoke Log(LogLevel, string) for every log level.
                InternalLogger.Log(LogLevel.Warn, "WWW");
                InternalLogger.Log(LogLevel.Error, "EEE");
                InternalLogger.Log(LogLevel.Fatal, "FFF");
                InternalLogger.Log(LogLevel.Trace, "TTT");
                InternalLogger.Log(LogLevel.Debug, "DDD");
                InternalLogger.Log(LogLevel.Info, "III");

                AssertFileContents(tempFile, expected, Encoding.UTF8);
            }
            finally
            {
                if (File.Exists(tempFile))
                {
                    File.Delete(tempFile);
                }
            }
        }

        /// <summary>
        /// <see cref="TimeSource"/> that returns always the same time,
        /// passed into object constructor.
        /// </summary>
        private class FixedTimeSource : TimeSource
        {
            private readonly DateTime _time;

            public FixedTimeSource(DateTime time)
            {
                _time = time;
            }

            public override DateTime Time { get { return _time; } }

            public override DateTime FromSystemTime(DateTime systemTime)
            {
                return _time;
            }
        }


        [Fact]
        public void TimestampTests()
        {
            InternalLogger.LogLevel = LogLevel.Trace;
            InternalLogger.IncludeTimestamp = true;
            InternalLogger.LogToConsole = true;

            StringWriter consoleOutWriter = new StringWriter()
            {
                NewLine = "\n"
            };

            // Redirect the console output to a StringWriter.
            Console.SetOut(consoleOutWriter);

            // Set fixed time source to test time output
            TimeSource.Current = new FixedTimeSource(DateTime.Now);

            // Named (based on LogLevel) public methods.
            InternalLogger.Warn("WWW");
            InternalLogger.Error("EEE");
            InternalLogger.Fatal("FFF");
            InternalLogger.Trace("TTT");
            InternalLogger.Debug("DDD");
            InternalLogger.Info("III");

            InternalLogger.LogToConsole = false;
            string expectedDateTime = TimeSource.Current.Time.ToString("yyyy-MM-dd HH:mm:ss", CultureInfo.InvariantCulture);

            var strings = consoleOutWriter.ToString().Split(new[] { '\n' }, StringSplitOptions.RemoveEmptyEntries);
            foreach (var str in strings)
            {
                Assert.Contains(expectedDateTime + ".", str);
            }
        }

        /// <summary>
        /// Test exception overloads
        /// </summary>
        [Fact]
        public void ExceptionTests()
        {
            using (new InternalLoggerScope())
            {
                InternalLogger.LogLevel = LogLevel.Trace;
                InternalLogger.LogToConsole = true;
                InternalLogger.IncludeTimestamp = false;

                var ex1 = new Exception("e1");
                var ex2 = new Exception("e2", new Exception("inner"));
                var ex3 = new NLogConfigurationException("config error");
                var ex4 = new NLogConfigurationException("config error", ex2);
                var ex5 = new PathTooLongException();
                ex5.Data["key1"] = "value1";
                Exception ex6 = null;

                const string prefix = " Exception: ";
                string expected =
                    "Warn WWW" + prefix + ex1 + Environment.NewLine +
                    "Error EEE" + prefix + ex2 + Environment.NewLine +
                    "Fatal FFF" + prefix + ex3 + Environment.NewLine +
                    "Trace TTT" + prefix + ex4 + Environment.NewLine +
                    "Debug DDD" + prefix + ex5 + Environment.NewLine +
                    "Info III" + Environment.NewLine;


                {
                    StringWriter consoleOutWriter = new StringWriter()
                    {
                        NewLine = Environment.NewLine
                    };

                    // Redirect the console output to a StringWriter.
                    Console.SetOut(consoleOutWriter);

                    // Named (based on LogLevel) public methods.

                    InternalLogger.Warn(ex1, "WWW");
                    InternalLogger.Error(ex2, "EEE");
                    InternalLogger.Fatal(ex3, "FFF");
                    InternalLogger.Trace(ex4, "TTT");
                    InternalLogger.Debug(ex5, "DDD");
                    InternalLogger.Info(ex6, "III");

                    consoleOutWriter.Flush();
                    var strings = consoleOutWriter.ToString();
                    Assert.Equal(expected, strings);
                }
                {
                    StringWriter consoleOutWriter = new StringWriter()
                    {
                        NewLine = Environment.NewLine
                    };

                    // Redirect the console output to a StringWriter.
                    Console.SetOut(consoleOutWriter);

                    // Named (based on LogLevel) public methods.

                    InternalLogger.Warn(ex1, () => "WWW");
                    InternalLogger.Error(ex2, () => "EEE");
                    InternalLogger.Fatal(ex3, () => "FFF");
                    InternalLogger.Trace(ex4, () => "TTT");
                    InternalLogger.Debug(ex5, () => "DDD");
                    InternalLogger.Info(ex6, () => "III");

                    consoleOutWriter.Flush();
                    var strings = consoleOutWriter.ToString();
                    Assert.Equal(expected, strings);
                }
                {
                    StringWriter consoleOutWriter = new StringWriter()
                    {
                        NewLine = Environment.NewLine
                    };

                    // Redirect the console output to a StringWriter.
                    Console.SetOut(consoleOutWriter);

                    // Named (based on LogLevel) public methods.

                    InternalLogger.Log(ex1, LogLevel.Warn, "WWW");
                    InternalLogger.Log(ex2, LogLevel.Error, "EEE");
                    InternalLogger.Log(ex3, LogLevel.Fatal, "FFF");
                    InternalLogger.Log(ex4, LogLevel.Trace, "TTT");
                    InternalLogger.Log(ex5, LogLevel.Debug, "DDD");
                    InternalLogger.Log(ex6, LogLevel.Info, "III");

                    consoleOutWriter.Flush();
                    var strings = consoleOutWriter.ToString();
                    Assert.Equal(expected, strings);
                }
                {
                    StringWriter consoleOutWriter = new StringWriter()
                    {
                        NewLine = Environment.NewLine
                    };

                    // Redirect the console output to a StringWriter.
                    Console.SetOut(consoleOutWriter);

                    // Named (based on LogLevel) public methods.

                    InternalLogger.Log(ex1, LogLevel.Warn, () => "WWW");
                    InternalLogger.Log(ex2, LogLevel.Error, () => "EEE");
                    InternalLogger.Log(ex3, LogLevel.Fatal, () => "FFF");
                    InternalLogger.Log(ex4, LogLevel.Trace, () => "TTT");
                    InternalLogger.Log(ex5, LogLevel.Debug, () => "DDD");
                    InternalLogger.Log(ex6, LogLevel.Info, () => "III");

                    consoleOutWriter.Flush();
                    var strings = consoleOutWriter.ToString();
                    Assert.Equal(expected, strings);
                }
            }

        }

        [Theory]
        [InlineData("trace", 6)]
        [InlineData("debug", 5)]
        [InlineData("info", 4)]
        [InlineData("warn", 3)]
        [InlineData("error", 2)]
        [InlineData("fatal", 1)]
        [InlineData("off", 0)]
        public void TestMinLevelSwitch_log(string rawLogLevel, int count)
        {
            Action log = () =>
            {
                InternalLogger.Log(LogLevel.Fatal, "L1");
                InternalLogger.Log(LogLevel.Error, "L2");
                InternalLogger.Log(LogLevel.Warn, "L3");
                InternalLogger.Log(LogLevel.Info, "L4");
                InternalLogger.Log(LogLevel.Debug, "L5");
                InternalLogger.Log(LogLevel.Trace, "L6");
            };

            TestMinLevelSwitch_inner(rawLogLevel, count, log);
        }

<<<<<<< HEAD
                consoleOutWriter.Flush();
                var strings = consoleOutWriter.ToString();

                InternalLogger.LogToConsole = false;

                Assert.Equal(expected, strings);
=======
        [Theory]
        [InlineData("trace", 6)]
        [InlineData("debug", 5)]
        [InlineData("info", 4)]
        [InlineData("warn", 3)]
        [InlineData("error", 2)]
        [InlineData("fatal", 1)]
        [InlineData("off", 0)]
        public void TestMinLevelSwitch(string rawLogLevel, int count)
        {
            Action log = () =>
            {
                InternalLogger.Fatal("L1");
                InternalLogger.Error("L2");
                InternalLogger.Warn("L3");
                InternalLogger.Info("L4");
                InternalLogger.Debug("L5");
                InternalLogger.Trace("L6");
            };

            TestMinLevelSwitch_inner(rawLogLevel, count, log);
        }

        [Theory]
        [InlineData("trace", 6)]
        [InlineData("debug", 5)]
        [InlineData("info", 4)]
        [InlineData("warn", 3)]
        [InlineData("error", 2)]
        [InlineData("fatal", 1)]
        [InlineData("off", 0)]
        public void TestMinLevelSwitch_lambda(string rawLogLevel, int count)
        {
            Action log = () =>
            {
                InternalLogger.Fatal(()=>"L1");
                InternalLogger.Error(() => "L2");
                InternalLogger.Warn(() => "L3");
                InternalLogger.Info(() => "L4");
                InternalLogger.Debug(() => "L5");
                InternalLogger.Trace(() => "L6");
            };

            TestMinLevelSwitch_inner(rawLogLevel, count, log);
        }

        private static void TestMinLevelSwitch_inner(string rawLogLevel, int count, Action log)
        {
            //set minimal
            InternalLogger.LogLevel = LogLevel.FromString(rawLogLevel);
            InternalLogger.IncludeTimestamp = false;

            StringWriter consoleOutWriter = new StringWriter()
            {
                NewLine = ";"
            };

            InternalLogger.LogWriter = consoleOutWriter;

            // Redirect the console output to a StringWriter.
            Console.SetOut(consoleOutWriter);

            var expected = "";
            var logLevel = LogLevel.Fatal.Ordinal;
            for (int i = 0; i < count; i++, logLevel--)
            {
                expected += LogLevel.FromOrdinal(logLevel) + " L" + (i + 1) + ";";
>>>>>>> 29f87343
            }

            log();

            consoleOutWriter.Flush();
            var strings = consoleOutWriter.ToString();
            Assert.Equal(expected, strings);
        }

        [Theory]
        [InlineData("trace", true)]
        [InlineData("debug", true)]
        [InlineData("info", true)]
        [InlineData("warn", true)]
        [InlineData("error", true)]
        [InlineData("fatal", true)]
        [InlineData("off", false)]
        public void CreateDirectoriesIfNeededTests(string rawLogLevel, bool shouldCreateDirectory)
        {
            var tempPath = Path.GetTempPath();
            var tempFileName = Path.GetRandomFileName();
            var randomSubDirectory = Path.Combine(tempPath, Path.GetRandomFileName());
            string tempFile = Path.Combine(randomSubDirectory, tempFileName);

            InternalLogger.LogLevel = LogLevel.FromString(rawLogLevel);
            InternalLogger.IncludeTimestamp = false;

            if (Directory.Exists(randomSubDirectory))
            {
                Directory.Delete(randomSubDirectory);
            }
            Assert.False(Directory.Exists(randomSubDirectory));

            // Set the log file, which will only create the needed directories
            InternalLogger.LogFile = tempFile;

            Assert.Equal(Directory.Exists(randomSubDirectory), shouldCreateDirectory);

            try
            {
                Assert.False(File.Exists(tempFile));

                InternalLogger.Log(LogLevel.FromString(rawLogLevel), "File and Directory created.");

                Assert.Equal(File.Exists(tempFile), shouldCreateDirectory);
            }
            finally
            {
                if (File.Exists(tempFile))
                {
                    File.Delete(tempFile);
                }

                if (Directory.Exists(randomSubDirectory))
                {
                    Directory.Delete(randomSubDirectory);
                }
            }
        }

        [Fact]
        public void CreateFileInCurrentDirectoryTests()
        {
            string expected =
                    "Warn WWW" + Environment.NewLine +
                    "Error EEE" + Environment.NewLine +
                    "Fatal FFF" + Environment.NewLine +
                    "Trace TTT" + Environment.NewLine +
                    "Debug DDD" + Environment.NewLine +
                    "Info III" + Environment.NewLine;

            // Store off the previous log file
            string previousLogFile = InternalLogger.LogFile;

            var tempFileName = Path.GetRandomFileName();

            InternalLogger.LogLevel = LogLevel.Trace;
            InternalLogger.IncludeTimestamp = false;

            Assert.False(File.Exists(tempFileName));

            // Set the log file, which only has a filename
            InternalLogger.LogFile = tempFileName;

            try
            {
                Assert.False(File.Exists(tempFileName));

                // Invoke Log(LogLevel, string) for every log level.
                InternalLogger.Log(LogLevel.Warn, "WWW");
                InternalLogger.Log(LogLevel.Error, "EEE");
                InternalLogger.Log(LogLevel.Fatal, "FFF");
                InternalLogger.Log(LogLevel.Trace, "TTT");
                InternalLogger.Log(LogLevel.Debug, "DDD");
                InternalLogger.Log(LogLevel.Info, "III");

                AssertFileContents(tempFileName, expected, Encoding.UTF8);
                Assert.True(File.Exists(tempFileName));
            }
            finally
            {
                if (File.Exists(tempFileName))
                {
                    File.Delete(tempFileName);
                }
            }
        }

        public void Dispose()
        {
            TimeSource.Current = new FastLocalTimeSource();
    }
}
}<|MERGE_RESOLUTION|>--- conflicted
+++ resolved
@@ -146,7 +146,7 @@
                 InternalLogger.Log(LogLevel.Info, () => "III");
 
                 TestWriter(expected, writer2);
-            }
+        }
         }
 
 
@@ -260,9 +260,6 @@
                 TestWriter(expected, consoleOutWriter2);
             }
 
-<<<<<<< HEAD
-            InternalLogger.LogToConsole = false;
-=======
             //lambdas
             {
                 StringWriter consoleOutWriter1 = new StringWriter()
@@ -282,8 +279,9 @@
                 InternalLogger.Info(() => "III");
 
                 TestWriter(expected, consoleOutWriter1);
-            }
->>>>>>> 29f87343
+
+            InternalLogger.LogToConsole = false;
+        }
         }
 
         [Fact]
@@ -467,27 +465,30 @@
 
 
                 {
-                    StringWriter consoleOutWriter = new StringWriter()
-                    {
-                        NewLine = Environment.NewLine
-                    };
-
-                    // Redirect the console output to a StringWriter.
-                    Console.SetOut(consoleOutWriter);
-
-                    // Named (based on LogLevel) public methods.
-
-                    InternalLogger.Warn(ex1, "WWW");
-                    InternalLogger.Error(ex2, "EEE");
-                    InternalLogger.Fatal(ex3, "FFF");
-                    InternalLogger.Trace(ex4, "TTT");
-                    InternalLogger.Debug(ex5, "DDD");
-                    InternalLogger.Info(ex6, "III");
-
-                    consoleOutWriter.Flush();
-                    var strings = consoleOutWriter.ToString();
-                    Assert.Equal(expected, strings);
-                }
+                StringWriter consoleOutWriter = new StringWriter()
+                {
+                    NewLine = Environment.NewLine
+                };
+
+                // Redirect the console output to a StringWriter.
+                Console.SetOut(consoleOutWriter);
+
+                // Named (based on LogLevel) public methods.
+
+                InternalLogger.Warn(ex1, "WWW");
+                InternalLogger.Error(ex2, "EEE");
+                InternalLogger.Fatal(ex3, "FFF");
+                InternalLogger.Trace(ex4, "TTT");
+                InternalLogger.Debug(ex5, "DDD");
+                InternalLogger.Info(ex6, "III");
+
+                consoleOutWriter.Flush();
+                var strings = consoleOutWriter.ToString();
+
+                InternalLogger.LogToConsole = false;
+
+                Assert.Equal(expected, strings);
+            }
                 {
                     StringWriter consoleOutWriter = new StringWriter()
                     {
@@ -509,7 +510,7 @@
                     consoleOutWriter.Flush();
                     var strings = consoleOutWriter.ToString();
                     Assert.Equal(expected, strings);
-                }
+        }
                 {
                     StringWriter consoleOutWriter = new StringWriter()
                     {
@@ -581,14 +582,6 @@
             TestMinLevelSwitch_inner(rawLogLevel, count, log);
         }
 
-<<<<<<< HEAD
-                consoleOutWriter.Flush();
-                var strings = consoleOutWriter.ToString();
-
-                InternalLogger.LogToConsole = false;
-
-                Assert.Equal(expected, strings);
-=======
         [Theory]
         [InlineData("trace", 6)]
         [InlineData("debug", 5)]
@@ -656,7 +649,6 @@
             for (int i = 0; i < count; i++, logLevel--)
             {
                 expected += LogLevel.FromOrdinal(logLevel) + " L" + (i + 1) + ";";
->>>>>>> 29f87343
             }
 
             log();
