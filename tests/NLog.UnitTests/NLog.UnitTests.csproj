--- conflicted
+++ resolved
@@ -46,14 +46,9 @@
   </PropertyGroup>
 
   <ItemGroup>
-<<<<<<< HEAD
     <PackageReference Include="Microsoft.NET.Test.Sdk" Version="16.2.0" />
     <PackageReference Include="NSubstitute" Version="4.2.1" />
-=======
-    <PackageReference Include="Microsoft.NET.Test.Sdk" Version="16.0.1" />
-    <PackageReference Include="NSubstitute" Version="4.0.0" />
     <PackageReference Include="System.ValueTuple" Version="4.5.0" Condition=" '$(monobuild)' == '' " />
->>>>>>> 24312c35
     <PackageReference Include="xunit" Version="2.4.1" />
     <PackageReference Include="xunit.runner.visualstudio" Version="2.4.1" />
   </ItemGroup>
