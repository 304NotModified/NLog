// 
// Copyright (c) 2004-2016 Jaroslaw Kowalski <jaak@jkowalski.net>, Kim Christensen, Julian Verdurmen
// 
// All rights reserved.
// 
// Redistribution and use in source and binary forms, with or without 
// modification, are permitted provided that the following conditions 
// are met:
// 
// * Redistributions of source code must retain the above copyright notice, 
//   this list of conditions and the following disclaimer. 
// 
// * Redistributions in binary form must reproduce the above copyright notice,
//   this list of conditions and the following disclaimer in the documentation
//   and/or other materials provided with the distribution. 
// 
// * Neither the name of Jaroslaw Kowalski nor the names of its 
//   contributors may be used to endorse or promote products derived from this
//   software without specific prior written permission. 
// 
// THIS SOFTWARE IS PROVIDED BY THE COPYRIGHT HOLDERS AND CONTRIBUTORS "AS IS"
// AND ANY EXPRESS OR IMPLIED WARRANTIES, INCLUDING, BUT NOT LIMITED TO, THE 
// IMPLIED WARRANTIES OF MERCHANTABILITY AND FITNESS FOR A PARTICULAR PURPOSE 
// ARE DISCLAIMED. IN NO EVENT SHALL THE COPYRIGHT OWNER OR CONTRIBUTORS BE 
// LIABLE FOR ANY DIRECT, INDIRECT, INCIDENTAL, SPECIAL, EXEMPLARY, OR 
// CONSEQUENTIAL DAMAGES (INCLUDING, BUT NOT LIMITED TO, PROCUREMENT OF
// SUBSTITUTE GOODS OR SERVICES; LOSS OF USE, DATA, OR PROFITS; OR BUSINESS 
// INTERRUPTION) HOWEVER CAUSED AND ON ANY THEORY OF LIABILITY, WHETHER IN 
// CONTRACT, STRICT LIABILITY, OR TORT (INCLUDING NEGLIGENCE OR OTHERWISE) 
// ARISING IN ANY WAY OUT OF THE USE OF THIS SOFTWARE, EVEN IF ADVISED OF 
// THE POSSIBILITY OF SUCH DAMAGE.
// 

<<<<<<< HEAD
#if !SILVERLIGHT && !NETSTANDARD

=======
>>>>>>> d99f718f
namespace NLog.UnitTests
{

    using System;
    using System.CodeDom.Compiler;
    using System.Diagnostics;
    using System.IO;
    using System.Text;
    using Microsoft.CSharp;
    using Xunit;

    static class ProcessRunner
    {
        static ProcessRunner()
        {
            string sourceCode = @"
using System;
using System.Reflection;

class C1
{
    static int Main(string[] args)
    {
        try
        {
            if (args.Length < 3)
                throw new Exception(""Usage: Runner.exe \""AssemblyName\"" \""ClassName\"" \""MethodName\"" \""Parameter1...N\"""");

            string assemblyName = args[0];
            string className = args[1];
            string methodName = args[2];
            object[] arguments = new object[args.Length - 3];
            for (int i = 0; i < arguments.Length; ++i)
                arguments[i] = args[3 + i];

            Assembly assembly = Assembly.Load(assemblyName);
            Type type = assembly.GetType(className);
            if (type == null)
                throw new Exception(className + "" not found in "" + assemblyName);
            MethodInfo method = type.GetMethod(methodName);
            if (method == null)
                throw new Exception(methodName + "" not found in "" + type);
            object targetObject = null;
            if (!method.IsStatic)
                targetObject = Activator.CreateInstance(type);
            method.Invoke(targetObject, arguments);
            return 0;
        }
        catch (Exception ex)
        {
            Console.WriteLine(ex);
            return 1;
        }
    }
}";
            CSharpCodeProvider provider = new CSharpCodeProvider();
            var options = new CompilerParameters();
            options.OutputAssembly = "Runner.exe";
            options.GenerateExecutable = true;
            options.IncludeDebugInformation = true;
            // To allow debugging the generated Runner.exe we need to keep files.
            // See http://stackoverflow.com/questions/875723/how-to-debug-break-in-codedom-compiled-code
            options.TempFiles = new TempFileCollection(Environment.GetEnvironmentVariable("TEMP"), true);
            var results = provider.CompileAssemblyFromSource(options, sourceCode);
            Assert.False(results.Errors.HasWarnings);
            Assert.False(results.Errors.HasErrors);
        }

        public static Process SpawnMethod(Type type, string methodName, params string[] p)
        {
            string assemblyName = type.Assembly.FullName;
            string typename = type.FullName;
            StringBuilder sb = new StringBuilder();
#if MONO
            sb.AppendFormat("\"{0}\" ", Path.Combine(AppDomain.CurrentDomain.BaseDirectory, "Runner.exe"));
#endif
            sb.AppendFormat("\"{0}\" \"{1}\" \"{2}\"", assemblyName, typename, methodName);
            foreach (string s in p)
            {
                sb.Append(" ");
                sb.Append("\"");
                sb.Append(s);
                sb.Append("\"");
            }

            Process proc = new Process();
            proc.StartInfo.Arguments = sb.ToString();
#if MONO
            proc.StartInfo.FileName = "mono";
#else
            proc.StartInfo.FileName = Path.Combine(AppDomain.CurrentDomain.BaseDirectory, "Runner.exe");
#endif
            proc.StartInfo.UseShellExecute = false;
            proc.StartInfo.WindowStyle = ProcessWindowStyle.Normal;
            proc.StartInfo.WindowStyle = ProcessWindowStyle.Hidden;
            proc.StartInfo.CreateNoWindow = true;
            // Hint:
            // In case we wanna redirect stdout we should drain the redirected pipe continously.
            // Otherwise Runner.exe's console buffer is full rather fast, leading to a lock within Console.Write(Line).
            proc.Start();
            return proc;
        }
    }
}<|MERGE_RESOLUTION|>--- conflicted
+++ resolved
@@ -31,11 +31,8 @@
 // THE POSSIBILITY OF SUCH DAMAGE.
 // 
 
-<<<<<<< HEAD
 #if !SILVERLIGHT && !NETSTANDARD
 
-=======
->>>>>>> d99f718f
 namespace NLog.UnitTests
 {
 
@@ -139,4 +136,6 @@
             return proc;
         }
     }
-}+}
+
+#endif