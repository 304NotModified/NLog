--- conflicted
+++ resolved
@@ -253,7 +253,7 @@
 #if NETSTANDARD
                 AppDomainConfigurationFile = string.Empty,                  // NetCore style
 #else
-                AppDomainConfigurationFile = Path.Combine(tmpDir, "ProcessDir", "Process.exe.config"),
+                AppDomainConfigurationFile = Path.Combine(tmpDir, "TempProcessDir", "Process.exe.config"),
 #endif
                 CurrentProcessFilePath = Path.Combine(tmpDir, "ProcessDir", "Process.exe"),    // NetCore published exe
                 EntryAssemblyLocation = Path.Combine(tmpDir, "TempProcessDir"),
@@ -267,6 +267,9 @@
             var result = fileLoader.GetDefaultCandidateConfigFilePaths().ToList();
 
             // Assert base-directory + process-directory + nlog-assembly-directory
+#if NETSTANDARD
+            Assert.Equal(Path.Combine(tmpDir, "ProcessDir", "Process.exe.nlog"), result.First(), StringComparer.OrdinalIgnoreCase);
+#endif
             AssertResult(tmpDir, "TempProcessDir", "ProcessDir", "Process", result);
         }
 
@@ -280,14 +283,8 @@
                 Assert.Equal(4, result.Count);  // Case insensitive
 #endif
             }
-<<<<<<< HEAD
-=======
-            Assert.Equal(Path.Combine(tmpDir, "BaseDir", "NLog.config"), result.First(), StringComparer.OrdinalIgnoreCase);
-            Assert.Contains(Path.Combine(tmpDir, appDir, "NLog.config"), result, StringComparer.OrdinalIgnoreCase);
+#if NETSTANDARD
             Assert.Contains(Path.Combine(tmpDir, processDir, appName + ".exe.nlog"), result, StringComparer.OrdinalIgnoreCase);
->>>>>>> 24312c35
-#if NETSTANDARD
-            Assert.Contains(Path.Combine(tmpDir, appDir, appName + ".exe.nlog"), result, StringComparer.OrdinalIgnoreCase);
             Assert.Contains(Path.Combine(tmpDir, appDir, "Entry.dll.nlog"), result, StringComparer.OrdinalIgnoreCase);
 #else
             Assert.Equal(Path.Combine(tmpDir, appDir, appName + ".exe.nlog"), result.First(), StringComparer.OrdinalIgnoreCase);
